--- conflicted
+++ resolved
@@ -6,13 +6,11 @@
 import gzip
 import os
 import re
-<<<<<<< HEAD
 from collections import OrderedDict
 from typing import List, Optional, Tuple
 
 from . import PYSAM_AVAILABLE, VCFPY_AVAILABLE, pysam, vcfpy
 from .logging_utils import handle_critical_error, log_message
-=======
 import subprocess
 from collections import OrderedDict
 from typing import List, Optional, Tuple
@@ -29,7 +27,6 @@
     import pysam
 except ImportError:  # pragma: no cover - exercised in environments without pysam
     pysam = None
->>>>>>> 690ca2a7
 
 
 STANDARD_INFO_DEFINITIONS = OrderedDict(
@@ -558,12 +555,7 @@
             reader.close()
     except Exception as exc:
         handle_critical_error(
-<<<<<<< HEAD
             f"Failed to read header from anonymized VCF using vcfpy: {exc}"
-=======
-            f"Failed to read header from anonymized VCF using bcftools: {exc}",
-            exc_cls=MergeConflictError,
->>>>>>> 690ca2a7
         )
 
 
@@ -581,12 +573,9 @@
             "vcfpy and pysam must be available to finalize the merged VCF output."
         )
 
-<<<<<<< HEAD
     header_metadata_lines = header_metadata_lines or []
-=======
     joint_temp = f"{merged_vcf}.joint.temp.vcf"
     filtered_temp = f"{merged_vcf}.filtered.temp.vcf"
->>>>>>> 690ca2a7
 
     expects_gzip = merged_vcf.endswith(".gz")
     final_plain_vcf: Optional[str]
@@ -610,7 +599,6 @@
             final_plain_vcf = f"{base_path}.anonymized{ext or '.vcf'}"
             final_vcf = final_plain_vcf
 
-<<<<<<< HEAD
     def _open_vcf(path):
         return gzip.open(path, "rt", encoding="utf-8") if path.endswith(".gz") else open(path, "r", encoding="utf-8")
 
@@ -676,10 +664,8 @@
             cleaned = token.strip()
             if not cleaned or cleaned == ".":
                 continue
-=======
     def _cleanup_temp_files():
         for path in [joint_temp, filtered_temp]:
->>>>>>> 690ca2a7
             try:
                 allele_indices.append(int(cleaned))
             except ValueError:
@@ -749,7 +735,6 @@
         "Recalculating AC, AN, AF tags across the merged cohort...",
         verbose,
     )
-<<<<<<< HEAD
 
     header_lines = _read_header_lines(merged_vcf)
     fileformat_line = None
@@ -829,192 +814,6 @@
                 output_handle.write(line + "\n")
             for line in body_lines:
                 output_handle.write(line + "\n")
-=======
-    try:
-        subprocess.run(
-            [
-                "bcftools",
-                "+fill-tags",
-                merged_vcf,
-                "-O",
-                "v",
-                "-o",
-                joint_temp,
-                "--",
-                "-t",
-                "AC,AN,AF",
-            ],
-            check=True,
-        )
-    except (subprocess.CalledProcessError, OSError) as exc:
-        _cleanup_temp_files()
-        handle_critical_error(
-            f"Failed to recalculate INFO tags with bcftools +fill-tags: {exc}",
-            exc_cls=MergeConflictError,
-        )
-
-    log_message("Applying quality filters to remove low-confidence variants...", verbose)
-    try:
-        subprocess.run(
-            [
-                "bcftools",
-                "view",
-                joint_temp,
-                "-i",
-                'QUAL>30 && INFO/AN>50 && FILTER="PASS"',
-                "-O",
-                "v",
-                "-o",
-                filtered_temp,
-            ],
-            check=True,
-        )
-    except (subprocess.CalledProcessError, OSError) as exc:
-        _cleanup_temp_files()
-        handle_critical_error(
-            f"Failed to apply bcftools filtering to merged VCF: {exc}",
-            exc_cls=MergeConflictError,
-        )
-
-    log_message("Removing individual sample genotype columns (anonymizing data)...", verbose)
-    try:
-        reader = vcfpy.Reader.from_path(filtered_temp)
-    except Exception as exc:
-        _cleanup_temp_files()
-        handle_critical_error(
-            f"Failed to anonymize merged VCF columns using bcftools: {exc}",
-            exc_cls=MergeConflictError,
-        )
-
-    try:
-        anonymized_header = reader.header.copy()
-
-        # Remove FORMAT definitions and sample columns from the header
-        filtered_lines = []
-        for line in getattr(anonymized_header, "lines", []):
-            if isinstance(line, vcfpy.header.FormatHeaderLine):
-                continue
-            if getattr(line, "key", None) == "FORMAT":
-                continue
-            filtered_lines.append(line)
-        anonymized_header.lines = filtered_lines
-
-        if hasattr(anonymized_header, "formats"):
-            try:
-                anonymized_header.formats.clear()
-            except AttributeError:
-                anonymized_header.formats = OrderedDict()
-
-        if hasattr(anonymized_header, "samples") and hasattr(
-            anonymized_header.samples, "names"
-        ):
-            anonymized_header.samples.names = []
-
-        # Attach sample metadata if supplied
-        if sample_metadata_entries or serialized_sample_line is not None:
-            try:
-                mapping = (
-                    OrderedDict(sample_metadata_entries)
-                    if sample_metadata_entries
-                    else _parse_sample_metadata_line(serialized_sample_line)
-                )
-                sample_line = vcfpy.header.SampleHeaderLine.from_mapping(mapping)
-            except Exception as exc:
-                _cleanup_temp_files()
-                reader.close()
-                handle_critical_error(str(exc), exc_cls=ValidationError)
-
-            anonymized_header.lines = [
-                line
-                for line in anonymized_header.lines
-                if getattr(line, "key", None) != "SAMPLE"
-            ]
-            anonymized_header.add_line(sample_line)
-
-        # Add simple metadata header lines supplied via CLI/template
-        existing_simple = {
-            (line.key, getattr(line, "value", None))
-            for line in getattr(anonymized_header, "lines", [])
-            if isinstance(line, vcfpy.SimpleHeaderLine)
-        }
-
-        for metadata_line in header_metadata_lines:
-            normalized = metadata_line.strip()
-            if not normalized:
-                continue
-            if not normalized.startswith("##"):
-                normalized = "##" + normalized
-            parsed = _parse_simple_metadata_line(normalized)
-            if not parsed:
-                continue
-            key, value = parsed
-            identifier = (key, value)
-            if identifier in existing_simple:
-                continue
-            try:
-                anonymized_header.add_line(vcfpy.SimpleHeaderLine(key, value))
-            except Exception as exc:  # pragma: no cover - defensive logging
-                log_message(
-                    f"WARNING: Failed to add metadata header line '{normalized}': {exc}",
-                    verbose,
-                )
-                continue
-            existing_simple.add(identifier)
-
-        anonymized_header = ensure_standard_info_definitions(
-            anonymized_header, verbose=verbose
-        )
-
-        final_header_lines.append("#CHROM\tPOS\tID\tREF\tALT\tQUAL\tFILTER\tINFO")
-
-        body_lines = []
-        with open(body_temp, "r", encoding="utf-8") as body_handle:
-            for line in body_handle:
-                body_lines.append(line.rstrip("\n"))
-
-        variants_retained = len(body_lines)
-        log_message(
-            f"Retained {variants_retained} variant(s) after quality filtering.",
-            verbose,
-        )
-
-        if not final_plain_vcf:
-            base, ext = os.path.splitext(merged_vcf)
-            if not ext:
-                ext = ".vcf"
-            final_plain_vcf = f"{base}.anonymized{ext}"
-
-        try:
-            writer = vcfpy.Writer.from_path(final_plain_vcf, anonymized_header)
-        except Exception as exc:
-            reader.close()
-            _cleanup_temp_files()
-            if final_plain_vcf and os.path.exists(final_plain_vcf):
-                try:
-                    os.remove(final_plain_vcf)
-                except Exception:
-                    pass
-            handle_critical_error(
-                f"Failed to open anonymized VCF writer: {exc}"
-            )
-
-        with writer:
-            for record in reader:
-                anonymized_record = vcfpy.Record(
-                    CHROM=record.CHROM,
-                    POS=record.POS,
-                    ID=record.ID,
-                    REF=record.REF,
-                    ALT=copy.deepcopy(record.ALT),
-                    QUAL=record.QUAL,
-                    FILTER=copy.deepcopy(record.FILTER),
-                    INFO=copy.deepcopy(record.INFO),
-                    FORMAT=None,
-                    calls=[],
-                )
-                writer.write_record(anonymized_record)
-
->>>>>>> 690ca2a7
         final_vcf = final_plain_vcf
     except Exception as exc:
         if final_plain_vcf and os.path.exists(final_plain_vcf):
@@ -1040,18 +839,11 @@
             )
 
         try:
-<<<<<<< HEAD
-            pysam.tabix_compress(final_plain_vcf, final_vcf, force=True)
-            pysam.tabix_index(final_vcf, preset="vcf", force=True)
-            os.remove(final_plain_vcf)
-        except Exception as exc:
-=======
             final_vcf = f"{final_plain_vcf}.gz"
             pysam.bgzip(final_plain_vcf, final_vcf, force=True)
             pysam.tabix_index(final_vcf, preset="vcf", force=True)
         except (OSError, ValueError) as exc:
             _cleanup_temp_files()
->>>>>>> 690ca2a7
             if os.path.exists(final_plain_vcf):
                 try:
                     os.remove(final_plain_vcf)
