--- conflicted
+++ resolved
@@ -117,13 +117,8 @@
 
         self.assertRedirects(response, reverse("profile"))
         sample_group = SampleGroup.objects.get(name="GroupA")
-<<<<<<< HEAD
         self.assertEqual(sample_group.allele_frequencies.count(), 1)
         allele = sample_group.allele_frequencies.get()
-=======
-        allele = sample_group.allele_frequencies.get()
-
->>>>>>> 53bd21d0
         self.assertEqual(allele.chrom, "1")
         self.assertEqual(allele.pos, 1234)
         self.assertEqual(allele.variant_id, "rsTest")
