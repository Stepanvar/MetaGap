--- conflicted
+++ resolved
@@ -143,13 +143,8 @@
         "OPTIONS": {"location": MEDIA_ROOT},
     },
     "staticfiles": {
-<<<<<<< HEAD
-        "BACKEND": "whitenoise.storage.CompressedStaticFilesStorage"
-    }
-=======
         "BACKEND": "whitenoise.storage.CompressedManifestStaticFilesStorage"
     },
->>>>>>> 2896a7dc
 }
 LOGIN_URL = "login"
 LOGIN_REDIRECT_URL = 'profile'
