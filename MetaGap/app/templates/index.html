{% extends 'base.html' %}

{% block title %}Home - {{ SITE_NAME }}{% endblock %}

{% block breadcrumbs %}{% endblock %}

{% block content %}
<<<<<<< HEAD
<div class="container mt-5">
      <h1>Welcome to {{ SITE_NAME }}</h1>
	<p>Manage allele frequencies and sample group metadata with ease.</p>
	{% url 'search_results' as search_action %}
	{% with form_title="Search" form_method="get" form_action=search_action submit_button_label="Search" %}
	{% include 'form_template.html' %}
	{% endwith %}
</div>
=======
<h1 class="mb-3">Welcome to MetaGaP</h1>
<p>Manage allele frequencies and sample group metadata with ease.</p>
{% url 'search_results' as search_action %}
{% with form_title="Search" form_method="get" form_action=search_action submit_button_label="Search" %}
{% include 'form_template.html' %}
{% endwith %}
>>>>>>> 9d1c18f0
{% endblock %}<|MERGE_RESOLUTION|>--- conflicted
+++ resolved
@@ -5,7 +5,6 @@
 {% block breadcrumbs %}{% endblock %}
 
 {% block content %}
-<<<<<<< HEAD
 <div class="container mt-5">
       <h1>Welcome to {{ SITE_NAME }}</h1>
 	<p>Manage allele frequencies and sample group metadata with ease.</p>
@@ -14,12 +13,4 @@
 	{% include 'form_template.html' %}
 	{% endwith %}
 </div>
-=======
-<h1 class="mb-3">Welcome to MetaGaP</h1>
-<p>Manage allele frequencies and sample group metadata with ease.</p>
-{% url 'search_results' as search_action %}
-{% with form_title="Search" form_method="get" form_action=search_action submit_button_label="Search" %}
-{% include 'form_template.html' %}
-{% endwith %}
->>>>>>> 9d1c18f0
 {% endblock %}