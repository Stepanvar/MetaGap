"""Metadata helpers for augmenting merged VCF files."""

from __future__ import annotations

import collections
from collections.abc import MutableMapping
import gzip
import logging
import os
import re
from collections import OrderedDict
<<<<<<< HEAD
from typing import Iterable, List, Optional, Tuple

import logging
=======
from typing import List, Optional, Sequence, Tuple
>>>>>>> 71c63402
import subprocess

from . import PYSAM_AVAILABLE, VCFPY_AVAILABLE, pysam, vcfpy
from .logging_utils import (
    MergeConflictError,
    ValidationError,
    handle_critical_error,
    log_message,
)

DEFAULT_QUAL_THRESHOLD = 30.0
"""Minimum QUAL value required for a record to pass default filtering."""

DEFAULT_AN_THRESHOLD = 50.0
"""Minimum allele number required for a record to pass default filtering."""

try:  # pragma: no cover - optional dependency
    import pysam
except ImportError:  # pragma: no cover - exercised in environments without pysam
    pysam = None


DEFAULT_QUAL_THRESHOLD: Optional[float] = 30.0
DEFAULT_AN_THRESHOLD: Optional[float] = 50.0
DEFAULT_ALLOWED_FILTER_VALUES: Tuple[str, ...] = ("PASS",)


STANDARD_INFO_DEFINITIONS = OrderedDict(
    [
        (
            "AC",
            collections.OrderedDict(
                [
                    ("Number", "A"),
                    ("Type", "Integer"),
                    (
                        "Description",
                        "Alternate allele count in genotypes, for each ALT allele",
                    ),
                ]
            ),
        ),
        (
            "AN",
            collections.OrderedDict(
                [
                    ("Number", "1"),
                    ("Type", "Integer"),
                    ("Description", "Total number of alleles in called genotypes"),
                ]
            ),
        ),
        (
            "AF",
            collections.OrderedDict(
                [
                    ("Number", "A"),
                    ("Type", "Float"),
                    ("Description", "Alternate allele frequency"),
                ]
            ),
        ),
    ]
)


INFO_HEADER_PATTERN = re.compile(r"^##INFO=<ID=([^,>]+)")
FILTER_HEADER_PATTERN = re.compile(r"^##FILTER=<ID=([^,>]+)")
CONTIG_HEADER_PATTERN = re.compile(r"^##contig=<ID=([^,>]+)", re.IGNORECASE)


def _format_info_definition(
    info_id: str, definition_mapping: collections.OrderedDict[str, object]
) -> str:
    parts = [f"ID={info_id}"]
    for key, value in definition_mapping.items():
        if value is None:
            continue
        if key == "Description":
            escaped_value = str(value).replace('"', '\\"')
            parts.append(f'Description="{escaped_value}"')
            continue
        parts.append(f"{key}={value}")
    return "##INFO=<" + ",".join(parts) + ">"


def ensure_standard_info_definitions(header, verbose: bool = False):
    if not VCFPY_AVAILABLE:
        return header

    info_module = getattr(vcfpy, "header", None)
    info_cls = getattr(info_module, "InfoHeaderLine", None) if info_module else None
    if info_cls is None:
        return header

    existing_ids = set()
    for line in getattr(header, "lines", []):
        if isinstance(line, info_cls):
            existing_ids.add(getattr(line, "id", None))

    added_ids = []
    for info_id, definition in STANDARD_INFO_DEFINITIONS.items():
        if info_id in existing_ids:
            continue

        mapping = collections.OrderedDict([("ID", info_id)])
        mapping.update(definition)

        try:
            info_line = info_cls.from_mapping(mapping)
        except Exception as exc:  # pragma: no cover - defensive logging
            log_message(
                f"Unable to create INFO header definition for {info_id}: {exc}",
                verbose,
                level=logging.WARNING,
            )
            continue

        try:
            header.add_line(info_line)
        except Exception as exc:  # pragma: no cover - defensive logging
            log_message(
                f"Failed to append INFO header definition for {info_id}: {exc}",
                verbose,
                level=logging.WARNING,
            )
            continue

        existing_ids.add(info_id)
        added_ids.append(info_id)

    if added_ids:
        log_message(
            "Inserted INFO header definitions for missing fields: "
            + ", ".join(added_ids),
            verbose,
            level=logging.INFO,
        )

    return header


def ensure_standard_info_header_lines(
    final_header_lines, existing_header_lines, verbose: bool = False
):
    current_ids = set()
    for line in final_header_lines:
        if not isinstance(line, str):
            continue
        match = INFO_HEADER_PATTERN.match(line.strip())
        if match:
            current_ids.add(match.group(1))

    added_ids = []
    for info_id, definition in STANDARD_INFO_DEFINITIONS.items():
        if info_id in current_ids:
            continue

        formatted = _format_info_definition(info_id, definition)
        if formatted in existing_header_lines:
            current_ids.add(info_id)
            continue

        final_header_lines.append(formatted)
        existing_header_lines.add(formatted)
        current_ids.add(info_id)
        added_ids.append(info_id)

    if added_ids:
        log_message(
            "Inserted INFO header definitions for missing fields: "
            + ", ".join(added_ids),
            verbose,
            level=logging.INFO,
        )

    return final_header_lines


def _format_sample_metadata_value(value: str) -> str:
    """Return a VCF-safe representation of the provided metadata value."""

    value = str(value)
    needs_quotes = any(char in value for char in [" ", ",", "\t", "\"", "<", ">", "="])
    if not needs_quotes:
        return value

    escaped = value.replace("\\", "\\\\").replace("\"", "\\\"")
    return f'"{escaped}"'


<<<<<<< HEAD
def _extract_called_alleles(gt_value) -> List[int]:
    if gt_value is None:
        return []
    if isinstance(gt_value, (list, tuple)):
        tokens: List[str] = []
        for item in gt_value:
            if item is None:
                continue
            tokens.extend(str(item).replace("|", "/").split("/"))
    else:
        tokens = str(gt_value).replace("|", "/").split("/")

    allele_indices: List[int] = []
    for token in tokens:
        cleaned = token.strip()
        if not cleaned or cleaned == ".":
            continue
        try:
            allele_indices.append(int(cleaned))
        except ValueError:
            continue
    return allele_indices


def _compute_ac_an_af(genotypes: Iterable, alt_count: int) -> Tuple[List[int], int, List[float]]:
    ac = [0] * alt_count
    an = 0

    for genotype in genotypes:
        for allele in _extract_called_alleles(genotype):
            if allele is None or allele < 0:
                continue
            an += 1
            if allele == 0:
                continue
            index = allele - 1
            if 0 <= index < alt_count:
                ac[index] += 1

    if alt_count == 0:
        af: List[float] = []
    elif an > 0:
        af = [count / an for count in ac]
    else:
        af = [0.0 for _ in ac]

    return ac, an, af


def build_sample_metadata_line(entries: "OrderedDict[str, str]") -> str:
=======
def build_sample_metadata_line(entries: collections.OrderedDict[str, str]) -> str:
>>>>>>> 71c63402
    """Serialize an ordered mapping into a single ``##SAMPLE`` metadata line."""

    id_value = entries.get("ID", "").strip()
    if not id_value:
        raise ValueError("Sample metadata must include a non-empty ID value.")

    parts = []
    for key, raw_value in entries.items():
        if raw_value is None:
            continue
        value = str(raw_value).strip()
        if not value and key != "ID":
            continue
        parts.append(f"{key}={_format_sample_metadata_value(value)}")

    serialized = ",".join(parts)
    return f"##SAMPLE=<{serialized}>"


def _parse_sample_metadata_line(serialized: str) -> collections.OrderedDict[str, str]:
    """Return an ordered mapping extracted from a serialized ``##SAMPLE`` line."""

    if not isinstance(serialized, str):
        raise TypeError("Serialized sample metadata must be provided as a string.")

    text = serialized.strip()
    prefix = "##SAMPLE=<"
    suffix = ">"
    if not text.startswith(prefix) or not text.endswith(suffix):
        raise ValueError("Serialized sample metadata must be in '##SAMPLE=<...>' format.")

    body = text[len(prefix) : -len(suffix)]
    entries = collections.OrderedDict()

    token: list[str] = []
    stack: list[str] = []
    in_quotes = False
    escape = False

    def flush_token() -> None:
        raw = "".join(token).strip()
        token.clear()
        if not raw:
            return
        if "=" not in raw:
            raise ValueError(f"Invalid SAMPLE metadata entry: '{raw}'")
        key, value = raw.split("=", 1)
        key = key.strip()
        value = value.strip()
        if not key:
            raise ValueError("SAMPLE metadata keys cannot be empty.")
        if len(value) >= 2 and value[0] == value[-1] == '"':
            inner = value[1:-1]
            unescaped: list[str] = []
            i = 0
            while i < len(inner):
                ch = inner[i]
                if ch == "\\" and i + 1 < len(inner):
                    next_ch = inner[i + 1]
                    if next_ch in {'\\', '"'}:
                        unescaped.append(next_ch)
                        i += 2
                        continue
                unescaped.append(ch)
                i += 1
            value_to_store = "".join(unescaped)
        else:
            value_to_store = value
        entries[key] = value_to_store

    for ch in body:
        if escape:
            token.append(ch)
            escape = False
            continue

        if ch == "\\":
            token.append(ch)
            escape = True
            continue

        if in_quotes:
            if ch == '"':
                in_quotes = False
            token.append(ch)
            continue

        if ch == '"':
            in_quotes = True
            token.append(ch)
            continue

        if ch in "{[":
            stack.append(ch)
            token.append(ch)
            continue

        if ch in "}]":
            if stack:
                opener = stack[-1]
                if (opener == "{" and ch == "}") or (opener == "[" and ch == "]"):
                    stack.pop()
            token.append(ch)
            continue

        if ch == "," and not stack:
            flush_token()
            continue

        token.append(ch)

    flush_token()

    if "ID" in entries and isinstance(entries["ID"], str):
        entries["ID"] = entries["ID"].strip()
    return entries


def _parse_simple_metadata_line(line: str) -> tuple[str, str] | None:
    stripped = line.strip()
    if not stripped.startswith("##") or "=" not in stripped:
        return None
    key, value = stripped[2:].split("=", 1)
    key = key.strip()
    value = value.strip()
    if not key:
        return None
    return key, value


def _load_metadata_template(
    template_path: str | None, verbose: bool = False
) -> tuple[collections.OrderedDict[str, str] | None, list, list[str], str | None]:
    """Return metadata derived from a user-supplied template header file."""

    if not template_path:
        return None, [], [], None

    normalized_path = os.path.abspath(template_path)
    if not os.path.exists(normalized_path):
        raise ValidationError(
            f"Metadata template header file does not exist: {template_path}"
        )
    if not os.path.isfile(normalized_path):
        raise ValidationError(
            f"Metadata template header path is not a file: {template_path}"
        )

    template_sample_mapping: collections.OrderedDict[str, str] | None = None
    template_serialized_sample: str | None = None
    sanitized_lines: list[str] = []
    simple_header_lines = []
    existing_simple = set()
    existing_sanitized = set()

    try:
        with open(normalized_path, "r", encoding="utf-8") as handle:
            for line_number, raw_line in enumerate(handle, 1):
                stripped = raw_line.strip()
                if not stripped:
                    continue
                if stripped.startswith("#CHROM"):
                    continue
                if not stripped.startswith("##"):
                    log_message(
                        (
                            "Skipping non-metadata line in template "
                            f"{normalized_path} line {line_number}: {stripped}"
                        ),
                        verbose,
                        level=logging.DEBUG,
                    )
                    continue
                if stripped.startswith("##SAMPLE="):
                    try:
                        parsed_sample = _parse_sample_metadata_line(stripped)
                    except ValueError as exc:
                        raise ValidationError(
                            "Invalid SAMPLE metadata line in template "
                            f"{normalized_path} line {line_number}: {exc}"
                        ) from exc
                    if template_sample_mapping is not None:
                        log_message(
                            (
                                "Multiple ##SAMPLE lines found in metadata "
                                f"template {normalized_path}; using the last occurrence"
                            ),
                            verbose,
                            level=logging.WARNING,
                        )
                    template_sample_mapping = collections.OrderedDict(parsed_sample.items())
                    template_serialized_sample = stripped
                    continue

                parsed = _parse_simple_metadata_line(stripped)
                if not parsed:
                    raise ValidationError(
                        "Metadata template lines must be in '##key=value' format. "
                        f"Problematic entry at {normalized_path} line {line_number}: {stripped}"
                    )
                key, value = parsed
                sanitized = f"##{key}={value}"
                if sanitized not in existing_sanitized:
                    sanitized_lines.append(sanitized)
                    existing_sanitized.add(sanitized)

                try:
                    simple_line = vcfpy.SimpleHeaderLine(key, value)
                except Exception as exc:  # pragma: no cover - defensive logging
                    log_message(
                        f"Failed to parse metadata template line '{sanitized}': {exc}",
                        verbose,
                        level=logging.WARNING,
                    )
                    continue

                identifier = (simple_line.key, getattr(simple_line, "value", None))
                if identifier in existing_simple:
                    continue
                simple_header_lines.append(simple_line)
                existing_simple.add(identifier)
    except OSError as exc:
        raise ValidationError(
            f"Unable to read metadata template header file {template_path}: {exc}"
        ) from exc

    log_message(
        f"Loaded metadata template header from {normalized_path}",
        verbose,
        level=logging.INFO,
    )
    if sanitized_lines:
        log_message(
            "Metadata template header lines: " + ", ".join(sanitized_lines),
            verbose,
            level=logging.DEBUG,
        )
    if template_serialized_sample:
        log_message(
            f"Metadata template sample line: {template_serialized_sample}",
            verbose,
            level=logging.DEBUG,
        )

    return (
        template_sample_mapping,
        simple_header_lines,
        sanitized_lines,
        template_serialized_sample,
    )


def load_metadata_lines(metadata_file: str, verbose: bool = False) -> list[str]:
    """Return sanitized ``##key=value`` metadata lines from ``metadata_file``."""

    if not metadata_file:
        raise ValidationError("A metadata file path must be provided.")

    normalized_path = os.path.abspath(metadata_file)
    if not os.path.exists(normalized_path):
        raise ValidationError(f"Metadata file does not exist: {metadata_file}")
    if not os.path.isfile(normalized_path):
        raise ValidationError(f"Metadata file path is not a file: {metadata_file}")

    sanitized_lines: list[str] = []
    seen_lines = set()

    try:
        with open(normalized_path, "r", encoding="utf-8") as handle:
            for line_number, raw_line in enumerate(handle, 1):
                stripped = raw_line.strip()
                if not stripped:
                    continue
                if not stripped.startswith("##"):
                    stripped = "##" + stripped
                parsed = _parse_simple_metadata_line(stripped)
                if not parsed:
                    raise ValidationError(
                        "Metadata file lines must be in '##key=value' format. "
                        f"Problematic entry at {normalized_path} line {line_number}: {raw_line.strip()}"
                    )
                key, value = parsed
                sanitized = f"##{key}={value}"
                if sanitized in seen_lines:
                    continue
                sanitized_lines.append(sanitized)
                seen_lines.add(sanitized)
    except OSError as exc:
        raise ValidationError(
            f"Unable to read metadata file {metadata_file}: {exc}"
        ) from exc

    log_message(
        f"Loaded {len(sanitized_lines)} metadata header line(s) from {normalized_path}",
        verbose,
        level=logging.INFO,
    )

    return sanitized_lines


def apply_metadata_to_header(
    header,
    sample_header_line=None,
    simple_header_lines=None,
    verbose: bool = False,
):
    """Return ``header`` with CLI metadata applied."""

    if sample_header_line is None and not simple_header_lines:
        return header

    simple_header_lines = simple_header_lines or []

    if simple_header_lines:
        existing_simple = {
            (line.key, getattr(line, "value", None))
            for line in header.lines
            if isinstance(line, vcfpy.SimpleHeaderLine)
        }
        for simple_line in simple_header_lines:
            identifier = (simple_line.key, simple_line.value)
            if identifier in existing_simple:
                continue
            header.add_line(simple_line)
            existing_simple.add(identifier)

    if sample_header_line is not None:
        header.lines = [
            line for line in header.lines if getattr(line, "key", None) != "SAMPLE"
        ]
        header.add_line(sample_header_line)

    header = ensure_standard_info_definitions(header, verbose=verbose)

    log_message("Applied CLI metadata to merged header.", verbose, level=logging.INFO)
    return header


def _validate_anonymized_vcf_header(final_vcf_path: str, ensure_for_uncompressed: bool = False):
    """Ensure the anonymized VCF header can be parsed by ``vcfpy``."""

    if not final_vcf_path:
        return

    requires_validation = ensure_for_uncompressed or final_vcf_path.endswith(".vcf.gz")
    if not requires_validation:
        return

    opener = gzip.open if final_vcf_path.endswith(".gz") else open
    try:
        with opener(final_vcf_path, "rt", encoding="utf-8") as stream:
            reader = vcfpy.Reader.from_stream(stream)
            # Force header consumption
            _ = reader.header
            reader.close()
    except Exception as exc:
        handle_critical_error(
            f"Failed to read header from anonymized VCF using vcfpy: {exc}"
        )


def append_metadata_to_merged_vcf(
    merged_vcf: str,
    sample_metadata_entries=None,
    header_metadata_lines=None,
    serialized_sample_line=None,
    qual_threshold: Optional[float] = DEFAULT_QUAL_THRESHOLD,
    an_threshold: Optional[float] = DEFAULT_AN_THRESHOLD,
    allowed_filter_values: Optional[Sequence[str]] = DEFAULT_ALLOWED_FILTER_VALUES,
    verbose: bool = False,
):
    """Finalize the merged VCF by applying in-Python processing and metadata."""

    if not PYSAM_AVAILABLE or not VCFPY_AVAILABLE:  # pragma: no cover - defensive
        handle_critical_error(
            "vcfpy and pysam must be available to finalize the merged VCF output."
        )

    header_metadata_lines = header_metadata_lines or []
    joint_temp = f"{merged_vcf}.joint.temp.vcf"
    filtered_temp = f"{merged_vcf}.filtered.temp.vcf"

    expects_gzip = merged_vcf.endswith(".gz")
    final_plain_vcf: str | None
    final_vcf: str | None

    if merged_vcf.endswith(".vcf.gz"):
        base_path = merged_vcf[: -len(".vcf.gz")]
        final_plain_vcf = f"{base_path}.anonymized.vcf"
        final_vcf = f"{final_plain_vcf}.gz"
    elif merged_vcf.endswith(".vcf"):
        base_path = merged_vcf[: -len(".vcf")]
        final_plain_vcf = f"{base_path}.anonymized.vcf"
        final_vcf = final_plain_vcf
    else:
        base_path, ext = os.path.splitext(merged_vcf)
        if ext == ".gz":
            base_path = base_path or merged_vcf[:-3]
            final_plain_vcf = f"{base_path}.anonymized"
            final_vcf = f"{final_plain_vcf}.gz"
        else:
            final_plain_vcf = f"{base_path}.anonymized{ext or '.vcf'}"
            final_vcf = final_plain_vcf

    def _open_vcf(path):
        return gzip.open(path, "rt", encoding="utf-8") if path.endswith(".gz") else open(path, "r", encoding="utf-8")

    def _read_header_lines(path: str) -> list[str]:
        header_lines: list[str] = []
        with _open_vcf(path) as handle:
            for raw in handle:
                if not raw.startswith("#"):
                    break
                header_lines.append(raw.rstrip("\n"))
        return header_lines

    def _format_scalar(value) -> str:
        if value is None:
            return "."
        if isinstance(value, float):
            return ("%g" % value)
        return str(value)

    def _serialize_info(info: MutableMapping[str, object]) -> str:
        entries = []
        for key, value in info.items():
            if value is None:
                continue
            if isinstance(value, list):
                if not value:
                    serialized = "."
                else:
                    serialized = ",".join(_format_scalar(item) for item in value)
            else:
                serialized = _format_scalar(value)
            entries.append(f"{key}={serialized}")
        return ";".join(entries) if entries else "."

    def _normalize_filter(field) -> str:
        if field in {None, [], ["PASS"], "PASS"}:
            return "PASS"
        if isinstance(field, list):
            return ";".join(str(entry) for entry in field)
        return str(field)

    def _normalize_quality(qual_value):
        if qual_value in {None, ".", ""}:
            return None
        try:
            return float(qual_value)
        except (TypeError, ValueError):
            return None

<<<<<<< HEAD
=======
    def _extract_called_alleles(gt_value) -> list[int]:
        if gt_value is None:
            return []
        if isinstance(gt_value, (list, tuple)):
            tokens = []
            for item in gt_value:
                if item is None:
                    continue
                tokens.extend(str(item).replace("|", "/").split("/"))
        else:
            tokens = str(gt_value).replace("|", "/").split("/")
        allele_indices: list[int] = []
        for token in tokens:
            cleaned = token.strip()
            if not cleaned or cleaned == ".":
                continue
>>>>>>> 71c63402
    def _cleanup_temp_files():
        for path in [joint_temp, filtered_temp]:
            try:
                allele_indices.append(int(cleaned))
            except ValueError:
                continue
        return allele_indices

    def _recalculate_info_fields(record) -> int:
        alt_count = len(getattr(record, "ALT", []) or [])
<<<<<<< HEAD
        genotypes = (
            getattr(call, "data", {}).get("GT")
            for call in getattr(record, "calls", []) or []
        )
        ac, an, af = _compute_ac_an_af(genotypes, alt_count)
        info = getattr(record, "INFO", OrderedDict())
=======
        ac = [0] * alt_count
        an = 0
        for call in getattr(record, "calls", []):
            data = getattr(call, "data", {})
            alleles = _extract_called_alleles(data.get("GT"))
            for allele in alleles:
                if allele is None:
                    continue
                if allele >= 0:
                    an += 1
                if 1 <= allele <= alt_count:
                    ac[allele - 1] += 1
        info = getattr(record, "INFO", collections.OrderedDict())
>>>>>>> 71c63402
        info["AC"] = ac if alt_count else []
        info["AN"] = an
        info["AF"] = af if an else []
        record.INFO = info
        return an

    def _record_passes_filters(record, allele_number: int) -> bool:
        """Return whether a record satisfies the default QUAL and AN thresholds."""

        qual_value = _normalize_quality(getattr(record, "QUAL", None))
        if qual_threshold is not None:
            if qual_value is None or qual_value <= qual_threshold:
                return False
        if an_threshold is not None:
            if allele_number is None or allele_number <= an_threshold:
                return False

        filters = getattr(record, "FILTER", None)

        if allowed_filter_values is None:
            return True

        if filters in {None, [], (), "", "."}:
            return True

        if isinstance(filters, (list, tuple)):
            filter_tokens = [token for token in filters if token not in {None, "", "."}]
        else:
            filter_tokens = [filters] if filters not in {None, "", "."} else []

        if not filter_tokens:
            return True

        allowed = {
            str(value)
            for value in allowed_filter_values
            if value not in {None, "", "."}
        }

        if not allowed:
            return False

        return all(str(token) in allowed for token in filter_tokens)

    def _serialize_record(record) -> str:
        alt_field = (
            ",".join(str(alt) for alt in getattr(record, "ALT", []) or [])
            if getattr(record, "ALT", [])
            else "."
        )
        qual_value = _normalize_quality(getattr(record, "QUAL", None))
        qual_field = _format_scalar(qual_value) if qual_value is not None else "."
        info_field = _serialize_info(
            getattr(record, "INFO", collections.OrderedDict())
        )
        filter_field = _normalize_filter(getattr(record, "FILTER", None))
        record_id = getattr(record, "ID", None)
        if isinstance(record_id, list):
            record_id_field = ";".join(str(entry) for entry in record_id)
        else:
            record_id_field = str(record_id or ".")
        return "\t".join(
            [
                str(getattr(record, "CHROM", ".")),
                str(getattr(record, "POS", ".")),
                record_id_field,
                str(getattr(record, "REF", ".")),
                alt_field,
                qual_field,
                filter_field,
                info_field,
            ]
        )

    log_message(
        "Recalculating AC, AN, AF tags across the merged cohort...",
        verbose,
        level=logging.DEBUG,
    )

    header_lines = _read_header_lines(merged_vcf)
    fileformat_line = None
    remaining_header_lines: list[str] = []
    for line in header_lines:
        stripped = line.strip()
        if not stripped:
            continue
        if stripped.startswith("#CHROM"):
            continue
        if stripped.startswith("##fileformat") and fileformat_line is None:
            fileformat_line = stripped
            continue
        if stripped.startswith("##SAMPLE="):
            continue
        remaining_header_lines.append(stripped)

    final_header_lines: list[str] = []
    if fileformat_line is not None:
        final_header_lines.append(fileformat_line)
    final_header_lines.extend(remaining_header_lines)
    existing_header_lines = set(final_header_lines)

    ensure_standard_info_header_lines(
        final_header_lines, existing_header_lines, verbose=verbose
    )

    if sample_metadata_entries:
        try:
            serialized_line = (
                serialized_sample_line
                if serialized_sample_line is not None
                else build_sample_metadata_line(sample_metadata_entries)
            )
            if serialized_line not in existing_header_lines:
                final_header_lines.append(serialized_line)
                existing_header_lines.add(serialized_line)
        except ValueError as exc:
            handle_critical_error(str(exc))

    for metadata_line in header_metadata_lines:
        normalized = metadata_line.strip()
        if not normalized:
            continue
        if not normalized.startswith("##"):
            normalized = "##" + normalized
        if normalized in existing_header_lines:
            continue
        final_header_lines.append(normalized)
        existing_header_lines.add(normalized)

    ensure_standard_info_header_lines(
        final_header_lines, existing_header_lines, verbose=verbose
    )

    final_header_lines.append("#CHROM\tPOS\tID\tREF\tALT\tQUAL\tFILTER\tINFO")

    body_lines: list[str] = []
    with _open_vcf(merged_vcf) as stream:
        reader = vcfpy.Reader.from_stream(stream)
        for record in reader:
            allele_number = _recalculate_info_fields(record)
            if not _record_passes_filters(record, allele_number):
                continue
            body_lines.append(_serialize_record(record))
        reader.close()

    if not final_plain_vcf:
        base, ext = os.path.splitext(merged_vcf)
        if not ext:
            ext = ".vcf"
        final_plain_vcf = f"{base}.anonymized{ext}"

    try:
        with open(final_plain_vcf, "w", encoding="utf-8") as output_handle:
            for line in final_header_lines:
                output_handle.write(line + "\n")
            for line in body_lines:
                output_handle.write(line + "\n")
        final_vcf = final_plain_vcf
    except Exception as exc:
        if final_plain_vcf and os.path.exists(final_plain_vcf):
            try:
                os.remove(final_plain_vcf)
            except Exception:
                pass
        handle_critical_error(
            f"Failed to assemble final anonymized VCF contents: {exc}",
            exc_cls=MergeConflictError,
        )
    finally:
        try:
            reader.close()
        except Exception:
            pass

    if expects_gzip and final_plain_vcf and os.path.exists(final_plain_vcf):
        if pysam is None:
            _cleanup_temp_files()
            handle_critical_error(
                "pysam is required to BGZF-compress and index the anonymized VCF."
            )

        try:
            final_vcf = f"{final_plain_vcf}.gz"
            pysam.bgzip(final_plain_vcf, final_vcf, force=True)
            pysam.tabix_index(final_vcf, preset="vcf", force=True)
        except (OSError, ValueError) as exc:
            _cleanup_temp_files()
            if os.path.exists(final_plain_vcf):
                try:
                    os.remove(final_plain_vcf)
                except Exception:
                    pass
            if final_vcf and os.path.exists(final_vcf):
                try:
                    os.remove(final_vcf)
                except Exception:
                    pass
            handle_critical_error(
                f"Failed to compress or index anonymized VCF: {exc}",
                exc_cls=MergeConflictError,
            )
    elif not expects_gzip:
        final_vcf = final_plain_vcf

    _validate_anonymized_vcf_header(final_vcf, ensure_for_uncompressed=True)

    log_message(
        f"Anonymized merged VCF written to: {final_vcf}",
        verbose,
        level=logging.INFO,
    )
    return final_vcf


def recalculate_cohort_info_tags(vcf_path: str, verbose: bool = False) -> None:
    """Recompute AC, AN, and AF INFO tags in-place for ``vcf_path``."""

    log_message(
        "Recalculating AC, AN, AF tags across the merged cohort...",
        verbose,
        level=logging.DEBUG,
    )

    if VCFPY_AVAILABLE:
        try:
            reader = vcfpy.Reader.from_path(vcf_path)
        except Exception as exc:
            handle_critical_error(
                f"Failed to open {vcf_path} for AC/AN/AF recalculation: {exc}",
                exc_cls=MergeConflictError,
            )

        records = []
        header = reader.header

        for record in reader:
            info = dict(getattr(record, "INFO", {}) or {})
            alt_alleles = list(getattr(record, "ALT", []) or [])
            alt_count = len(alt_alleles)
            genotypes = (
                getattr(call, "data", {}).get("GT")
                for call in getattr(record, "calls", []) or []
            )
            alt_counts, allele_number, allele_frequencies = _compute_ac_an_af(
                genotypes, alt_count
            )

            info["AN"] = allele_number
            if alt_count:
                info["AC"] = alt_counts
                info["AF"] = allele_frequencies
            else:
                info["AC"] = []
                info["AF"] = []

            record.INFO = info
            records.append(record)

        try:
            reader.close()
        except Exception:
            pass

        try:
            writer = vcfpy.Writer.from_path(vcf_path, header)
        except Exception as exc:
            handle_critical_error(
                f"Failed to reopen {vcf_path} for writing: {exc}",
                exc_cls=MergeConflictError,
            )

        try:
            for record in records:
                writer.write_record(record)
        finally:
            writer.close()
        return

    _recalculate_cohort_info_tags_without_vcfpy(vcf_path)


def _recalculate_cohort_info_tags_without_vcfpy(vcf_path: str) -> None:
    opener = gzip.open if vcf_path.endswith(".gz") else open
    try:
        with opener(vcf_path, "rt", encoding="utf-8") as handle:
            lines = [line.rstrip("\n") for line in handle]
    except OSError as exc:
        handle_critical_error(
            f"Failed to open {vcf_path}: {exc}",
            exc_cls=MergeConflictError,
        )

    header_lines = []
    records = []
    column_header = None
    for line in lines:
        if line.startswith("##"):
            header_lines.append(line)
            continue
        if line.startswith("#CHROM"):
            column_header = line
            header_lines.append(line)
            continue
        if not line:
            continue
        records.append(line)

    if column_header is None:
        handle_critical_error(
            f"Failed to parse {vcf_path}: Missing #CHROM header line.",
            exc_cls=MergeConflictError,
        )

    updated_records = []
    for record_line in records:
        fields = record_line.split("\t")
        if len(fields) < 8:
            updated_records.append(record_line)
            continue

        alt_alleles = [allele for allele in fields[4].split(",") if allele]
        alt_count = len(alt_alleles)
        genotype_values: List[str] = []

        if len(fields) >= 10:
            format_keys = fields[8].split(":") if fields[8] else []
            try:
                gt_index = format_keys.index("GT")
            except ValueError:
                gt_index = None

            if gt_index is not None:
                for sample_entry in fields[9:]:
                    parts = sample_entry.split(":")
                    if gt_index >= len(parts):
                        continue
                    genotype_values.append(parts[gt_index])

        alt_counts, allele_number, allele_frequencies = _compute_ac_an_af(
            genotype_values, alt_count
        )

        info_field = fields[7]
        info_map = {}
        order = []
        for entry in info_field.split(";"):
            if not entry:
                continue
            if "=" in entry:
                key, value = entry.split("=", 1)
            else:
                key, value = entry, ""
            if key not in info_map:
                order.append(key)
            info_map[key] = value

        info_map["AN"] = str(allele_number)
        if alt_count:
            info_map["AC"] = ",".join(str(count) for count in alt_counts)
            info_map["AF"] = ",".join(f"{value:.6g}" for value in allele_frequencies)
        else:
            info_map["AC"] = "."
            info_map["AF"] = "."

        for key in ("AC", "AN", "AF"):
            if key not in order:
                order.append(key)

        new_entries = []
        for key in order:
            value = info_map.get(key, "")
            if value == "":
                new_entries.append(f"{key}=")
            else:
                new_entries.append(f"{key}={value}")
        fields[7] = ";".join(new_entries)
        updated_records.append("\t".join(fields))

    try:
        with opener(vcf_path, "wt", encoding="utf-8") as handle:
            for line in header_lines:
                handle.write(line + "\n")
            for line in updated_records:
                handle.write(line + "\n")
    except OSError as exc:
        handle_critical_error(
            f"Failed to rewrite {vcf_path}: {exc}",
            exc_cls=MergeConflictError,
        )


__all__ = [
    "_format_sample_metadata_value",
    "build_sample_metadata_line",
    "_parse_sample_metadata_line",
    "_parse_simple_metadata_line",
    "load_metadata_lines",
    "apply_metadata_to_header",
    "_validate_anonymized_vcf_header",
    "append_metadata_to_merged_vcf",
    "recalculate_cohort_info_tags",
]<|MERGE_RESOLUTION|>--- conflicted
+++ resolved
@@ -9,13 +9,7 @@
 import os
 import re
 from collections import OrderedDict
-<<<<<<< HEAD
-from typing import Iterable, List, Optional, Tuple
-
-import logging
-=======
-from typing import List, Optional, Sequence, Tuple
->>>>>>> 71c63402
+from typing import List, Optional, Sequence, Tuple, Iterable
 import subprocess
 
 from . import PYSAM_AVAILABLE, VCFPY_AVAILABLE, pysam, vcfpy
@@ -207,7 +201,6 @@
     return f'"{escaped}"'
 
 
-<<<<<<< HEAD
 def _extract_called_alleles(gt_value) -> List[int]:
     if gt_value is None:
         return []
@@ -258,9 +251,6 @@
 
 
 def build_sample_metadata_line(entries: "OrderedDict[str, str]") -> str:
-=======
-def build_sample_metadata_line(entries: collections.OrderedDict[str, str]) -> str:
->>>>>>> 71c63402
     """Serialize an ordered mapping into a single ``##SAMPLE`` metadata line."""
 
     id_value = entries.get("ID", "").strip()
@@ -715,25 +705,6 @@
         except (TypeError, ValueError):
             return None
 
-<<<<<<< HEAD
-=======
-    def _extract_called_alleles(gt_value) -> list[int]:
-        if gt_value is None:
-            return []
-        if isinstance(gt_value, (list, tuple)):
-            tokens = []
-            for item in gt_value:
-                if item is None:
-                    continue
-                tokens.extend(str(item).replace("|", "/").split("/"))
-        else:
-            tokens = str(gt_value).replace("|", "/").split("/")
-        allele_indices: list[int] = []
-        for token in tokens:
-            cleaned = token.strip()
-            if not cleaned or cleaned == ".":
-                continue
->>>>>>> 71c63402
     def _cleanup_temp_files():
         for path in [joint_temp, filtered_temp]:
             try:
@@ -744,28 +715,12 @@
 
     def _recalculate_info_fields(record) -> int:
         alt_count = len(getattr(record, "ALT", []) or [])
-<<<<<<< HEAD
         genotypes = (
             getattr(call, "data", {}).get("GT")
             for call in getattr(record, "calls", []) or []
         )
         ac, an, af = _compute_ac_an_af(genotypes, alt_count)
         info = getattr(record, "INFO", OrderedDict())
-=======
-        ac = [0] * alt_count
-        an = 0
-        for call in getattr(record, "calls", []):
-            data = getattr(call, "data", {})
-            alleles = _extract_called_alleles(data.get("GT"))
-            for allele in alleles:
-                if allele is None:
-                    continue
-                if allele >= 0:
-                    an += 1
-                if 1 <= allele <= alt_count:
-                    ac[allele - 1] += 1
-        info = getattr(record, "INFO", collections.OrderedDict())
->>>>>>> 71c63402
         info["AC"] = ac if alt_count else []
         info["AN"] = an
         info["AF"] = af if an else []
