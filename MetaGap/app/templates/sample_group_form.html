{% extends "base.html" %}

{% block title %}Edit Sample Group - {{ SITE_NAME }}{% endblock %}

{% block breadcrumbs %}
<nav aria-label="breadcrumb" class="mt-2">
        <ol class="breadcrumb bg-transparent px-0 mb-4">
                <li class="breadcrumb-item"><a href="{% url 'home' %}">Home</a></li>
                <li class="breadcrumb-item"><a href="{% url 'profile' %}">Profile</a></li>
                <li class="breadcrumb-item active" aria-current="page">Edit Sample Group</li>
        </ol>
</nav>
{% endblock %}

{% block content %}
<<<<<<< HEAD
<div class="container mt-4">
        <h2 class="mb-3">Edit Sample Group</h2>
        <p class="text-muted">Update the descriptive metadata for this cohort. Changes will be immediately reflected in search results.</p>
        {% include 'partials/form.html' with form=form submit_button_label="Save Changes" extra_actions=form_extra_actions form_novalidate=True wrapper_class='mt-3' %}
</div>
=======
<h2 class="mb-3">Edit Sample Group</h2>
<p class="text-muted">Update the descriptive metadata for this cohort. Changes will be immediately reflected in search results.</p>
<form method="post" novalidate>
        {% csrf_token %}
        {% if form.non_field_errors %}
        <div class="alert alert-danger" role="alert">
                {% for error in form.non_field_errors %}
                {{ error }}
                {% endfor %}
        </div>
        {% endif %}
        {% for field in form %}
        <div class="mb-3">
                {{ field.label_tag }}
                {% if field.help_text %}
                <small class="form-text text-muted">{{ field.help_text }}</small>
                {% endif %}
                {{ field }}
                {% if field.errors %}
                {% for error in field.errors %}
                <div class="invalid-feedback" style="display: block;">{{ error }}</div>
                {% endfor %}
                {% endif %}
        </div>
        {% endfor %}
        <div class="d-flex gap-2">
                <button type="submit" class="btn btn-primary">Save Changes</button>
                <a href="{% url 'profile' %}" class="btn btn-outline-secondary">Cancel</a>
        </div>
</form>
>>>>>>> d37a83b2
{% endblock %}<|MERGE_RESOLUTION|>--- conflicted
+++ resolved
@@ -13,42 +13,9 @@
 {% endblock %}
 
 {% block content %}
-<<<<<<< HEAD
 <div class="container mt-4">
         <h2 class="mb-3">Edit Sample Group</h2>
         <p class="text-muted">Update the descriptive metadata for this cohort. Changes will be immediately reflected in search results.</p>
         {% include 'partials/form.html' with form=form submit_button_label="Save Changes" extra_actions=form_extra_actions form_novalidate=True wrapper_class='mt-3' %}
 </div>
-=======
-<h2 class="mb-3">Edit Sample Group</h2>
-<p class="text-muted">Update the descriptive metadata for this cohort. Changes will be immediately reflected in search results.</p>
-<form method="post" novalidate>
-        {% csrf_token %}
-        {% if form.non_field_errors %}
-        <div class="alert alert-danger" role="alert">
-                {% for error in form.non_field_errors %}
-                {{ error }}
-                {% endfor %}
-        </div>
-        {% endif %}
-        {% for field in form %}
-        <div class="mb-3">
-                {{ field.label_tag }}
-                {% if field.help_text %}
-                <small class="form-text text-muted">{{ field.help_text }}</small>
-                {% endif %}
-                {{ field }}
-                {% if field.errors %}
-                {% for error in field.errors %}
-                <div class="invalid-feedback" style="display: block;">{{ error }}</div>
-                {% endfor %}
-                {% endif %}
-        </div>
-        {% endfor %}
-        <div class="d-flex gap-2">
-                <button type="submit" class="btn btn-primary">Save Changes</button>
-                <a href="{% url 'profile' %}" class="btn btn-outline-secondary">Cancel</a>
-        </div>
-</form>
->>>>>>> d37a83b2
 {% endblock %}