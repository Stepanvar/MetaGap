{% extends 'base.html' %}

<<<<<<< HEAD
{% block body %}
<header>
	<!-- Navigation Bar -->
        <nav class="navbar navbar-expand-lg navbar-light bg-white shadow-sm fixed-top">
		<div class="container-fluid">
			<a class="navbar-brand" href="{% url 'home' %}">MetaGaP</a>
                        <button class="navbar-toggler"
                                type="button"
                                data-bs-toggle="collapse"
                                data-bs-target="#navbarNav"
                                aria-controls="navbarNav"
                                aria-expanded="false"
                                aria-label="Toggle navigation">
                                <span class="navbar-toggler-icon"></span>
                        </button>
			<div class="collapse navbar-collapse" id="navbarNav">
				<ul class="navbar-nav ms-auto">
					<li class="nav-item">
						<a class="nav-link" href="{% url 'about' %}">About</a>
					</li>
					<li class="nav-item">
						<a class="nav-link" href="{% url 'contact' %}">Contact</a>
					</li>
					{% include 'loginpartial.html' %}
				</ul>
			</div>
		</div>
	</nav>
</header>

<!-- Breadcrumbs -->
=======
>>>>>>> 99cd1e18
{% block breadcrumbs %}
<nav aria-label="breadcrumb">
  <ol class="breadcrumb m-3">
    <li class="breadcrumb-item"><a href="{% url 'home' %}">Home</a></li>
    {% block breadcrumb_items %}{% endblock %}
  </ol>
</nav>
{% endblock %}

<<<<<<< HEAD
<!-- Main Content -->
<main id="main-content" role="main" class="container my-4 main-content">
	{% block content %}
	<!-- Page-specific content will be injected here -->
	{% endblock %}
</main>

<!-- Footer -->
<footer class="bg-light text-center text-lg-start">
        <div class="text-center p-3">
                © {% now "Y" %} MetaGaP
        </div>
</footer>
{% endblock %}
=======
{% block content %}{% endblock %}
>>>>>>> 99cd1e18
<|MERGE_RESOLUTION|>--- conflicted
+++ resolved
@@ -1,6 +1,5 @@
 {% extends 'base.html' %}
 
-<<<<<<< HEAD
 {% block body %}
 <header>
 	<!-- Navigation Bar -->
@@ -30,10 +29,8 @@
 		</div>
 	</nav>
 </header>
-
+{% endblock %}
 <!-- Breadcrumbs -->
-=======
->>>>>>> 99cd1e18
 {% block breadcrumbs %}
 <nav aria-label="breadcrumb">
   <ol class="breadcrumb m-3">
@@ -43,7 +40,6 @@
 </nav>
 {% endblock %}
 
-<<<<<<< HEAD
 <!-- Main Content -->
 <main id="main-content" role="main" class="container my-4 main-content">
 	{% block content %}
@@ -57,7 +53,4 @@
                 © {% now "Y" %} MetaGaP
         </div>
 </footer>
-{% endblock %}
-=======
-{% block content %}{% endblock %}
->>>>>>> 99cd1e18
+{% endblock %}