#!/usr/bin/env python3
"""
This script consolidates multiple VCF files into one merged VCF file.
It replicates the bash script functionality:
  - Parses command-line options for the input directory, output directory, reference genome, VCF version, and optional metadata.
  - Validates individual VCF files for header fileformat and reference genome.
  - Merges valid VCFs using vcfpy.
  - Appends metadata (if provided via CLI) to the merged VCF header.
  - Performs a final validation of the merged VCF.
  - Logs execution details to a log file.

Requirements:
pip install vcfpy
"""

import os
import sys
import glob
import argparse
import csv
import logging
import datetime
import re
import copy
<<<<<<< HEAD
import shutil
import subprocess
=======
import subprocess
import gzip
>>>>>>> 6a5529e8
from collections import OrderedDict

try:
    import vcfpy
except ImportError:
    sys.exit("Error: vcfpy package is required. Please install it with 'pip install vcfpy'.")

# Configure logging
LOG_FILE = "script_execution.log"
logger = logging.getLogger("vcf_merger")
logger.setLevel(logging.DEBUG)
formatter = logging.Formatter("%(asctime)s : %(message)s", datefmt="%Y-%m-%d %H:%M:%S")
fh = logging.FileHandler(LOG_FILE)
fh.setFormatter(formatter)
logger.addHandler(fh)
ch = logging.StreamHandler()
ch.setFormatter(formatter)
logger.addHandler(ch)


def log_message(message, verbose=False):
    logger.info(message)
    if verbose:
        print(message)


def handle_critical_error(message):
    log_message("CRITICAL ERROR: " + message)
    print("A critical error occurred. Check {} for details.".format(LOG_FILE))
    sys.exit(1)


def handle_non_critical_error(message):
    log_message("WARNING: " + message)
    print("Warning: " + message)


def is_gvcf_header(header_lines):
    """Return True if the provided header metadata indicates a gVCF file."""

    for raw_line in header_lines:
        line_text = None
        if hasattr(raw_line, "to_line"):
            try:
                line_text = raw_line.to_line()
            except Exception:
                line_text = None
        if line_text is None and isinstance(raw_line, str):
            line_text = raw_line

        if line_text:
            stripped = line_text.strip()
            if stripped.startswith("##"):
                normalized = stripped.upper().replace(" ", "")
                if normalized.startswith("##GVCF"):
                    return True
                if normalized.startswith("##ALT=") and (
                    "ID=<NON_REF>" in normalized or "ID=NON_REF" in normalized
                ):
                    return True

        key = getattr(raw_line, "key", None)
        if isinstance(key, str):
            upper_key = key.upper()
            if upper_key == "GVCF":
                return True
            if upper_key == "ALT":
                candidates = [
                    getattr(raw_line, "id", None),
                    getattr(raw_line, "value", None),
                ]
                mapping = getattr(raw_line, "mapping", None)
                if isinstance(mapping, dict):
                    candidates.extend(mapping.values())
                for candidate in candidates:
                    if not isinstance(candidate, str):
                        continue
                    normalized_candidate = candidate.upper().replace(" ", "")
                    if "<NON_REF>" in normalized_candidate or normalized_candidate == "NON_REF":
                        return True
    return False


def parse_arguments():
    parser = argparse.ArgumentParser(
        description="Consolidate multiple VCF files into a single merged VCF file."
    )
    parser.add_argument(
        "--input-dir",
        required=True,
        help="Directory containing the VCF files to merge.",
    )
    parser.add_argument(
        "-o",
        "--output-dir",
        "--output",
        dest="output_dir",
        help="Directory for the merged VCF. Defaults to the input directory when omitted.",
    )
    parser.add_argument(
        "--ref",
        help="Expected reference genome build. When omitted the script attempts to auto-detect it.",
    )
    parser.add_argument(
        "--vcf-version",
        help="Expected VCF version (e.g., 4.2). When omitted the script attempts to auto-detect it.",
    )
    parser.add_argument(
        "--meta",
        action="append",
        default=[],
        metavar="KEY=VALUE",
        help=(
            "Sample metadata in KEY=VALUE form. Repeat for multiple keys. "
            "An ID entry is required when metadata is provided."
        ),
    )
    parser.add_argument(
        "--allow-gvcf",
        action="store_true",
        help="Allow input files that contain gVCF annotations such as <NON_REF> ALT alleles.",
    )
    parser.add_argument(
        "--sample-metadata",
        dest="sample_metadata_entries",
        action="append",
        metavar="KEY=VALUE",
        default=[],
        help="Add a key/value pair to the ##SAMPLE metadata line. Provide at least ID=... to emit the line.",
    )
    parser.add_argument(
        "--header-metadata",
        dest="header_metadata_lines",
        action="append",
        metavar="LINE",
        default=[],
        help="Add an arbitrary metadata header line (##key=value). The '##' prefix is optional.",
    )
    parser.add_argument(
        "-v",
        "--verbose",
        action="store_true",
        help="Enable verbose console logging in addition to the log file.",
    )
    return parser.parse_args()

def _format_sample_metadata_value(value: str) -> str:
    """Return a VCF-safe representation of the provided metadata value."""

    value = str(value)
    needs_quotes = any(char in value for char in [" ", ",", "\t", "\"", "<", ">", "="])
    if not needs_quotes:
        return value

    escaped = value.replace("\\", "\\\\").replace("\"", "\\\"")
    return f'"{escaped}"'


def build_sample_metadata_line(entries: "OrderedDict[str, str]") -> str:
    """Serialize an ordered mapping into a single ##SAMPLE metadata line."""

    id_value = entries.get("ID", "").strip()
    if not id_value:
        raise ValueError("Sample metadata must include a non-empty ID value.")

    parts = []
    for key, raw_value in entries.items():
        if raw_value is None:
            continue
        value = str(raw_value).strip()
        if not value and key != "ID":
            continue
        parts.append(f"{key}={_format_sample_metadata_value(value)}")

    serialized = ",".join(parts)
    return f"##SAMPLE=<{serialized}>"


def _parse_sample_metadata_line(serialized: str) -> "OrderedDict[str, str]":
    """Return an ordered mapping extracted from a serialized ``##SAMPLE`` line."""

    if not isinstance(serialized, str):
        raise TypeError("Serialized sample metadata must be provided as a string.")

    text = serialized.strip()
    prefix = "##SAMPLE=<"
    suffix = ">"
    if not text.startswith(prefix) or not text.endswith(suffix):
        raise ValueError("Serialized sample metadata must be in '##SAMPLE=<...>' format.")

    body = text[len(prefix) : -len(suffix)]
    entries = OrderedDict()

    token = []
    stack = []
    in_quotes = False
    escape = False

    def flush_token():
        raw = "".join(token).strip()
        token.clear()
        if not raw:
            return
        if "=" not in raw:
            raise ValueError(f"Invalid SAMPLE metadata entry: '{raw}'")
        key, value = raw.split("=", 1)
        key = key.strip()
        value = value.strip()
        if not key:
            raise ValueError("SAMPLE metadata keys cannot be empty.")
        if len(value) >= 2 and value[0] == value[-1] == '"':
            inner = value[1:-1]
            unescaped = []
            i = 0
            while i < len(inner):
                ch = inner[i]
                if ch == "\\" and i + 1 < len(inner):
                    next_ch = inner[i + 1]
                    if next_ch in {'\\', '"'}:
                        unescaped.append(next_ch)
                        i += 2
                        continue
                unescaped.append(ch)
                i += 1
            value_to_store = "".join(unescaped)
        else:
            value_to_store = value
        entries[key] = value_to_store

    for ch in body:
        if escape:
            token.append(ch)
            escape = False
            continue

        if ch == "\\":
            token.append(ch)
            escape = True
            continue

        if in_quotes:
            if ch == '"':
                in_quotes = False
            token.append(ch)
            continue

        if ch == '"':
            in_quotes = True
            token.append(ch)
            continue

        if ch in "{[":
            stack.append(ch)
            token.append(ch)
            continue

        if ch in "}]":
            if stack:
                opener = stack[-1]
                if (opener == "{" and ch == "}") or (opener == "[" and ch == "]"):
                    stack.pop()
            token.append(ch)
            continue

        if ch == "," and not stack:
            flush_token()
            continue

        token.append(ch)

    flush_token()

    if "ID" in entries and isinstance(entries["ID"], str):
        entries["ID"] = entries["ID"].strip()
    return entries


def parse_metadata_arguments(args, verbose=False):
    """Return header metadata derived from CLI arguments."""

    sample_entries = getattr(args, "sample_metadata_entries", None) or []
    additional_lines = getattr(args, "header_metadata_lines", None) or []

    sample_mapping = OrderedDict()
    for raw_entry in sample_entries:
        entry = raw_entry.strip()
        if not entry:
            continue
        if "=" not in entry:
            handle_critical_error(
                f"Invalid sample metadata entry '{raw_entry}'. Expected KEY=VALUE format."
            )
        key, value = entry.split("=", 1)
        key = key.strip()
        value = value.strip()
        if not key:
            handle_critical_error("Sample metadata keys cannot be empty.")
        sample_mapping[key] = value

    sample_header_line = None
    if sample_mapping:
        try:
            sample_line = build_sample_metadata_line(sample_mapping)
        except ValueError as exc:
            handle_critical_error(str(exc))
        log_message(f"Using CLI sample metadata: {sample_line}", verbose)
        sample_header_line = vcfpy.SampleHeaderLine.from_mapping(sample_mapping)

    simple_header_lines = []
    for raw_line in additional_lines:
        normalized = raw_line.strip()
        if not normalized:
            continue
        if not normalized.startswith("##"):
            normalized = "##" + normalized
        parsed = _parse_simple_metadata_line(normalized)
        if not parsed:
            handle_critical_error(
                f"Additional metadata '{raw_line}' must be in '##key=value' format."
            )
        key, value = parsed
        simple_header_lines.append(vcfpy.SimpleHeaderLine(key, value))

    if simple_header_lines:
        log_message(
            "Using CLI header metadata lines: "
            + ", ".join(f"##{line.key}={line.value}" for line in simple_header_lines),
            verbose,
        )

    return sample_header_line, simple_header_lines


def apply_metadata_to_header(
    header, sample_header_line=None, simple_header_lines=None, verbose=False
):
    """Return ``header`` with CLI metadata applied."""

    if sample_header_line is None and not simple_header_lines:
        return header

    simple_header_lines = simple_header_lines or []

    if simple_header_lines:
        existing_simple = {
            (line.key, getattr(line, "value", None))
            for line in header.lines
            if isinstance(line, vcfpy.SimpleHeaderLine)
        }
        for simple_line in simple_header_lines:
            identifier = (simple_line.key, simple_line.value)
            if identifier in existing_simple:
                continue
            header.add_line(simple_line)
            existing_simple.add(identifier)

    if sample_header_line is not None:
        header.lines = [
            line for line in header.lines if getattr(line, "key", None) != "SAMPLE"
        ]
        header.add_line(sample_header_line)

    log_message("Applied CLI metadata to merged header.", verbose)
    return header


def append_metadata_to_merged_vcf(merged_vcf, verbose=False):
    """Compatibility shim to preserve CLI workflow expectations."""

    log_message(
        f"No additional metadata updates required for merged VCF: {merged_vcf}", verbose
    )


def normalize_vcf_version(version_value):
    """Extract the numeric portion of the VCF version if present."""
    if not version_value:
        return version_value
    match = re.search(r"(\d+\.\d+)", version_value)
    if match:
        return match.group(1)
    return version_value.strip()


def find_first_vcf_with_header(input_dir, verbose=False):
    """Locate the first readable VCF file and return its header metadata."""
    candidates = sorted(glob.glob(os.path.join(input_dir, "*.vcf")))
    for file_path in candidates:
        try:
            reader = vcfpy.Reader.from_path(file_path)
        except Exception as e:
            handle_non_critical_error(
                f"Unable to open {file_path} for auto-detection: {str(e)}. Trying next file.",
            )
            continue

        header = reader.header
        fileformat = None
        reference = None
        for line in header.lines:
            if line.key == "fileformat" and fileformat is None:
                fileformat = line.value
            elif line.key == "reference" and reference is None:
                reference = line.value
            if fileformat and reference:
                break

        if fileformat and reference:
            log_message(
                f"Auto-detection using {file_path}: fileformat={fileformat}, reference={reference}",
                verbose,
            )
            return file_path, fileformat, reference

        handle_non_critical_error(
            f"Required metadata missing in {file_path} during auto-detection. Trying next file.",
        )

    return None, None, None


def validate_vcf(file_path, ref_genome, vcf_version, verbose=False, allow_gvcf=False):
    log_message(f"Validating file: {file_path}", verbose)
    if not os.path.isfile(file_path):
        handle_non_critical_error(f"File {file_path} does not exist. Skipping.")
        return False

    preprocessed_file = preprocess_vcf(file_path)
    try:
        reader = vcfpy.Reader.from_path(preprocessed_file)
    except Exception as e:
        handle_non_critical_error(f"Could not open {file_path}: {str(e)}. Skipping.")
        return False
    if preprocessed_file != file_path:
        os.remove(preprocessed_file)


    header = reader.header

    if is_gvcf_header(header.lines) and not allow_gvcf:
        handle_non_critical_error(
            f"{file_path} appears to be a gVCF based on header metadata. Use --allow-gvcf to include gVCFs. Skipping."
        )
        return False

    fileformat = None
    for line in header.lines:
        if line.key == "fileformat":
            fileformat = line.value
            break

    expected_version = normalize_vcf_version(vcf_version)
    actual_version = normalize_vcf_version(fileformat)

    if fileformat is None or expected_version != actual_version:
        handle_non_critical_error(
            f"VCF version mismatch in {file_path}. Expected: {vcf_version}, Found: {fileformat}. Skipping.",
        )
        return False

    ref = None
    for line in header.lines:
        if line.key == "reference":
            ref = line.value
            break
    if ref is None or ref != ref_genome:
        handle_non_critical_error(f"Reference genome mismatch in {file_path}. Expected: {ref_genome}, Found: {ref}. Skipping.")
        return False


    try:
        from itertools import islice

        if not allow_gvcf:
            for record in islice(reader, 5):
                if any(
                    (
                        (alt_value := getattr(alt, "value", "")) in {"<NON_REF>", "NON_REF"}
                        or str(alt) in {"<NON_REF>", "SymbolicAllele('NON_REF')"}
                    )
                    for alt in getattr(record, "ALT", [])
                ):
                    handle_non_critical_error(
                        f"{file_path} appears to be a gVCF (found <NON_REF> ALT allele). Use --allow-gvcf to include gVCFs. Skipping."
                    )
                    return False

        _ = next(reader)
    except StopIteration:
        pass
    except Exception as e:
        handle_non_critical_error(f"Structural integrity check failed for {file_path}: {str(e)}. Skipping.")
        return False

    log_message(f"Validation passed for {file_path}", verbose)
    return True


def _extract_header_definitions(header, key):
    """Return an OrderedDict mapping header line IDs to their metadata."""

    try:
        header_lines = list(header.get_lines(key))
    except Exception:  # pragma: no cover - defensive; vcfpy may raise AttributeError
        header_lines = []

    definitions = OrderedDict()
    for line in header_lines:
        line_id = getattr(line, "id", None)
        if line_id is None and hasattr(line, "mapping"):
            line_id = line.mapping.get("ID")
        if line_id is None:
            continue
        metadata = copy.deepcopy(getattr(line, "mapping", {}))
        definitions[line_id] = metadata
    return definitions


def validate_all_vcfs(input_dir, ref_genome, vcf_version, verbose=False, allow_gvcf=False):
    valid_vcfs = []
    log_message(f"Validating all VCF files in {input_dir}", verbose)
    reference_samples = []
    reference_contigs = None
    reference_info_defs = None
    reference_format_defs = None
    for file_path in glob.glob(os.path.join(input_dir, "*.vcf")):
        try:
            with open(file_path, "r", encoding="utf-8") as raw_vcf:
                header_lines = []
                for raw_line in raw_vcf:
                    if not raw_line.startswith("#"):
                        break
                    if raw_line.startswith("##"):
                        header_lines.append(raw_line.rstrip("\n"))
        except OSError as exc:
            handle_non_critical_error(f"Could not read header from {file_path}: {exc}. Skipping.")
            continue

        if is_gvcf_header(header_lines) and not allow_gvcf:
            handle_non_critical_error(
                f"{file_path} appears to be a gVCF based on header metadata. Use --allow-gvcf to include gVCFs. Skipping."
            )
            continue

        if validate_vcf(file_path, ref_genome, vcf_version, verbose=verbose, allow_gvcf=allow_gvcf):
            preprocessed_file = preprocess_vcf(file_path)
            reader = None
            try:
                reader = vcfpy.Reader.from_path(preprocessed_file)
            except Exception as exc:
                handle_critical_error(
                    f"Failed to reopen {file_path} after validation: {exc}."
                )
            try:
                header = reader.header

                current_samples = list(header.samples.names)
                current_contigs = _extract_header_definitions(header, "contig")
                current_info_defs = _extract_header_definitions(header, "INFO")
                current_format_defs = _extract_header_definitions(header, "FORMAT")

                if not reference_samples:
                    reference_samples = list(current_samples)
                    reference_contigs = current_contigs
                    reference_info_defs = current_info_defs
                    reference_format_defs = current_format_defs
                else:
                    new_samples = [
                        sample for sample in current_samples if sample not in reference_samples
                    ]
                    if new_samples:
                        reference_samples.extend(new_samples)
                        handle_non_critical_error(
                            "Sample columns differ between VCF shards. The merged VCF will "
                            "include the union of all sample names. Newly observed samples "
                            f"{new_samples} were appended to the merged header."
                        )

                    missing_samples = [
                        sample for sample in reference_samples if sample not in current_samples
                    ]
                    if missing_samples:
                        handle_non_critical_error(
                            f"File {file_path} is missing sample columns {missing_samples}. "
                            "These entries will be filled with missing ('.') values during merge."
                        )
                    if current_contigs != reference_contigs:
                        handle_critical_error(
                            "Contig definitions differ between VCF shards. MetaGap assumes vertical "
                            "concatenation of shards, so headers must match across shards. "
                            f"Expected contigs: {list(reference_contigs.keys())}; found in {file_path}: "
                            f"{list(current_contigs.keys())}."
                        )
                    if current_info_defs != reference_info_defs:
                        handle_critical_error(
                            "INFO field definitions differ between VCF shards. MetaGap assumes "
                            "vertical concatenation of shards, so headers must match across shards. "
                            f"Expected INFO IDs: {list(reference_info_defs.keys())}; found in {file_path}: "
                            f"{list(current_info_defs.keys())}."
                        )
                    if current_format_defs != reference_format_defs:
                        handle_critical_error(
                            "FORMAT field definitions differ between VCF shards. MetaGap assumes "
                            "vertical concatenation of shards, so headers must match across shards. "
                            f"Expected FORMAT IDs: {list(reference_format_defs.keys())}; found in {file_path}: "
                            f"{list(current_format_defs.keys())}."
                        )

                contig_order = {name: idx for idx, name in enumerate(current_contigs.keys())}
                last_contig_index = None
                last_position = None
                last_contig_name = None
                for record in reader:
                    chrom = record.CHROM
                    pos = record.POS
                    if contig_order:
                        if chrom not in contig_order:
                            handle_critical_error(
                                f"Encountered unknown contig '{chrom}' in {file_path}. MetaGap assumes vertical "
                                "concatenation of shards with consistent headers."
                            )
                        contig_index = contig_order[chrom]
                        if last_contig_index is None:
                            last_contig_index = contig_index
                            last_position = pos
                            last_contig_name = chrom
                            continue

                        if contig_index < last_contig_index or (
                            contig_index == last_contig_index and pos < last_position
                        ):
                            handle_critical_error(
                                f"VCF shard {file_path} is not coordinate-sorted: encountered {chrom}:{pos} after "
                                f"{last_contig_name}:{last_position}. MetaGap assumes vertical concatenation of shards, "
                                "so input shards must already be sorted."
                            )

                        last_contig_index = contig_index
                    else:
                        if last_contig_name is None:
                            last_contig_name = chrom
                            last_position = pos
                            continue

                        if chrom == last_contig_name:
                            if pos < last_position:
                                handle_critical_error(
                                    f"VCF shard {file_path} is not coordinate-sorted: encountered {chrom}:{pos} after "
                                    f"{last_contig_name}:{last_position}. MetaGap assumes vertical concatenation of shards, "
                                    "so input shards must already be sorted."
                                )
                        else:
                            last_contig_name = chrom
                            last_position = pos
                            continue

                    last_contig_name = chrom
                    last_position = pos
                valid_vcfs.append(file_path)
            finally:
                if reader is not None and hasattr(reader, "close"):
                    try:
                        reader.close()
                    except Exception:
                        pass
                if (
                    preprocessed_file != file_path
                    and preprocessed_file is not None
                    and os.path.exists(preprocessed_file)
                ):
                    os.remove(preprocessed_file)
        else:
            log_message(f"File {file_path} failed validation and is skipped.", verbose)
    if not valid_vcfs:
        handle_critical_error("No valid VCF files remain after validation. Aborting.")
    log_message("Validation completed. Valid VCF files: " + ", ".join(valid_vcfs), verbose)
    return valid_vcfs, reference_samples


def union_headers(valid_files, sample_order=None):
    """Return a merged header with combined metadata from *valid_files*."""

    combined_header = None
    info_ids = set()
    format_ids = set()
    filter_ids = set()
    contig_ids = set()
    computed_sample_order = []
    merged_sample_metadata = None

    for file_path in valid_files:
        preprocessed_file = preprocess_vcf(file_path)
        reader = None
        try:
            reader = vcfpy.Reader.from_path(preprocessed_file)
            header = reader.header

            if combined_header is None:
                combined_header = header.copy()
                for line in combined_header.lines:
                    if isinstance(line, vcfpy.header.InfoHeaderLine):
                        info_ids.add(line.id)
                    elif isinstance(line, vcfpy.header.FormatHeaderLine):
                        format_ids.add(line.id)
                    elif isinstance(line, vcfpy.header.FilterHeaderLine):
                        filter_ids.add(line.id)
                    elif isinstance(line, vcfpy.header.ContigHeaderLine):
                        contig_ids.add(line.id)
                    elif isinstance(line, vcfpy.header.SampleHeaderLine):
                        mapping = OrderedDict(getattr(line, "mapping", {}))
                        if mapping.get("ID"):
                            merged_sample_metadata = OrderedDict(mapping)

                if hasattr(combined_header, "samples") and hasattr(combined_header.samples, "names"):
                    computed_sample_order = list(combined_header.samples.names)
                else:
                    computed_sample_order = []
                continue

            if hasattr(header, "samples") and hasattr(header.samples, "names"):
                for sample_name in header.samples.names:
                    if sample_name not in computed_sample_order:
                        computed_sample_order.append(sample_name)

            for line in header.lines:
                if isinstance(line, vcfpy.header.InfoHeaderLine):
                    if line.id not in info_ids:
                        combined_header.add_line(copy.deepcopy(line))
                        info_ids.add(line.id)
                elif isinstance(line, vcfpy.header.FormatHeaderLine):
                    if line.id not in format_ids:
                        combined_header.add_line(copy.deepcopy(line))
                        format_ids.add(line.id)
                elif isinstance(line, vcfpy.header.FilterHeaderLine):
                    if line.id not in filter_ids:
                        combined_header.add_line(copy.deepcopy(line))
                        filter_ids.add(line.id)
                elif isinstance(line, vcfpy.header.ContigHeaderLine):
                    if line.id not in contig_ids:
                        combined_header.add_line(copy.deepcopy(line))
                        contig_ids.add(line.id)
                elif isinstance(line, vcfpy.header.SampleHeaderLine):
                    mapping = OrderedDict(getattr(line, "mapping", {}))
                    sample_id = mapping.get("ID")
                    if not sample_id:
                        continue
                    if merged_sample_metadata is None:
                        merged_sample_metadata = OrderedDict(mapping)
                        continue
                    for key, value in mapping.items():
                        if key not in merged_sample_metadata or not merged_sample_metadata[key]:
                            merged_sample_metadata[key] = value
        except Exception as exc:
            handle_critical_error(f"Failed to read VCF header from {file_path}: {exc}")
        finally:
            if reader is not None:
                try:
                    reader.close()
                except Exception:
                    pass
            if preprocessed_file != file_path and os.path.exists(preprocessed_file):
                os.remove(preprocessed_file)

    if combined_header is None:
        handle_critical_error("Unable to construct a merged VCF header.")

    target_sample_order = sample_order if sample_order is not None else computed_sample_order
    if target_sample_order and hasattr(combined_header, "samples") and hasattr(combined_header.samples, "names"):
        combined_header.samples.names = list(target_sample_order)

    if merged_sample_metadata:
        serialized = build_sample_metadata_line(merged_sample_metadata)
        parsed_mapping = _parse_sample_metadata_line(serialized)
        sample_line = vcfpy.header.SampleHeaderLine.from_mapping(parsed_mapping)
        combined_header.lines = [
            line for line in combined_header.lines if getattr(line, "key", None) != "SAMPLE"
        ]
        combined_header.add_line(sample_line)

    return combined_header


def _create_missing_call_factory(format_keys, header):
    if not format_keys:
        return lambda: {}

    template = {}
    for key in format_keys:
        if key == "GT":
            template[key] = "./."
            continue

        field_info = None
        try:
            field_info = header.get_format_field_info(key)
        except Exception:
            field_info = None

        number = getattr(field_info, "number", None)
        if isinstance(number, str):
            stripped = number.strip()
            if not stripped:
                number = None
            elif stripped in {".", "A", "G", "R"}:
                template[key] = []
                continue
            else:
                try:
                    number = int(stripped)
                except ValueError:
                    number = None

        if isinstance(number, int):
            if number <= 1:
                default_value = None
            else:
                default_value = [None] * number
        elif number in {".", "A", "G", "R"}:
            default_value = []
        else:
            default_value = None

        template.setdefault(key, default_value)

    def factory():
        data = {}
        for fmt_key, default in template.items():
            if isinstance(default, list):
                data[fmt_key] = [None] * len(default)
            else:
                data[fmt_key] = default
        return data

    return factory


def _pad_record_samples(record, header, sample_order):
    if not sample_order or not hasattr(record, "call_for_sample"):
        return

    format_keys = list(record.FORMAT or [])
    factory = _create_missing_call_factory(format_keys, header)
    updated_calls = []
    for name in sample_order:
        call = record.call_for_sample.get(name)
        if call is None:
            call = vcfpy.Call(name, factory())
        else:
            defaults = factory()
            for key in format_keys:
                if key not in call.data:
                    call.data[key] = defaults[key]
                    continue

                default_value = defaults[key]
                current_value = call.data[key]
                if isinstance(default_value, list) and not isinstance(current_value, list):
                    if current_value is None:
                        call.data[key] = default_value
                    elif isinstance(current_value, tuple):
                        call.data[key] = list(current_value)
                    else:
                        call.data[key] = [current_value]

            if "GT" in defaults:
                genotype_value = call.data.get("GT")
                if genotype_value in {None, "", "."}:
                    call.data["GT"] = defaults["GT"]
        updated_calls.append(call)
    record.update_calls(updated_calls)


import os, shutil, subprocess, datetime
import vcfpy

def merge_vcfs(
    valid_files,
    output_dir,
    verbose=False,
    sample_order=None,
    sample_header_line=None,
    simple_header_lines=None,
):
    timestamp = datetime.datetime.now().strftime("%Y%m%d_%H%M%S")
<<<<<<< HEAD
    staging_filename = os.path.join(output_dir, f"merged_vcf_{timestamp}.vcf")
    merged_filename = staging_filename + ".gz"
    log_message("Merging VCF files...", verbose)
=======
    base_vcf = os.path.join(output_dir, f"merged_vcf_{timestamp}.vcf")       # plain VCF
    gz_vcf   = base_vcf + ".gz"

    file_count = len(valid_files)
    log_message(f"Found {file_count} VCF files. Merging them into a combined VCF...", verbose)

    temp_files, preprocessed_files = [], []
    for file_path in valid_files:
        try:
            pre = preprocess_vcf(file_path)          # must return bgzipped+indexed or plain; your fn decides
        except Exception as exc:
            handle_critical_error(f"Failed to preprocess {file_path}: {exc}")
        preprocessed_files.append(pre)
        if pre != file_path:
            temp_files.append(pre)

    log_message("Merging VCF files with bcftools...", verbose)
    try:
        # Write UNCOMPRESSED VCF so vcfpy can rewrite header/records easily
        result = subprocess.run(
            ["bcftools", "merge", "-m", "all", "-Ov", "-o", base_vcf, *preprocessed_files],
            capture_output=True, text=True,
        )
    finally:
        for tmp in temp_files:
            try:
                if os.path.exists(tmp):
                    os.remove(tmp)
            except OSError:
                pass
    if result.returncode != 0:
        handle_critical_error((result.stderr or "bcftools merge failed").strip())

    # Read merged VCF, apply metadata, rewrite with vcfpy
    try:
        reader = vcfpy.Reader.from_path(base_vcf)    # vcfpy reads/writes plain VCF. :contentReference[oaicite:2]{index=2}
    except Exception as exc:
        handle_critical_error(f"Failed to open merged VCF for post-processing: {exc}")

>>>>>>> 6a5529e8
    try:
        header = apply_metadata_to_header(
            reader.header,
            sample_header_line=sample_header_line,
            simple_header_lines=simple_header_lines,
            verbose=verbose,
        )
    except SystemExit:
        reader.close()
        raise
    except Exception as exc:
        reader.close()
        handle_critical_error(f"Failed to apply metadata to merged VCF: {exc}")

<<<<<<< HEAD
    writer = vcfpy.Writer.from_path(staging_filename, header)
    for file_path in valid_files:
        log_message(f"Processing file: {file_path}", verbose)
        preprocessed_file = preprocess_vcf(file_path)
        try:
            reader = vcfpy.Reader.from_path(preprocessed_file)
            for record in reader:
                _pad_record_samples(record, header, sample_order)
                writer.write_record(record)
        except Exception as e:
            handle_non_critical_error(f"Error processing {file_path}: {str(e)}. Skipping remaining records.")
        if preprocessed_file != file_path:
            os.remove(preprocessed_file)

    writer.close()

    log_message(
        f"VCF merge stage complete. Compressing staged file: {staging_filename}",
        verbose,
    )

    bgzip_path = shutil.which("bgzip")
    bcftools_path = shutil.which("bcftools")

    try:
        if bgzip_path:
            with open(merged_filename, "wb") as compressed_out:
                subprocess.run(
                    [bgzip_path, "-c", staging_filename],
                    check=True,
                    stdout=compressed_out,
                )
        elif bcftools_path:
            subprocess.run(
                [bcftools_path, "view", "-Oz", "-o", merged_filename, staging_filename],
                check=True,
            )
        else:
            handle_critical_error(
                "Neither bgzip nor bcftools is available to compress the merged VCF."
            )
    except subprocess.CalledProcessError as exc:
        handle_critical_error(
            f"Compression of {staging_filename} failed with exit code {exc.returncode}."
        )

    log_message(f"Compressed merged VCF created: {merged_filename}", verbose)

    tabix_path = shutil.which("tabix")

    try:
        if tabix_path:
            subprocess.run([tabix_path, "-p", "vcf", merged_filename], check=True)
        elif bcftools_path:
            subprocess.run([bcftools_path, "index", "-t", merged_filename], check=True)
        else:
            handle_critical_error(
                "Neither tabix nor bcftools is available to index the merged VCF."
            )
    except subprocess.CalledProcessError as exc:
        handle_critical_error(
            f"Indexing of {merged_filename} failed with exit code {exc.returncode}."
        )

    index_path = merged_filename + ".tbi"
    if os.path.exists(index_path):
        log_message(f"Index created for merged VCF: {index_path}", verbose)

    if os.path.exists(staging_filename):
        os.remove(staging_filename)

    log_message(f"Merged VCF file created successfully: {merged_filename}", verbose)
    return merged_filename
=======
    tmp_out = base_vcf + ".tmp"
    try:
        writer = vcfpy.Writer.from_path(tmp_out, header)  # header written immediately. :contentReference[oaicite:3]{index=3}
    except Exception as exc:
        reader.close()
        handle_critical_error(f"Failed to open temporary writer for merged VCF: {exc}")

    try:
        for record in reader:
            writer.write_record(record)
    finally:
        reader.close()
        writer.close()

    # Atomically replace base_vcf with the rewritten one
    shutil.move(tmp_out, base_vcf)

    log_message("Compressing and indexing the final VCF...", verbose)
    try:
        subprocess.run(["bgzip", "-f", base_vcf], check=True)                # BGZF, not plain gzip. :contentReference[oaicite:4]{index=4}
        subprocess.run(["tabix", "-p", "vcf", "-f", gz_vcf], check=True)     # create .tbi index
    except subprocess.CalledProcessError as exc:
        handle_critical_error(f"Failed to compress or index merged VCF ({base_vcf}): {exc}")

    log_message(f"Merged VCF file created and indexed successfully: {gz_vcf}", verbose)
    return gz_vcf
>>>>>>> 6a5529e8

def _parse_simple_metadata_line(line):
    stripped = line.strip()
    if not stripped.startswith("##") or "=" not in stripped:
        return None
    key, value = stripped[2:].split("=", 1)
    key = key.strip()
    value = value.strip()
    if not key:
        return None
    return key, value


def preprocess_vcf(file_path):
    """
    Check if the VCF file uses spaces instead of tabs for the column header and data lines.
    If so, create a temporary file where the column header (#CHROM) and all subsequent lines 
    are converted to be tab-delimited. Lines starting with "##" (metadata) are left unchanged.
    Returns the path to the file to be used (original or temporary).
    """
    import re
    with open(file_path, 'r') as f:
        lines = f.readlines()
    
    modified = False
    new_lines = []
    header_found = False  # indicates when the column header has been encountered
    for line in lines:
        if line.startswith("##"):
            # Do not change metadata lines (they may contain spaces that are part of the value)
            new_lines.append(line)
        elif line.startswith("#"):
            # This is the column header line (e.g. "#CHROM ...")
            new_line = re.sub(r'\s+', '\t', line.rstrip()) + "\n"
            new_lines.append(new_line)
            header_found = True
            if new_line != line:
                modified = True
        else:
            # Data lines: once header_found is True, convert spaces to tabs.
            if header_found:
                new_line = re.sub(r'\s+', '\t', line.rstrip()) + "\n"
                new_lines.append(new_line)
                if new_line != line:
                    modified = True
            else:
                new_lines.append(line)
    
    if modified:
        temp_file = file_path + ".tmp"
        with open(temp_file, 'w') as f:
            f.writelines(new_lines)
        return temp_file
    else:
        return file_path



def _info_field_requires_value(number):
    """Return True when the INFO definition expects an accompanying value."""

    if number is None:
        return False
    if isinstance(number, str):
        stripped = number.strip()
        if stripped == "":
            return False
        if stripped == "0":
            return False
        # symbolic numbers (., A, G, R) all expect a value when present
        if stripped in {".", "A", "G", "R"}:
            return True
        number = stripped
    try:
        return int(number) > 0
    except (TypeError, ValueError):
        # Unknown token, err on the side of requiring a value
        return True


def _has_null_value(value):
    """Return True if *value* or any nested value is ``None``."""

    if value is None:
        return True
    if isinstance(value, (list, tuple)):
        return any(_has_null_value(v) for v in value)
    return False


def validate_merged_vcf(merged_vcf, verbose=False):
    log_message(f"Starting validation of merged VCF: {merged_vcf}", verbose)
    if not os.path.isfile(merged_vcf):
        handle_critical_error(f"Merged VCF file {merged_vcf} does not exist.")

    reader = None
    gz_stream = None
    try:
        reader = vcfpy.Reader.from_path(merged_vcf)
    except Exception as exc:
        if merged_vcf.endswith(".gz"):
            try:
                gz_stream = gzip.open(merged_vcf, "rt")
                reader = vcfpy.Reader.from_stream(gz_stream, merged_vcf)
            except Exception as gzip_exc:
                if gz_stream is not None:
                    gz_stream.close()
                handle_critical_error(
                    f"Could not open {merged_vcf}: {str(gzip_exc)}."
                )
        else:
            handle_critical_error(f"Could not open {merged_vcf}: {str(exc)}.")

    if reader is None:
        handle_critical_error(f"Could not open {merged_vcf}: Unknown error.")


    header = reader.header
    required_meta = ["fileformat", "reference"]
    for meta in required_meta:
        found = False
        for line in header.lines:
            if line.key == meta:
                found = True
                break
        if not found:
            handle_critical_error(f"Missing required meta-information: ##{meta} in {merged_vcf} header.")


    defined_info_ids = OrderedDict()
    info_ids_iterable = []
    if hasattr(header, "info_ids"):
        candidate = header.info_ids
        if callable(candidate):
            try:
                info_ids_iterable = list(candidate())
            except Exception:
                info_ids_iterable = []
        else:
            info_ids_iterable = list(candidate)

    for info_id in info_ids_iterable:
        try:
            info_def = header.get_info_field_info(info_id)
        except Exception:
            info_def = None
        if isinstance(info_def, vcfpy.header.InfoHeaderLine):
            defined_info_ids[info_id] = info_def

    if not defined_info_ids:
        for line in header.lines:
            if isinstance(line, vcfpy.header.InfoHeaderLine):
                defined_info_ids[line.id] = line

    required_info_ids = {
        info_id
        for info_id, info_def in defined_info_ids.items()
        if _info_field_requires_value(getattr(info_def, "number", None))
    }
    required_info_ids = {"AC", "AN", "AF"}.intersection(defined_info_ids)

    encountered_exception = False
    try:
        for record in reader:
            info_map = getattr(record, "INFO", None)
            record_label = f"{getattr(record, 'CHROM', '?')}:{getattr(record, 'POS', '?')}"

            if info_map is None:
                handle_non_critical_error(
                    f"Record {record_label} in {merged_vcf} is missing INFO data. Continuing without INFO validation for this record."
                )
                continue

            if not isinstance(info_map, dict):
                handle_non_critical_error(
                    f"Record {record_label} in {merged_vcf} has an unexpected INFO type: {type(info_map).__name__}. Continuing without INFO validation for this record."
                )
                continue

            record_info_keys = set(info_map.keys())

            undefined_keys = sorted(record_info_keys.difference(defined_info_ids))
            if undefined_keys:
                logger.warning(
                    "Record %s in %s has INFO fields not present in header definitions: %s.",
                    record_label,
                    merged_vcf,
                    ", ".join(undefined_keys),
                )

            missing_keys = sorted(required_info_ids.difference(record_info_keys))
            if missing_keys:
                handle_non_critical_error(
                    f"Record {record_label} in {merged_vcf} is missing required INFO fields: {', '.join(missing_keys)}."
                )

            null_keys = [key for key, value in info_map.items() if _has_null_value(value)]
            if null_keys:
                handle_non_critical_error(
                    f"Record {record_label} in {merged_vcf} has INFO fields with null values: {', '.join(sorted(null_keys))}."
                )

    except SystemExit:
        raise
    except Exception as exc:
        encountered_exception = True
        logger.warning("Error while parsing records in %s: %s", merged_vcf, exc)

    if not encountered_exception:
        log_message(f"Validation completed successfully for merged VCF: {merged_vcf}", verbose)
        print(f"Validation completed successfully for merged VCF: {merged_vcf}")

    try:
        reader.close()
    except Exception:
        pass
    if gz_stream is not None:
        try:
            gz_stream.close()
        except Exception:
            pass


def main():
    args = parse_arguments()
    verbose = args.verbose
    sample_header_line, simple_header_lines = parse_metadata_arguments(args, verbose)

    log_message(
        "Script Execution Log - " + datetime.datetime.now().strftime("%Y-%m-%d %H:%M:%S"),
        verbose,
    )

    input_dir = os.path.abspath(args.input_dir)
    if not os.path.isdir(input_dir):
        handle_critical_error(f"Input directory does not exist: {input_dir}")
    log_message("Input directory: " + input_dir, verbose)

    output_dir = os.path.abspath(args.output_dir) if args.output_dir else input_dir
    if not os.path.isdir(output_dir):
        os.makedirs(output_dir, exist_ok=True)
    log_message("Output directory: " + output_dir, verbose)

    ref_genome = args.ref.strip() if args.ref else None
    vcf_version = normalize_vcf_version(args.vcf_version) if args.vcf_version else None

    detection_needed = not ref_genome or not vcf_version
    detected_file = None
    detected_fileformat = None
    detected_reference = None

    if detection_needed:
        detected_file, detected_fileformat, detected_reference = find_first_vcf_with_header(input_dir, verbose)
        if not ref_genome and detected_reference:
            ref_genome = detected_reference
        if not vcf_version and detected_fileformat:
            vcf_version = normalize_vcf_version(detected_fileformat)

    if not ref_genome:
        handle_critical_error("Reference genome build must be provided via --ref or auto-detectable from input files.")

    if not vcf_version:
        handle_critical_error("VCF version must be provided via --vcf-version or auto-detectable from input files.")

    if detection_needed and detected_file:
        log_message(
            "Auto-detected metadata from {} -> reference={}, version={}".format(
                detected_file,
                detected_reference or "unknown",
                detected_fileformat or "unknown",
            ),
            verbose,
        )

    log_message(f"Reference genome: {ref_genome}, VCF version: {vcf_version}", verbose)

    valid_files, sample_order = validate_all_vcfs(input_dir, ref_genome, vcf_version, verbose)
    merged_vcf = merge_vcfs(
        valid_files,
        output_dir,
        verbose,
        sample_order=sample_order,
        sample_header_line=sample_header_line,
        simple_header_lines=simple_header_lines,
    )
    append_metadata_to_merged_vcf(merged_vcf, verbose)
    validate_merged_vcf(merged_vcf, verbose)

    print("----------------------------------------")
    print("Script Execution Summary:")
    print("Merged VCF File (compressed): " + merged_vcf)
    print("Log File: " + LOG_FILE)
    print("For detailed logs, refer to " + LOG_FILE)
    print("----------------------------------------")
    log_message("Script execution completed successfully.", verbose)


if __name__ == "__main__":
    main()<|MERGE_RESOLUTION|>--- conflicted
+++ resolved
@@ -22,13 +22,9 @@
 import datetime
 import re
 import copy
-<<<<<<< HEAD
 import shutil
 import subprocess
-=======
-import subprocess
 import gzip
->>>>>>> 6a5529e8
 from collections import OrderedDict
 
 try:
@@ -913,12 +909,7 @@
     simple_header_lines=None,
 ):
     timestamp = datetime.datetime.now().strftime("%Y%m%d_%H%M%S")
-<<<<<<< HEAD
-    staging_filename = os.path.join(output_dir, f"merged_vcf_{timestamp}.vcf")
-    merged_filename = staging_filename + ".gz"
-    log_message("Merging VCF files...", verbose)
-=======
-    base_vcf = os.path.join(output_dir, f"merged_vcf_{timestamp}.vcf")       # plain VCF
+    base_vcf = os.path.join(output_dir, f"merged_vcf_{timestamp}.vcf")   # plain VCF
     gz_vcf   = base_vcf + ".gz"
 
     file_count = len(valid_files)
@@ -927,7 +918,7 @@
     temp_files, preprocessed_files = [], []
     for file_path in valid_files:
         try:
-            pre = preprocess_vcf(file_path)          # must return bgzipped+indexed or plain; your fn decides
+            pre = preprocess_vcf(file_path)  # your helper: returns prepared path
         except Exception as exc:
             handle_critical_error(f"Failed to preprocess {file_path}: {exc}")
         preprocessed_files.append(pre)
@@ -953,11 +944,10 @@
 
     # Read merged VCF, apply metadata, rewrite with vcfpy
     try:
-        reader = vcfpy.Reader.from_path(base_vcf)    # vcfpy reads/writes plain VCF. :contentReference[oaicite:2]{index=2}
+        reader = vcfpy.Reader.from_path(base_vcf)
     except Exception as exc:
         handle_critical_error(f"Failed to open merged VCF for post-processing: {exc}")
 
->>>>>>> 6a5529e8
     try:
         header = apply_metadata_to_header(
             reader.header,
@@ -972,108 +962,32 @@
         reader.close()
         handle_critical_error(f"Failed to apply metadata to merged VCF: {exc}")
 
-<<<<<<< HEAD
-    writer = vcfpy.Writer.from_path(staging_filename, header)
-    for file_path in valid_files:
-        log_message(f"Processing file: {file_path}", verbose)
-        preprocessed_file = preprocess_vcf(file_path)
-        try:
-            reader = vcfpy.Reader.from_path(preprocessed_file)
-            for record in reader:
-                _pad_record_samples(record, header, sample_order)
-                writer.write_record(record)
-        except Exception as e:
-            handle_non_critical_error(f"Error processing {file_path}: {str(e)}. Skipping remaining records.")
-        if preprocessed_file != file_path:
-            os.remove(preprocessed_file)
-
-    writer.close()
-
-    log_message(
-        f"VCF merge stage complete. Compressing staged file: {staging_filename}",
-        verbose,
-    )
-
-    bgzip_path = shutil.which("bgzip")
-    bcftools_path = shutil.which("bcftools")
-
-    try:
-        if bgzip_path:
-            with open(merged_filename, "wb") as compressed_out:
-                subprocess.run(
-                    [bgzip_path, "-c", staging_filename],
-                    check=True,
-                    stdout=compressed_out,
-                )
-        elif bcftools_path:
-            subprocess.run(
-                [bcftools_path, "view", "-Oz", "-o", merged_filename, staging_filename],
-                check=True,
-            )
-        else:
-            handle_critical_error(
-                "Neither bgzip nor bcftools is available to compress the merged VCF."
-            )
-    except subprocess.CalledProcessError as exc:
-        handle_critical_error(
-            f"Compression of {staging_filename} failed with exit code {exc.returncode}."
-        )
-
-    log_message(f"Compressed merged VCF created: {merged_filename}", verbose)
-
-    tabix_path = shutil.which("tabix")
-
-    try:
-        if tabix_path:
-            subprocess.run([tabix_path, "-p", "vcf", merged_filename], check=True)
-        elif bcftools_path:
-            subprocess.run([bcftools_path, "index", "-t", merged_filename], check=True)
-        else:
-            handle_critical_error(
-                "Neither tabix nor bcftools is available to index the merged VCF."
-            )
-    except subprocess.CalledProcessError as exc:
-        handle_critical_error(
-            f"Indexing of {merged_filename} failed with exit code {exc.returncode}."
-        )
-
-    index_path = merged_filename + ".tbi"
-    if os.path.exists(index_path):
-        log_message(f"Index created for merged VCF: {index_path}", verbose)
-
-    if os.path.exists(staging_filename):
-        os.remove(staging_filename)
-
-    log_message(f"Merged VCF file created successfully: {merged_filename}", verbose)
-    return merged_filename
-=======
     tmp_out = base_vcf + ".tmp"
     try:
-        writer = vcfpy.Writer.from_path(tmp_out, header)  # header written immediately. :contentReference[oaicite:3]{index=3}
+        writer = vcfpy.Writer.from_path(tmp_out, header)
     except Exception as exc:
         reader.close()
         handle_critical_error(f"Failed to open temporary writer for merged VCF: {exc}")
 
     try:
         for record in reader:
+            # optional: _pad_record_samples(record, header, sample_order)
             writer.write_record(record)
     finally:
         reader.close()
         writer.close()
 
-    # Atomically replace base_vcf with the rewritten one
     shutil.move(tmp_out, base_vcf)
 
     log_message("Compressing and indexing the final VCF...", verbose)
     try:
-        subprocess.run(["bgzip", "-f", base_vcf], check=True)                # BGZF, not plain gzip. :contentReference[oaicite:4]{index=4}
-        subprocess.run(["tabix", "-p", "vcf", "-f", gz_vcf], check=True)     # create .tbi index
+        subprocess.run(["bgzip", "-f", base_vcf], check=True)
+        subprocess.run(["tabix", "-p", "vcf", "-f", gz_vcf], check=True)
     except subprocess.CalledProcessError as exc:
         handle_critical_error(f"Failed to compress or index merged VCF ({base_vcf}): {exc}")
 
     log_message(f"Merged VCF file created and indexed successfully: {gz_vcf}", verbose)
     return gz_vcf
->>>>>>> 6a5529e8
 
 def _parse_simple_metadata_line(line):
     stripped = line.strip()
