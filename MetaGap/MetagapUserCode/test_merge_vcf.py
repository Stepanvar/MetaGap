--- conflicted
+++ resolved
@@ -23,10 +23,7 @@
 import re
 import copy
 import subprocess
-<<<<<<< HEAD
 import gzip
-=======
->>>>>>> d963e1fc
 from collections import OrderedDict
 
 try:
@@ -981,7 +978,6 @@
         reader.close()
         writer.close()
 
-<<<<<<< HEAD
     writer.close()
     log_message("Compressing and indexing the final VCF...", verbose)
     try:
@@ -998,11 +994,6 @@
         verbose,
     )
     return compressed_filename
-=======
-    os.replace(temp_output, merged_filename)
-    log_message(f"Merged VCF file created successfully: {merged_filename}", verbose)
-    return merged_filename
->>>>>>> d963e1fc
 
 def _parse_simple_metadata_line(line):
     stripped = line.strip()
