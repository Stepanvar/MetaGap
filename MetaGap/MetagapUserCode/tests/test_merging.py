--- conflicted
+++ resolved
@@ -3,13 +3,11 @@
 from __future__ import annotations
 
 import copy
-<<<<<<< HEAD
 import gzip
 from pathlib import Path
 import sys
 from types import SimpleNamespace
 from typing import Callable
-=======
 import datetime
 import gzip
 import logging
@@ -17,7 +15,6 @@
 import sys
 from types import SimpleNamespace
 from typing import Sequence
->>>>>>> d8a91ce0
 
 import pytest
 from _pytest.monkeypatch import MonkeyPatch
@@ -115,7 +112,6 @@
         self.call_for_sample = {call.sample: call for call in self.calls}
 
 
-<<<<<<< HEAD
 def _serialize_record(record) -> str:
     alt = ",".join(record.ALT) if getattr(record, "ALT", None) else "."
     filt = ";".join(record.FILTER) if getattr(record, "FILTER", None) else "."
@@ -160,7 +156,7 @@
             fields.append(":".join(values))
 
     return "\t".join(fields)
-=======
+
 class _MultiSampleRecord:
     """Record supporting multiple samples for _merge_colliding_records tests."""
 
@@ -198,7 +194,6 @@
     def update_calls(self, updated_calls):
         self.calls = [call for call in updated_calls]
         self.call_for_sample = {call.sample: call for call in self.calls}
->>>>>>> d8a91ce0
 
 
 def _header_with_formats(sample_names):
@@ -286,7 +281,6 @@
     assert record.call_for_sample["S1"].data["GT"] == "./."
 
 
-<<<<<<< HEAD
 def test_merge_colliding_records_inserts_missing_sample_defaults(monkeypatch):
     header = _header_with_formats(["X"])
 
@@ -314,7 +308,6 @@
 
     merged = merging._merge_colliding_records(
         [(rec1, 0), (rec2, 1)],
-=======
 def test_merge_colliding_records_pads_missing_samples():
     header = _header_with_formats(["X", "Y"])
 
@@ -334,25 +327,16 @@
 
     merged = merging._merge_colliding_records(
         [(left, 0), (right, 1)],
->>>>>>> d8a91ce0
         header,
         ["X", "Y"],
     )
 
-<<<<<<< HEAD
     assert list(merged.call_for_sample) == ["X", "Y"]
     missing = merged.call_for_sample["Y"].data
     assert missing["GT"] == "./."
     assert missing["DP"] is None
     assert missing["GQ"] is None
     assert missing["AD"] == []
-=======
-    assert set(merged.call_for_sample) == {"X", "Y"}
-    y_call = merged.call_for_sample["Y"].data
-    assert y_call["GT"] == "./."
-    assert y_call["DP"] is None
-    assert y_call["AD"] == []
->>>>>>> d8a91ce0
 
 
 def test_merge_vcfs_pads_missing_samples(monkeypatch, tmp_path):
@@ -393,18 +377,9 @@
     headers_by_path: dict[str, SimpleNamespace] = {}
 
     class _Reader:
-<<<<<<< HEAD
         def __init__(self, header, records):
             self.header = header
             self._records = [rec.copy() for rec in records]
-=======
-        def __init__(self, path):
-            path = str(path)
-            template_header = headers_by_path.get(path, format_header)
-            self.header = template_header.copy()
-            templates = records_by_path.get(path, [])
-            self._records = [record.copy() for record in templates]
->>>>>>> d8a91ce0
 
         def __iter__(self):
             for record in self._records:
@@ -439,19 +414,12 @@
             self._handle.write(_serialize_record(record) + "\n")
 
         def close(self):
-<<<<<<< HEAD
             if self._handle:
                 self._handle.close()
                 self._handle = None
 
             def _factory():
                 return _Reader(self.header.copy(), self.records)
-=======
-            self._handle.close()
-            headers_by_path[str(self.path)] = self.header
-            records_by_path[str(self.path)] = [record.copy() for record in self.records]
-            reader_instances["writer"] = self
->>>>>>> d8a91ce0
 
             _register_reader(self.path, _factory)
 
@@ -510,7 +478,6 @@
     _register_input(input_path_1, [record_a], samples=["S1"])
     _register_input(input_path_2, [record_b], samples=["S1"])
 
-<<<<<<< HEAD
     def _input_reader_factory():
         header = _header_with_formats(["S1"])
         record = _StubRecord("S1", "0/1")
@@ -519,13 +486,6 @@
     _register_reader(input_path, _input_reader_factory)
 
     result_path = merging.merge_vcfs([str(input_path)], str(output_dir), sample_order=sample_order)
-=======
-    result_path = merging.merge_vcfs(
-        [str(input_path_1), str(input_path_2)],
-        str(output_dir),
-        sample_order=sample_order,
-    )
->>>>>>> d8a91ce0
 
     writer = reader_registry["merged_writer"]()
     assert writer.records, "Expected merge to emit at least one record"
