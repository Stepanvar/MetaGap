--- conflicted
+++ resolved
@@ -1,13 +1,8 @@
 """Application views."""
 
 import os
-<<<<<<< HEAD
 from typing import Any, Dict, Iterable, Optional, Tuple
-=======
 from pathlib import Path
-
-import pysam
->>>>>>> 6154210d
 
 import pysam
 from django.conf import settings
@@ -30,9 +25,6 @@
     ImportDataForm,
     SearchForm,
 )
-<<<<<<< HEAD
-from .models import AlleleFrequency, Format, Info, SampleGroup
-=======
 from .models import (
     AlleleFrequency,
     BioinfoAlignment,
@@ -53,7 +45,6 @@
     SampleGroup,
     SampleOrigin,
 )
->>>>>>> 6154210d
 from .tables import create_dynamic_table
 
 class SampleGroupTableView(ListView):
@@ -65,9 +56,6 @@
     paginate_by = 10
 
     def get_queryset(self):
-<<<<<<< HEAD
-        return super().get_queryset().select_related("allele_frequency")
-=======
         # Optimize query by selecting related metadata and prefetching variants
         return (
             super()
@@ -90,7 +78,6 @@
             )
             .prefetch_related("allele_frequencies")
         )
->>>>>>> 6154210d
 
     def get_context_data(self, **kwargs):
         context = super().get_context_data(**kwargs)
@@ -200,13 +187,6 @@
     form_class = ImportDataForm
     success_url = reverse_lazy("profile")
 
-<<<<<<< HEAD
-    INFO_FIELDS = {
-        field.name for field in Info._meta.fields if field.name not in {"id", "additional"}
-    }
-    FORMAT_FIELDS = {
-        field.name for field in Format._meta.fields if field.name not in {"id", "additional"}
-=======
     METADATA_SECTION_MAP = {
         "SAMPLE_GROUP": "sample_group",
         "SAMPLEGROUP": "sample_group",
@@ -388,7 +368,6 @@
         "pl": "pl",
         "pq": "pq",
         "ps": "ps",
->>>>>>> 6154210d
     }
 
     def form_valid(self, form):
@@ -397,7 +376,6 @@
         full_path = os.path.join(settings.MEDIA_ROOT, temp_path)
 
         try:
-<<<<<<< HEAD
             created_group = self.parse_vcf_file(full_path)
             messages.success(
                 self.request,
@@ -405,16 +383,9 @@
             )
         except Exception as exc:  # pragma: no cover - defensive feedback channel
             messages.error(self.request, f"An error occurred: {exc}")
-=======
-            self.parse_vcf_file(full_path, data_file.name, self.request.user)
-            messages.success(self.request, "Data imported successfully.")
-        except Exception as e:
-            messages.error(self.request, f"An error occurred: {e}")
->>>>>>> 6154210d
         finally:
             default_storage.delete(temp_path)
 
-<<<<<<< HEAD
         return super().form_valid(form)
 
     def parse_vcf_file(self, file_path: str) -> SampleGroup:
@@ -545,372 +516,4 @@
             return None
         if isinstance(value, (list, tuple)):
             return ",".join(str(item) for item in value)
-        return str(value)
-=======
-    def parse_vcf_file(self, file_path, original_filename, user):
-        organization_profile = getattr(user, "organization_profile", None)
-        if organization_profile is None:
-            raise ValueError("The current user does not have an organization profile.")
-
-        vcf_in = pysam.VariantFile(file_path)  # auto-detect input format (VCF or BCF)
-        try:
-            metadata = self.extract_sample_group_metadata(vcf_in)
-            default_name = Path(original_filename).stem
-
-            with transaction.atomic():
-                sample_group = self.create_sample_group_with_metadata(
-                    metadata,
-                    organization_profile,
-                    default_name,
-                )
-
-                if hasattr(vcf_in, "reset"):
-                    vcf_in.reset()
-                allele_frequency_objects = self._create_allele_frequencies(vcf_in, sample_group)
-                if allele_frequency_objects:
-                    AlleleFrequency.objects.bulk_create(allele_frequency_objects)
-        finally:
-            vcf_in.close()
-
-    def extract_sample_group_metadata(self, vcf_in):
-        metadata = {}
-        header = vcf_in.header
-        for record in header.records:
-            section_key, values = self._parse_header_record(record)
-            if not section_key or not values:
-                continue
-            section_name = self.METADATA_SECTION_MAP.get(section_key)
-            if not section_name:
-                continue
-            section = metadata.setdefault(section_name, {})
-            section.update(values)
-        return metadata
-
-    def create_sample_group_with_metadata(self, metadata, organization_profile, default_name):
-        sample_group_metadata = metadata.get("sample_group", {})
-        sample_group_kwargs = self._prepare_sample_group_kwargs(
-            sample_group_metadata,
-            default_name,
-            organization_profile,
-        )
-
-        input_quality_obj = None
-        input_quality_metadata = metadata.get("input_quality")
-        if input_quality_metadata:
-            input_quality_kwargs = self._prepare_section_kwargs(
-                "input_quality",
-                input_quality_metadata,
-                InputQuality,
-            )
-            if input_quality_kwargs:
-                input_quality_obj = InputQuality.objects.create(**input_quality_kwargs)
-        sample_group_kwargs["input_quality"] = input_quality_obj
-
-        metadata_objects = self._build_metadata_objects(metadata)
-        sample_group_kwargs.update(metadata_objects)
-
-        return SampleGroup.objects.create(**sample_group_kwargs)
-
-    def _prepare_sample_group_kwargs(self, metadata, default_name, organization_profile):
-        normalized = {self._normalize_header_key(k): v for k, v in metadata.items()}
-        aliases = self.METADATA_FIELD_ALIASES.get("sample_group", {})
-        fields = [
-            "name",
-            "doi",
-            "source_lab",
-            "contact_email",
-            "contact_phone",
-            "total_samples",
-            "inclusion_criteria",
-            "exclusion_criteria",
-            "tissue",
-            "collection_method",
-            "storage_conditions",
-            "comments",
-        ]
-        kwargs = {}
-        for field in fields:
-            value = normalized.get(field)
-            if value in (None, ""):
-                for alias in aliases.get(field, []):
-                    alias_value = normalized.get(alias)
-                    if alias_value not in (None, ""):
-                        value = alias_value
-                        break
-            if field == "total_samples":
-                value = self._to_int(value)
-            elif field in {"contact_phone", "contact_email", "doi", "source_lab", "tissue", "collection_method", "storage_conditions"}:
-                value = self._clean_string(value)
-            elif field in {"inclusion_criteria", "exclusion_criteria", "comments"} and value is not None:
-                value = str(value)
-            elif field == "name":
-                value = self._clean_string(value)
-            kwargs[field] = value
-
-        kwargs["name"] = kwargs.get("name") or default_name or "Sample Group"
-        kwargs["created_by"] = organization_profile
-        return kwargs
-
-    def _build_metadata_objects(self, metadata):
-        created = {}
-        for section, model in self.METADATA_MODEL_MAP.items():
-            section_data = metadata.get(section)
-            if not section_data:
-                continue
-            kwargs = self._prepare_section_kwargs(section, section_data, model)
-            if not kwargs:
-                continue
-            created[section] = model.objects.create(**kwargs)
-        return created
-
-    def _prepare_section_kwargs(self, section_key, data, model):
-        normalized = {self._normalize_header_key(k): v for k, v in data.items()}
-        aliases = self.METADATA_FIELD_ALIASES.get(section_key, {})
-        kwargs = {}
-        consumed_keys = set()
-        json_fields = {
-            field.name
-            for field in model._meta.get_fields()
-            if isinstance(field, django_models.Field)
-            and not field.auto_created
-            and field.get_internal_type() == "JSONField"
-        }
-
-        for field in model._meta.get_fields():
-            if not isinstance(field, django_models.Field) or field.auto_created:
-                continue
-            if field.name in {"id", "sample_group"}:
-                continue
-            if isinstance(field, (django_models.ForeignKey, django_models.OneToOneField)):
-                continue
-
-            value = None
-            consumed_key = None
-            raw_value = normalized.get(field.name)
-            if raw_value not in (None, ""):
-                value = raw_value
-                consumed_key = field.name
-            else:
-                for alias in aliases.get(field.name, []):
-                    alias_value = normalized.get(alias)
-                    if alias_value not in (None, ""):
-                        value = alias_value
-                        consumed_key = alias
-                        break
-
-            if consumed_key is None:
-                continue
-
-            cast_value = self._cast_field_value(field, value)
-            if cast_value is None and field.get_internal_type() != "JSONField":
-                consumed_keys.add(consumed_key)
-                continue
-            kwargs[field.name] = cast_value
-            consumed_keys.add(consumed_key)
-
-        extras = {
-            key: value
-            for key, value in normalized.items()
-            if key not in consumed_keys and value not in (None, "")
-        }
-        if extras and json_fields:
-            json_field_name = next(iter(json_fields))
-            kwargs.setdefault(json_field_name, extras)
-
-        return kwargs
-
-    def _cast_field_value(self, field, value):
-        if value in (None, ""):
-            return None
-
-        internal_type = field.get_internal_type()
-        if internal_type in {"IntegerField", "BigIntegerField", "PositiveIntegerField", "SmallIntegerField"}:
-            return self._to_int(value)
-        if internal_type in {"FloatField", "DecimalField"}:
-            try:
-                return float(value)
-            except (TypeError, ValueError):
-                return None
-        if internal_type == "BooleanField":
-            if isinstance(value, bool):
-                return value
-            value_str = str(value).strip().lower()
-            if value_str in {"true", "1", "yes"}:
-                return True
-            if value_str in {"false", "0", "no"}:
-                return False
-            return None
-        if internal_type == "JSONField":
-            return value if isinstance(value, (dict, list)) else {"value": value}
-        return str(value)
-
-    def _to_int(self, value):
-        if value in (None, ""):
-            return None
-        try:
-            if isinstance(value, str):
-                value = value.strip()
-            return int(float(value))
-        except (TypeError, ValueError):
-            return None
-
-    def _clean_string(self, value):
-        if value in (None, ""):
-            return None
-        if isinstance(value, bool):
-            return "true" if value else "false"
-        return str(value).strip() or None
-
-    def _parse_header_record(self, record):
-        record_text = str(record).strip()
-        if not record_text.startswith("##"):
-            return None, {}
-        record_text = record_text[2:]
-        if "=" not in record_text:
-            return None, {}
-        key, remainder = record_text.split("=", 1)
-        key = key.strip().upper()
-        remainder = remainder.strip()
-        if remainder.startswith("<") and remainder.endswith(">"):
-            remainder = remainder[1:-1]
-            data = {}
-            for part in self._split_metadata_values(remainder):
-                if "=" not in part:
-                    continue
-                part_key, part_value = part.split("=", 1)
-                data[self._normalize_header_key(part_key)] = self._clean_header_value(part_value)
-            return key, data
-        cleaned_value = self._clean_header_value(remainder)
-        return key, {self._normalize_header_key(key): cleaned_value}
-
-    def _split_metadata_values(self, value):
-        parts = []
-        current = []
-        in_quotes = False
-        for char in value:
-            if char == '"':
-                in_quotes = not in_quotes
-            if char == "," and not in_quotes:
-                part = "".join(current).strip()
-                if part:
-                    parts.append(part)
-                current = []
-            else:
-                current.append(char)
-        if current:
-            part = "".join(current).strip()
-            if part:
-                parts.append(part)
-        return parts
-
-    def _clean_header_value(self, value):
-        value = value.strip()
-        if value.startswith("<") and value.endswith(">"):
-            value = value[1:-1]
-        if value.startswith('"') and value.endswith('"'):
-            value = value[1:-1]
-        return value.strip()
-
-    def _normalize_header_key(self, key):
-        key = key.replace("-", "_").replace("/", "_").replace(" ", "_")
-        normalized = []
-        for char in key:
-            if char.isalnum() or char == "_":
-                normalized.append(char.lower())
-            else:
-                normalized.append("_")
-        normalized_key = "".join(normalized).strip("_")
-        while "__" in normalized_key:
-            normalized_key = normalized_key.replace("__", "_")
-        return normalized_key
-
-    def _create_allele_frequencies(self, vcf_in, sample_group):
-        allele_frequency_objects = []
-        for record in vcf_in:
-            info_obj = self._create_info_object(record)
-            format_obj = self._create_format_object(record)
-
-            alt_value = ",".join(record.alts) if record.alts else ""
-            allele_frequency = AlleleFrequency(
-                sample_group=sample_group,
-                chrom=record.chrom,
-                pos=record.pos,
-                variant_id=record.id or None,
-                ref=record.ref,
-                alt=alt_value,
-                qual=record.qual if record.qual is not None else None,
-                filter=self._stringify_filter(record),
-                info=info_obj,
-                format=format_obj,
-            )
-            allele_frequency_objects.append(allele_frequency)
-        return allele_frequency_objects
-
-    def _create_info_object(self, record):
-        info_data = {}
-        additional = {}
-        for key, value in record.info.items():
-            normalized_key = self._normalize_header_key(key)
-            string_value = self._stringify_variant_value(value)
-            if normalized_key in self.INFO_FIELD_MAP:
-                info_data[self.INFO_FIELD_MAP[normalized_key]] = string_value
-            else:
-                additional[normalized_key] = self._normalize_variant_value(value)
-
-        if additional:
-            info_data["additional"] = additional
-
-        if not info_data:
-            return None
-        return Info.objects.create(**info_data)
-
-    def _create_format_object(self, record):
-        if not record.samples:
-            return None
-        sample = next(iter(record.samples.values()))
-        format_data = {}
-        additional = {}
-        for key, value in sample.items():
-            normalized_key = self._normalize_header_key(key)
-            string_value = self._stringify_variant_value(value)
-            if normalized_key in self.FORMAT_FIELD_MAP:
-                format_data[self.FORMAT_FIELD_MAP[normalized_key]] = string_value
-            else:
-                additional[normalized_key] = self._normalize_variant_value(value)
-
-        if additional:
-            format_data["additional"] = additional
-
-        if not format_data:
-            return None
-        return Format.objects.create(**format_data)
-
-    def _normalize_variant_value(self, value):
-        if isinstance(value, bytes):
-            return value.decode(errors="ignore")
-        if isinstance(value, (str, int, float, bool)) or value is None:
-            return value
-        if isinstance(value, (list, tuple)):
-            return [self._normalize_variant_value(v) for v in value]
-        return str(value)
-
-    def _stringify_variant_value(self, value):
-        normalized = self._normalize_variant_value(value)
-        if normalized is None:
-            return None
-        if isinstance(normalized, list):
-            return ",".join(str(v) for v in normalized)
-        if isinstance(normalized, bool):
-            return "true" if normalized else "false"
-        return str(normalized)
-
-    def _stringify_filter(self, record):
-        keys_method = getattr(record.filter, "keys", None)
-        if callable(keys_method):
-            keys = list(keys_method())
-        else:
-            keys = list(record.filter)
-        if not keys:
-            return None
-        return ",".join(str(key) for key in keys)
->>>>>>> 6154210d
+        return str(value)