--- conflicted
+++ resolved
@@ -13,7 +13,6 @@
         padding-top: 70px; /* Adjust the value based on navbar height */
 }
 
-<<<<<<< HEAD
 .navbar .navbar-brand {
         color: var(--color-primary);
         font-weight: 600;
@@ -56,7 +55,10 @@
         color: var(--color-secondary-contrast);
         background-color: var(--color-primary);
         border-color: var(--color-primary);
-=======
+}
+
+}
+
 /* Skip link styling */
 .skip-link {
         position: absolute;
@@ -132,7 +134,6 @@
         color: #ffffff;
         background-color: #0b5ed7;
         border-color: #0b5ed7;
->>>>>>> 9d1c18f0
 }
 
 /* Other custom styles */