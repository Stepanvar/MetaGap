--- conflicted
+++ resolved
@@ -11,12 +11,6 @@
 import re
 import shutil
 from collections import OrderedDict
-<<<<<<< HEAD
-from typing import Callable, Dict, List, Optional, Sequence, Tuple
-
-from . import pysam, vcfpy
-from .logging_utils import handle_critical_error, log_message
-=======
 from typing import Callable, List, Optional, Sequence, Tuple, Iterable
 
 import pysam  # BGZF + Tabix
@@ -26,7 +20,6 @@
     handle_critical_error,
     log_message,
 )
->>>>>>> 690ca2a7
 from .metadata import (
     _parse_sample_metadata_line,
     apply_metadata_to_header,
@@ -424,7 +417,6 @@
         if pre != p:
             temp_files.append(pre)
 
-<<<<<<< HEAD
     merged_header = None
     info_ids: set[str] = set()
     format_ids: set[str] = set()
@@ -539,29 +531,6 @@
         raise
     except Exception as exc:
         handle_critical_error(f"Failed to apply metadata to merged VCF header: {exc}")
-=======
-    if not preprocessed:
-        handle_critical_error("No VCF files available for merging.")
-    try:
-        combined_header = union_headers(preprocessed, sample_order=sample_order)
-    except SystemExit:
-        raise
-    except Exception as exc:
-        handle_critical_error(f"Failed to construct unified header: {exc}")
-
-    # Ensure samples reflect union
-    sample_names: List[str] = []
-    if hasattr(combined_header, "samples") and hasattr(combined_header.samples, "names"):
-        sample_names = list(combined_header.samples.names or [])
-
-    # Apply optional metadata
-    header = apply_metadata_to_header(
-        combined_header,
-        sample_header_line=sample_header_line,
-        simple_header_lines=simple_header_lines,
-        verbose=verbose,
-    )
->>>>>>> 690ca2a7
 
     # contig ranks for ordering
     contigs: List[str] = []
@@ -595,148 +564,108 @@
     try:
         writer = vcfpy.Writer.from_path(base_vcf, header)
     except Exception as exc:
-<<<<<<< HEAD
-        handle_critical_error(f"Failed to create VCF writer for merged output: {exc}")
-
+def _advance(i: int):
+    itx = iters[i]
     try:
-        for container in record_store.values():
-            template = copy.deepcopy(container["template"])  # type: ignore[index]
-            format_keys = list(container["format_keys"])  # type: ignore[index]
-            template.FORMAT = format_keys
-
-            factory = _create_missing_call_factory(format_keys, header)
-            default_values = factory()
-            updated_calls = []
-            call_mapping = container["calls"]  # type: ignore[index]
-            for sample_name in final_sample_order:
-                sample_data = call_mapping.get(sample_name)
-                data = {}
-                for fmt_key in format_keys:
-                    default_value = copy.deepcopy(default_values.get(fmt_key))
-                    if sample_data is not None and fmt_key in sample_data:
-                        value = sample_data[fmt_key]
-                        if isinstance(value, tuple):
-                            value = list(value)
-                        elif isinstance(value, list):
-                            value = list(value)
-                        data[fmt_key] = value
-                    else:
-                        data[fmt_key] = default_value
-                call = vcfpy.Call(sample_name, data)
-                updated_calls.append(call)
-
-            template.update_calls(updated_calls)
-            writer.write_record(template)
-=======
-        for r in readers:
-            try: r.close()
-            except Exception: pass
-        handle_critical_error(f"Failed to open writer for merged VCF: {exc}")
-
-    def _advance(i: int):
-        itx = iters[i]
-        try:
-            return next(itx)
-        except StopIteration:
-            return None
-
-    log_message("Performing heap-based k-way merge of VCF shards...", verbose)
-    heap: List[Tuple[Tuple[int, int, str, Tuple[str, ...]], int, int, "vcfpy.Record"]] = []
-    counter = itertools.count()
-    for i in range(len(iters)):
-        rec = _advance(i)
-        if rec is None: continue
-        heapq.heappush(heap, (_record_sort_key(rec, contig_ranks), next(counter), i, rec))
-
-    try:
-        while heap:
-            key, _, src_idx, rec = heapq.heappop(heap)
-            colliding: List[Tuple["vcfpy.Record", int]] = [(rec, src_idx)]
-            # pull all with same key
-            while heap and heap[0][0] == key:
-                _, _, j, r2 = heapq.heappop(heap)
-                colliding.append((r2, j))
-            # advance each source past same-key run
-            pending: List[Tuple["vcfpy.Record", int]] = []
-            i = 0
-            while i < len(colliding):
-                cur, ridx = colliding[i]
+        return next(itx)
+    except StopIteration:
+        return None
+
+log_message("Performing heap-based k-way merge of VCF shards...", verbose)
+heap: List[Tuple[Tuple[int, int, str, Tuple[str, ...]], int, int, "vcfpy.Record"]] = []
+counter = itertools.count()
+for i in range(len(iters)):
+    rec = _advance(i)
+    if rec is None:
+        continue
+    heapq.heappush(heap, (_record_sort_key(rec, contig_ranks), next(counter), i, rec))
+
+try:
+    while heap:
+        key, _, src_idx, rec = heapq.heappop(heap)
+        colliding: List[Tuple["vcfpy.Record", int]] = [(rec, src_idx)]
+
+        while heap and heap[0][0] == key:
+            _, _, j, r2 = heapq.heappop(heap)
+            colliding.append((r2, j))
+
+        pending: List[Tuple["vcfpy.Record", int]] = []
+        i = 0
+        while i < len(colliding):
+            cur, ridx = colliding[i]
+            nxt = _advance(ridx)
+            while nxt is not None and _record_sort_key(nxt, contig_ranks) == key:
+                colliding.append((nxt, ridx))
                 nxt = _advance(ridx)
-                while nxt is not None and _record_sort_key(nxt, contig_ranks) == key:
-                    colliding.append((nxt, ridx))
-                    nxt = _advance(ridx)
-                if nxt is not None:
-                    pending.append((nxt, ridx))
-                i += 1
-            merged = _merge_colliding_records(colliding, header, sample_names)
-            _recompute_ac_an_af(merged)
-            writer.write_record(merged)
-            for nxt, ridx in pending:
-                heapq.heappush(heap, (_record_sort_key(nxt, contig_ranks), next(counter), ridx, nxt))
->>>>>>> 690ca2a7
-    finally:
-        writer.close()
-        for r in readers:
-            try: r.close()
-            except Exception: pass
-        for t in temp_files:
-            try:
-                if os.path.exists(t): os.remove(t)
-            except OSError:
-                pass
-
-<<<<<<< HEAD
-    shutil.move(tmp_out, base_vcf)
-
-    log_message("Compressing and indexing the final VCF with pysam...", verbose)
-    try:
-        pysam.tabix_compress(base_vcf, gz_vcf, force=True)
-        pysam.tabix_index(gz_vcf, preset="vcf", force=True)
-        if os.path.exists(base_vcf):
-            os.remove(base_vcf)
-    except Exception as exc:
-        handle_critical_error(f"Failed to compress or index merged VCF ({base_vcf}): {exc}")
-=======
-    # Filter in place
-    _filter_vcf_records(
-        base_vcf,
-        qual_threshold=qual_threshold,
-        an_threshold=an_threshold,
-        allowed_filter_values=allowed_filter_values,
-        verbose=verbose,
+            if nxt is not None:
+                pending.append((nxt, ridx))
+            i += 1
+
+        merged = _merge_colliding_records(colliding, header, sample_names)
+        _recompute_ac_an_af(merged)
+        writer.write_record(merged)
+
+        for nxt, ridx in pending:
+            heapq.heappush(
+                heap,
+                (_record_sort_key(nxt, contig_ranks), next(counter), ridx, nxt),
+            )
+finally:
+    writer.close()
+    for r in readers:
+        try:
+            r.close()
+        except Exception:
+            pass
+    for t in temp_files:
+        try:
+            if os.path.exists(t):
+                os.remove(t)
+        except OSError:
+            pass
+
+# In-memory filtering (QUAL>30, AN>50, FILTER PASS)
+_filter_vcf_records(
+    base_vcf,
+    qual_threshold=qual_threshold,
+    an_threshold=an_threshold,
+    allowed_filter_values=allowed_filter_values,
+    verbose=verbose,
+)
+
+# Anonymize: drop FORMAT + samples
+try:
+    rdr = vcfpy.Reader.from_path(base_vcf)
+except Exception as exc:
+    handle_critical_error(f"Failed to reopen VCF for anonymization: {exc}")
+_remove_format_and_sample_definitions(rdr.header)
+anon_tmp = base_vcf + ".anon"
+try:
+    w = vcfpy.Writer.from_path(anon_tmp, rdr.header)
+except Exception as exc:
+    rdr.close()
+    handle_critical_error(f"Failed to open anonymized writer: {exc}")
+try:
+    for rec in rdr:
+        rec.FORMAT = []
+        rec.calls = []
+        w.write_record(rec)
+finally:
+    rdr.close()
+    w.close()
+shutil.move(anon_tmp, base_vcf)
+
+# BGZF compress + Tabix index using pysam
+log_message("Compressing and indexing the final VCF...", verbose)
+try:
+    pysam.tabix_compress(base_vcf, gz_vcf, force=True)
+    pysam.tabix_index(gz_vcf, preset="vcf", force=True)
+    os.remove(base_vcf)
+except Exception as exc:
+    handle_critical_error(
+        f"Failed to compress/index final VCF: {exc}",
+        exc_cls=MergeConflictError,
     )
-
-    # Anonymize: drop FORMAT + samples
-    try:
-        rdr = vcfpy.Reader.from_path(base_vcf)
-    except Exception as exc:
-        handle_critical_error(f"Failed to reopen VCF for anonymization: {exc}")
-    _remove_format_and_sample_definitions(rdr.header)
-    anon_tmp = base_vcf + ".anon"
-    try:
-        w = vcfpy.Writer.from_path(anon_tmp, rdr.header)
-    except Exception as exc:
-        rdr.close()
-        handle_critical_error(f"Failed to open anonymized writer: {exc}")
-    try:
-        for rec in rdr:
-            rec.FORMAT = []
-            rec.calls = []
-            w.write_record(rec)
-    finally:
-        rdr.close(); w.close()
-    shutil.move(anon_tmp, base_vcf)
-
-    # BGZF compress + Tabix index with pysam
-    log_message("Compressing and indexing the final VCF...", verbose)
-    try:
-        pysam.tabix_compress(base_vcf, gz_vcf, force=True)   # BGZF
-        pysam.tabix_index(gz_vcf, preset="vcf", force=True)  # .tbi
-        os.remove(base_vcf)
-    except Exception as exc:
-        handle_critical_error(f"Failed to compress/index final VCF: {exc}", exc_cls=MergeConflictError)
->>>>>>> 690ca2a7
-
     log_message(f"Merged VCF created and indexed successfully: {gz_vcf}", verbose)
     return gz_vcf
 
