# MetaGap

MetaGap is a Django application for managing sample group metadata and allele frequency information collected from sequencing workflows.

## Demo data

A curated fixture is included to help you explore the interface without entering data manually. It creates:

- Two demo organisation accounts (`demo_org` and `demo_lab`) with the shared password `metagap-demo`.
- Rich sequencing metadata for two sample groups ("Lung Tumor Cohort" and "Rare Disease Trio").
- Linked reference information covering library preparation, sequencing platforms, and representative allele frequency records.

### Loading the fixture

```bash
python manage.py migrate
python manage.py loaddata app/fixtures/demo_data.json
```

After loading the data you can sign in with either demo account and visit the profile page to view the populated sample group table or run a search to explore the aggregated metadata.

## Development notes

- Install dependencies with `pip install -r requirements.txt`.
- Run checks with `python manage.py check` and execute the test suite using `python manage.py test`.
- Static files are served from the `static/` directory; new assets should be collected with `python manage.py collectstatic` in production environments.
- Set `LOG_LEVEL` (default: `INFO`) to tune runtime verbosity.  Even when `DEBUG=0`
  the configured logging ensures full tracebacks for request errors reach the
  server logs so developers can diagnose issues without exposing Django's debug
  pages to end users.

<<<<<<< HEAD
## Metadata configuration workflow

MetaGap's VCF importer is driven by a configuration module at
`MetaGap/app/services/vcf_metadata.py`.  It maps VCF header sections to Django
models (`METADATA_MODEL_MAP`), enumerates supported aliases
(`METADATA_FIELD_ALIASES`), defines section-level fallbacks, and normalizes any
input keys to snake_case before they are persisted.【F:MetaGap/app/services/vcf_metadata.py†L30-L200】【F:MetaGap/app/services/vcf_metadata.py†L320-L397】

### Alias mapping guidelines

- Prefer descriptive canonical field names and list common legacy spellings as
  aliases; the importer strips punctuation and lower-cases everything before
  comparison, so aliases should focus on semantic variants rather than casing
  changes.【F:MetaGap/app/services/vcf_metadata.py†L320-L368】【F:MetaGap/app/services/vcf_metadata.py†L384-L397】
- When retiring or renaming a field, keep the previous spelling in the alias
  list until all upstream feeds are migrated so older VCFs continue to ingest
  cleanly.【F:MetaGap/app/services/vcf_metadata.py†L78-L190】

### Adding or renaming metadata fields

1. Extend the relevant section in `vcf_metadata.py` with the new field and any
   aliases, and update `SECTION_PRIMARY_FIELD` if the field should become the
   section's display default.【F:MetaGap/app/services/vcf_metadata.py†L78-L200】
2. Ensure the corresponding Django model exposes the new attribute and, when
   necessary, add a migration so it is stored alongside imported data.【F:MetaGap/app/models.py†L360-L458】
3. Review the importer/database integration tests to keep expectations aligned:
   `test_import_helpers.py` exercises alias resolution while
   `test_vcf_importer.py` verifies the end-to-end import payload.  Update or add
   fixtures so the new field is covered by these guard rails.【F:MetaGap/app/tests/test_import_helpers.py†L134-L210】【F:MetaGap/app/tests/test_vcf_importer.py†L242-L320】
4. If the field should appear prominently in search results or detail tables,
   update the `friendly_names` mapping and curated ordering in
   `MetaGap/app/tables.py` so the UI renders a readable label and groups the
   column with related metadata.【F:MetaGap/app/tables.py†L160-L260】

### Removing metadata fields

- Remove the field and its aliases from `vcf_metadata.py`, drop or adjust the
  associated model field and migration, and prune any tests that depended on the
  retired metadata.  When backwards compatibility is required, leave an alias in
  place and route the value into `SampleGroup.additional_metadata` instead of
  deleting it outright.【F:MetaGap/app/services/vcf_metadata.py†L78-L200】【F:MetaGap/app/tests/test_vcf_importer.py†L301-L320】

### Configuration loading and validation

`VCFImporter` wires the configuration into the runtime importer by instantiating
`VCFMetadataParser` and `VCFDatabaseWriter` for each import.  This loader applies
the dictionaries above before any rows are written, ensuring updates to the
configuration module immediately affect new uploads.【F:MetaGap/app/services/vcf_importer.py†L31-L80】【F:MetaGap/app/services/vcf_metadata.py†L30-L200】【F:MetaGap/app/services/vcf_database.py†L1-L104】

After making configuration changes, run `python manage.py test` so the importer,
table rendering, and integration suites confirm the workflow remains consistent
with the documented expectations.【F:MetaGap/app/tests/test_import_helpers.py†L134-L210】【F:MetaGap/app/tests/test_tables.py†L109-L202】
=======
### Maintaining VCF metadata configuration

Metadata section mappings, model bindings, and field aliases are now stored in
`MetaGap/app/config/metadata_fields.yaml`.  The loader in
`app/services/vcf_metadata.py` validates the file, caches the parsed result, and
exposes it to the importer/database helpers.  The YAML file contains four
top-level mappings:

* `metadata_section_map` – normalises header section names (e.g. `SAMPLE_GROUP`
  → `sample_group`).
* `metadata_models` – maps section identifiers to the Django model class that
  persists the parsed data.  Each value must be a dotted import path such as
  `app.models.IlluminaSeq`.
* `metadata_field_aliases` – lists the recognised aliases for each model field
  within a section.  Provide every alternate header key that should populate a
  field.  Empty lists are allowed when no aliases exist.
* `section_primary_field` – designates the field that should mirror the overall
  section value when a header omits structured keys.

To add a new metadata field or section:

1. Update `metadata_fields.yaml` with the new section key, model mapping, and
   alias list.  Keep keys upper-cased in `metadata_section_map` to match VCF
   header conventions and ensure the model path is importable.
2. Run `python manage.py test app.tests.test_import_helpers.MetadataConfigurationTests`
   to confirm the configuration parses successfully.  The tests also surface
   meaningful errors if the YAML is malformed or the model reference cannot be
   imported.
3. If a new Django model or field is required, add it to `app/models.py` and
   create a migration before adjusting the configuration.

The importer and database writer use the cached configuration automatically, so
no further code changes are needed once the YAML file and models are in sync.
>>>>>>> 952634e2

### Logging format for the VCF merger

The `MetaGap.MetagapUserCode.merge_vcf` workflow logs to both `script_execution.log`
and the console using the format:

```
YYYY-MM-DD HH:MM:SS | LEVEL | vcf_merger | module | message
```

The shared formatter ensures severity and module details are visible across file and
console handlers so operational logs can be correlated easily.

### Continuous integration expectations

- Every pull request and push to `main` runs the Django test suite (`python manage.py test`) under coverage on GitHub Actions.
- The workflow archives the raw test log and coverage summary so failures can be triaged without re-running the suite locally.
- Coverage is enforced for critical apps:
  - `MetaGap/app`: minimum 80% line coverage.
  - `MetaGap/MetagapUserCode`: minimum 75% line coverage.
- Test output is scanned for `Unhandled metadata key` warnings; when present they surface as CI annotations so developers can address missing metadata handlers before merging.
- New features should maintain or improve coverage. If code changes introduce new modules, add tests to keep the coverage thresholds passing.

## Merging VCF files

The production CLI for the MetaGap VCF merging workflow lives in
`MetaGap.MetagapUserCode.merge_vcf.cli:main`. Invoke it either directly
(`python -m MetaGap.MetagapUserCode.merge_vcf.cli`) or via the
compatibility shim that ships with the package (`python -m merge_vcf`).
Both routes execute the same tested workflow that powers
`MetagapUserCode.test_merge_vcf`.

### Logging configuration

Shared helpers under ``MetaGap.MetagapUserCode.merge_vcf.logging_utils``
expose a ``configure_logging`` function so downstream tooling can reuse the
workflow's log formatting while directing output to a custom destination.
For example, to record only warnings to a dedicated file:

```python
from MetaGap.MetagapUserCode.merge_vcf.logging_utils import configure_logging

configure_logging(log_level="WARNING", log_file="/tmp/merge.log")
```

The helper clears existing handlers before applying the new configuration, so
it can be invoked multiple times without creating duplicate console or file
output streams.<|MERGE_RESOLUTION|>--- conflicted
+++ resolved
@@ -29,7 +29,6 @@
   server logs so developers can diagnose issues without exposing Django's debug
   pages to end users.
 
-<<<<<<< HEAD
 ## Metadata configuration workflow
 
 MetaGap's VCF importer is driven by a configuration module at
@@ -82,7 +81,6 @@
 After making configuration changes, run `python manage.py test` so the importer,
 table rendering, and integration suites confirm the workflow remains consistent
 with the documented expectations.【F:MetaGap/app/tests/test_import_helpers.py†L134-L210】【F:MetaGap/app/tests/test_tables.py†L109-L202】
-=======
 ### Maintaining VCF metadata configuration
 
 Metadata section mappings, model bindings, and field aliases are now stored in
@@ -116,7 +114,6 @@
 
 The importer and database writer use the cached configuration automatically, so
 no further code changes are needed once the YAML file and models are in sync.
->>>>>>> 952634e2
 
 ### Logging format for the VCF merger
 
