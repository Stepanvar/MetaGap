--- conflicted
+++ resolved
@@ -672,7 +672,6 @@
         finally:
             default_storage.delete(temp_path)
 
-<<<<<<< HEAD
         messages.success(
             self.request,
             f"Imported {created_group.name} successfully.",
@@ -680,820 +679,4 @@
         for warning in importer.warnings:
             messages.warning(self.request, warning)
 
-        return super().form_valid(form)
-
-    def parse_vcf_file(self, file_path: str) -> SampleGroup:
-        organization_profile = getattr(self.request.user, "organization_profile", None)
-        if organization_profile is None:
-            raise ValueError("The current user does not have an organisation profile.")
-
-        metadata: Dict[str, Any] = {}
-        sample_group: Optional[SampleGroup] = None
-        try:
-            with pysam.VariantFile(file_path) as vcf_in:
-                metadata = self.extract_sample_group_metadata(vcf_in)
-                sample_group = self._create_sample_group(
-                    metadata, file_path, organization_profile
-                )
-
-                self._populate_sample_group_from_pysam(vcf_in, sample_group)
-        except (OSError, ValueError) as exc:  # pragma: no cover - defensive fallback
-            messages.warning(
-                self.request,
-                f"Could not parse VCF metadata with pysam: {exc}. Falling back to a text parser.",
-            )
-            if sample_group is not None:
-                sample_group.delete()
-            metadata = self._extract_metadata_text_fallback(file_path)
-            sample_group = self._create_sample_group(
-                metadata, file_path, organization_profile
-            )
-            self._parse_vcf_text_fallback(file_path, sample_group)
-
-        assert sample_group is not None
-        return sample_group
-
-    def _populate_sample_group_from_pysam(
-        self, vcf_in: pysam.VariantFile, sample_group: SampleGroup
-    ) -> None:
-        for record in vcf_in.fetch():
-            info_instance = self._create_info_instance(record.info)
-            format_instance, format_sample = self._create_format_instance(record.samples)
-
-            self._create_allele_frequency(
-                sample_group,
-                chrom=record.chrom,
-                pos=record.pos,
-                variant_id=record.id,
-                ref=record.ref,
-                alt=self._serialize_alt(record.alts),
-                qual=record.qual,
-                filter_value=self._serialize_filter(record.filter),
-                info=info_instance,
-                format_instance=format_instance,
-                format_sample=format_sample,
-            )
-
-        return None
-
-    def _create_sample_group(
-        self,
-        metadata: Dict[str, Any],
-        file_path: str,
-        organization_profile: Any,
-    ) -> SampleGroup:
-        group_data, group_consumed, group_additional = self._extract_section_data(
-            metadata, "sample_group", SampleGroup
-        )
-
-        consumed_keys = set(group_consumed)
-        additional_metadata: Dict[str, Any] = {}
-        if group_additional:
-            additional_metadata.update(group_additional)
-
-        fallback_name = os.path.splitext(os.path.basename(file_path))[0]
-        name = group_data.pop("name", None) or metadata.get("name") or fallback_name
-        comments = (
-            group_data.pop("comments", None)
-            or metadata.get("comments")
-            or metadata.get("description")
-        )
-
-        sample_group = SampleGroup.objects.create(
-            name=name,
-            created_by=organization_profile,
-            comments=comments,
-            **group_data,
-        )
-
-        update_fields: list[str] = []
-        for section, model_cls in self.METADATA_MODEL_MAP.items():
-            section_data, section_consumed, additional = self._extract_section_data(
-                metadata, section, model_cls
-            )
-
-            consumed_keys.update(section_consumed)
-            if not section_data and additional is None:
-                continue
-
-            payload = {key: value for key, value in section_data.items() if value is not None}
-            if additional is not None:
-                additional_field = self._resolve_additional_field(model_cls)
-                if additional_field:
-                    existing = payload.get(additional_field)
-                    if isinstance(existing, dict) and isinstance(additional, dict):
-                        payload[additional_field] = {**existing, **additional}
-                    elif existing is None:
-                        payload[additional_field] = additional
-                    else:
-                        payload[additional_field] = additional
-
-            if not payload:
-                continue
-
-            instance = model_cls.objects.create(**payload)
-            setattr(sample_group, section, instance)
-            if section not in update_fields:
-                update_fields.append(section)
-
-        for key, value in metadata.items():
-            if key in consumed_keys:
-                continue
-            coerced = self._coerce_additional_value(value)
-            if key not in additional_metadata:
-                additional_metadata[key] = coerced
-
-        additional_payload = additional_metadata or None
-        if additional_payload != getattr(sample_group, "additional_metadata", None):
-            sample_group.additional_metadata = additional_payload
-            if "additional_metadata" not in update_fields:
-                update_fields.append("additional_metadata")
-
-        if update_fields:
-            sample_group.save(update_fields=update_fields)
-
-        return sample_group
-
-    def _extract_section_data(
-        self,
-        metadata: Dict[str, Any],
-        section: str,
-        model_cls: Any,
-    ) -> Tuple[Dict[str, Any], set[str], Optional[Dict[str, Any]]]:
-        alias_map = self.METADATA_FIELD_ALIASES.get(section, {})
-        section_data: Dict[str, Any] = {}
-        consumed: set[str] = set()
-
-        for field_name, aliases in alias_map.items():
-            model_field = self._get_model_field(model_cls, field_name)
-            if model_field is None:
-                continue
-            key = self._find_metadata_key(metadata, section, field_name, aliases)
-            if key is None:
-                continue
-            raw_value = metadata[key]
-            section_data[field_name] = self._coerce_model_value(model_field, raw_value)
-            consumed.add(key)
-
-        primary_field = self.SECTION_PRIMARY_FIELD.get(section)
-        if (
-            primary_field
-            and primary_field not in section_data
-            and section in metadata
-        ):
-            model_field = self._get_model_field(model_cls, primary_field)
-            if model_field is not None:
-                section_data[primary_field] = self._coerce_model_value(
-                    model_field, metadata[section]
-                )
-                consumed.add(section)
-
-        additional, additional_consumed = self._build_additional_payload(
-            metadata, section, consumed
-        )
-        consumed.update(additional_consumed)
-        return section_data, consumed, additional
-
-    @staticmethod
-    def _get_model_field(model_cls: Any, field_name: str) -> Optional[django_models.Field]:
-        try:
-            return model_cls._meta.get_field(field_name)
-        except django_models.FieldDoesNotExist:  # pragma: no cover - defensive
-            return None
-
-    def _find_metadata_key(
-        self,
-        metadata: Dict[str, Any],
-        section: str,
-        field_name: str,
-        aliases: Iterable[str],
-    ) -> Optional[str]:
-        ordered_aliases = [field_name.lower()]
-        for alias in aliases:
-            normalized_alias = alias.lower()
-            if normalized_alias not in ordered_aliases:
-                ordered_aliases.append(normalized_alias)
-
-        normalized_variants: list[str] = []
-        for candidate in ordered_aliases:
-            for variant in (
-                candidate,
-                candidate.replace(" ", "_"),
-                candidate.replace("-", "_"),
-            ):
-                if variant not in normalized_variants:
-                    normalized_variants.append(variant)
-
-        parts = section.split("_")
-        section_variants_set: set[str] = set()
-
-        def build_section_variants(index: int, current: str) -> None:
-            current += parts[index]
-            if index == len(parts) - 1:
-                section_variants_set.add(current)
-                return
-            build_section_variants(index + 1, current + "_")
-            build_section_variants(index + 1, current)
-
-        if parts:
-            build_section_variants(0, "")
-        else:  # pragma: no cover - defensive
-            section_variants_set.add(section)
-
-        section_variants = list(section_variants_set)
-        section_variants.sort(key=len)
-
-        prefixes: list[str] = []
-        for variant in section_variants:
-            for suffix in ("_", ".", "-"):
-                candidate_prefix = f"{variant}{suffix}"
-                if candidate_prefix not in prefixes:
-                    prefixes.append(candidate_prefix)
-        prefixes.append("")
-
-        for candidate in normalized_variants:
-            for prefix in prefixes:
-                key = f"{prefix}{candidate}" if prefix else candidate
-                if key in metadata:
-                    return key
-        return None
-
-    def _coerce_model_value(
-        self, field: django_models.Field, value: Any
-    ) -> Optional[Any]:
-        if value is None:
-            return None
-        if isinstance(value, str):
-            stripped = value.strip()
-            if stripped == "":
-                return None
-        else:
-            stripped = value
-
-        if isinstance(field, django_models.IntegerField):
-            try:
-                return int(stripped)
-            except (TypeError, ValueError):
-                return None
-        if isinstance(field, django_models.FloatField):
-            try:
-                return float(stripped)
-            except (TypeError, ValueError):
-                return None
-        if isinstance(field, django_models.JSONField):
-            if isinstance(stripped, str):
-                try:
-                    return json.loads(stripped)
-                except json.JSONDecodeError:
-                    pass
-            return stripped
-        return stripped
-
-    def _build_additional_payload(
-        self,
-        metadata: Dict[str, Any],
-        section: str,
-        consumed: Iterable[str],
-    ) -> Tuple[Optional[Dict[str, Any]], set[str]]:
-        consumed_set = set(consumed)
-        prefixes = (f"{section}_", f"{section}.", f"{section}-")
-        additional: Dict[str, Any] = {}
-        additional_consumed: set[str] = set()
-
-        for key, value in metadata.items():
-            if key in consumed_set:
-                continue
-            for prefix in prefixes:
-                if key.startswith(prefix):
-                    trimmed = key[len(prefix) :]
-                    additional[trimmed] = self._coerce_additional_value(value)
-                    additional_consumed.add(key)
-                    break
-
-        payload = additional or None
-        return payload, additional_consumed
-
-    @staticmethod
-    def _coerce_additional_value(value: Any) -> Any:
-        if isinstance(value, str):
-            stripped = value.strip()
-            if stripped == "":
-                return None
-            try:
-                return json.loads(stripped)
-            except json.JSONDecodeError:
-                pass
-            try:
-                return int(stripped)
-            except ValueError:
-                try:
-                    return float(stripped)
-                except ValueError:
-                    return stripped
-        return value
-
-    @staticmethod
-    def _resolve_additional_field(model_cls: Any) -> Optional[str]:
-        for candidate in ("additional_info", "additional_metrics", "additional"):
-            if hasattr(model_cls, candidate):
-                return candidate
-        return None
-
-    @staticmethod
-    def _split_sample_attributes(content: str) -> Iterable[str]:
-        items: list[str] = []
-        current: list[str] = []
-        quote_char: Optional[str] = None
-        escape = False
-        bracket_stack: list[str] = []
-        opening = {"{": "}", "[": "]", "(": ")"}
-        closing = {value: key for key, value in opening.items()}
-
-        for char in content:
-            if quote_char:
-                current.append(char)
-                if escape:
-                    escape = False
-                    continue
-                if char == "\\":
-                    escape = True
-                    continue
-                if char == quote_char:
-                    quote_char = None
-                continue
-
-            if char in {'"', "'"}:
-                quote_char = char
-                current.append(char)
-                continue
-
-            if char in opening:
-                bracket_stack.append(char)
-                current.append(char)
-                continue
-
-            if char in closing:
-                if bracket_stack and bracket_stack[-1] == closing[char]:
-                    bracket_stack.pop()
-                current.append(char)
-                continue
-
-            if char == "," and not bracket_stack:
-                item = "".join(current).strip()
-                if item:
-                    items.append(item)
-                current = []
-                continue
-
-            current.append(char)
-
-        tail = "".join(current).strip()
-        if tail:
-            items.append(tail)
-
-        return items
-
-    @staticmethod
-    def _normalize_metadata_value(value: str) -> str:
-        stripped = value.strip()
-        if len(stripped) >= 2 and stripped[0] == stripped[-1] and stripped[0] in {'"', "'"}:
-            stripped = stripped[1:-1]
-        if "\\" in stripped:
-            try:
-                stripped = bytes(stripped, "utf-8").decode("unicode_escape")
-            except UnicodeDecodeError:  # pragma: no cover - defensive decoding
-                pass
-        return stripped
-
-    @staticmethod
-    def _normalize_metadata_key(key: Any) -> str:
-        normalized = re.sub(r"[^0-9a-z]+", "", str(key).lower())
-        return normalized
-
-    def _extract_metadata_text_fallback(self, file_path: str) -> Dict[str, Any]:
-        metadata: Dict[str, Any] = {}
-        with open(file_path, "r", encoding="utf-8") as handle:
-            for line in handle:
-                stripped = line.strip()
-                if not stripped:
-                    continue
-                if stripped.startswith("##SAMPLE"):
-                    start = stripped.find("<")
-                    end = stripped.rfind(">")
-                    if start == -1 or end == -1 or end <= start:
-                        continue
-                    content = stripped[start + 1 : end]
-                    for item in self._split_sample_attributes(content):
-                        if "=" not in item:
-                            continue
-                        key, value = item.split("=", 1)
-                        metadata[key.lower()] = self._normalize_metadata_value(value)
-                    metadata.setdefault("name", metadata.get("id"))
-                if stripped.startswith("#CHROM"):
-                    break
-        return metadata
-
-    def _create_allele_frequency(
-        self,
-        sample_group: SampleGroup,
-        *,
-        chrom: str,
-        pos: int,
-        variant_id: Optional[str],
-        ref: str,
-        alt: str,
-        qual: Optional[float],
-        filter_value: Optional[str],
-        info: Optional[Info],
-        format_instance: Optional[Format],
-        format_sample: Optional[str],
-    ) -> AlleleFrequency:
-        allele = AlleleFrequency.objects.create(
-            sample_group=sample_group,
-            chrom=chrom,
-            pos=pos,
-            variant_id=variant_id,
-            ref=ref,
-            alt=alt,
-            qual=qual,
-            filter=filter_value,
-            info=info,
-            format=format_instance,
-        )
-
-        if format_instance and format_sample:
-            payload: Dict[str, Any] = dict(format_instance.payload or {})
-            additional = dict(payload.get("additional") or {})
-            if additional.get("sample_id") != format_sample:
-                additional["sample_id"] = format_sample
-                if additional:
-                    payload["additional"] = additional
-                elif "additional" in payload:
-                    payload.pop("additional")
-                format_instance.payload = payload or None
-                format_instance.save(update_fields=["payload"])
-
-        return allele
-
-    def _parse_vcf_text_fallback(
-        self, file_path: str, sample_group: SampleGroup
-    ) -> None:
-        header_sample: Optional[str] = None
-
-        with open(file_path, "r", encoding="utf-8") as handle:
-            for line in handle:
-                stripped = line.strip()
-                if not stripped:
-                    continue
-                if stripped.startswith("#CHROM"):
-                    columns = stripped.lstrip("#").split("\t")
-                    if len(columns) > 9:
-                        header_sample = columns[9]
-                    continue
-                if stripped.startswith("#"):
-                    continue
-
-                fields = stripped.split("\t")
-                if len(fields) < 8:
-                    continue
-
-                chrom, pos, variant_id, ref, alt, qual, filter_value, info_field = fields[:8]
-                info_mapping: Dict[str, Any] = {}
-                for entry in info_field.split(";"):
-                    if not entry:
-                        continue
-                    if "=" in entry:
-                        key, value = entry.split("=", 1)
-                        info_mapping[key] = value
-                    else:
-                        info_mapping[entry] = True
-
-                info_instance = self._create_info_instance(info_mapping)
-
-                format_instance: Optional[Format] = None
-                sample_identifier: Optional[str] = None
-                if len(fields) > 9:
-                    format_keys = fields[8].split(":") if len(fields) > 8 else []
-                    format_values = fields[9].split(":")
-                    sample_identifier = header_sample or "Sample"
-                    samples = (
-                        {sample_identifier: dict(zip(format_keys, format_values))}
-                        if format_keys
-                        else {}
-                    )
-                    if samples:
-                        format_instance, sample_identifier = self._create_format_instance(samples)
-
-                self._create_allele_frequency(
-                    sample_group,
-                    chrom=chrom,
-                    pos=int(pos),
-                    variant_id=None if variant_id == "." else variant_id,
-                    ref=ref,
-                    alt=self._serialize_alt((alt,)),
-                    qual=None if qual in {".", ""} else float(qual),
-                    filter_value=self._serialize_filter(filter_value),
-                    info=info_instance,
-                    format_instance=format_instance,
-                    format_sample=sample_identifier,
-                )
-
-        return None
-
-    def extract_sample_group_metadata(self, vcf_in: pysam.VariantFile) -> Dict[str, Any]:
-        metadata: Dict[str, Any] = {}
-        for record in vcf_in.header.records:
-            key = (record.key or "").upper()
-            if key == "SEQUENCING_PLATFORM":
-                self._ingest_sequencing_platform_record(metadata, record)
-                continue
-
-            section = self.METADATA_SECTION_MAP.get(key)
-            if not section:
-                continue
-
-            items = self._collect_record_items(record)
-            self._process_metadata_section(metadata, section, items)
-
-        if "name" not in metadata and "sample_group_name" in metadata:
-            metadata["name"] = metadata["sample_group_name"]
-        return metadata
-
-    def _ingest_sequencing_platform_record(
-        self, metadata: Dict[str, Any], record: pysam.libcbcf.VariantHeaderRecord
-    ) -> None:
-        items = self._collect_record_items(record)
-        platform_value = None
-        for candidate in ("platform", "Platform"):
-            if candidate in items:
-                platform_value = items[candidate]
-                break
-
-        section = self._determine_platform_section(platform_value)
-        if not section:
-            logger.warning(
-                "Unsupported sequencing platform %r; storing raw metadata only.",
-                platform_value,
-            )
-            section = "platform_independent"
-
-        self._process_metadata_section(metadata, section, items)
-
-    def _determine_platform_section(self, platform_value: Any) -> Optional[str]:
-        if not platform_value:
-            return None
-
-        normalized = str(platform_value).strip().lower()
-        if "illumina" in normalized:
-            return "illumina_seq"
-        if "nanopore" in normalized or "ont" in normalized or "oxford" in normalized:
-            return "ont_seq"
-        if "pacbio" in normalized or "sequel" in normalized or "revio" in normalized:
-            return "pacbio_seq"
-        if "ion" in normalized:
-            return "iontorrent_seq"
-        return None
-
-    def _collect_record_items(
-        self, record: pysam.libcbcf.VariantHeaderRecord
-    ) -> Dict[str, Any]:
-        collected: Dict[str, Any] = {}
-        for key, value in record.items():
-            normalized_key = str(key)
-            if isinstance(value, str):
-                normalized_value = self._normalize_metadata_value(value)
-            else:
-                normalized_value = value
-            collected[normalized_key] = normalized_value
-        return collected
-
-    def _process_metadata_section(
-        self, metadata: Dict[str, Any], section: str, items: Dict[str, Any]) -> None:
-        def normalize_alias_key(candidate: str) -> str:
-            stripped = candidate.rstrip("?!.,;:")
-            return stripped or candidate
-
-        # alias lookup including punctuation-stripped variants
-        alias_lookup: Dict[str, str] = {}
-        for field_name, aliases in self.METADATA_FIELD_ALIASES.get(section, {}).items():
-            canonical = field_name.lower()
-            for candidate in [canonical, *aliases]:
-                norm = str(candidate).lower()
-                alias_lookup[norm] = field_name
-                stripped = normalize_alias_key(norm)
-                if stripped != norm:
-                    alias_lookup[stripped] = field_name
-
-        recognized: Dict[str, Any] = {}
-        leftovers: Dict[str, Any] = {}
-
-        for raw_key, value in items.items():
-            nk = str(raw_key).lower()
-            sk = normalize_alias_key(nk)
-            field = alias_lookup.get(nk) or alias_lookup.get(sk)
-            if field:
-                recognized[field] = value
-            else:
-                leftovers[sk] = value
-
-        for field_name, value in recognized.items():
-            if section == "sample_group":
-                metadata[field_name] = value
-                if field_name == "name" and value is not None:
-                    metadata.setdefault("name", value)
-                elif field_name == "comments" and value is not None:
-                    metadata.setdefault("comments", value)
-            else:
-                metadata_key = f"{section}_{field_name}"
-                metadata[metadata_key] = value
-
-        custom_keys: list[str] = []
-        for raw_key, value in leftovers.items():
-            if not raw_key:
-                continue
-
-            normalized_custom_key = self._normalize_metadata_key(raw_key)
-            if not normalized_custom_key:
-                continue
-
-            metadata_key = f"{section}_{normalized_custom_key}"
-            suffix = 2
-            while metadata_key in metadata:
-                metadata_key = f"{section}_{normalized_custom_key}_{suffix}"
-                suffix += 1
-
-            metadata[metadata_key] = value
-            custom_keys.append(str(raw_key))
-
-        if custom_keys:
-            joined_keys = ", ".join(sorted(custom_keys))
-            logger.info(
-                "Preserved custom metadata keys (%s) for section '%s'.",
-                joined_keys,
-                section,
-            )
-
-    def _create_info_instance(self, info: Any) -> Optional[Info]:
-        info_dict = dict(info)
-        structured: Dict[str, Any] = {}
-        additional: Dict[str, Any] = {}
-
-        for key, value in info_dict.items():
-            normalized = key.lower()
-            mapped_field = self.INFO_FIELD_MAP.get(normalized)
-            if mapped_field:
-                field_name, field_type = mapped_field
-                structured[field_name] = self._coerce_info_value(value, field_type)
-            else:
-                additional_value = self._normalize_additional_info_value(value)
-                if additional_value is not None:
-                    additional[normalized] = additional_value
-
-        if not structured and not additional:
-            return None
-
-        return Info.objects.create(**structured, additional=additional or None)
-
-    def _create_format_instance(
-        self, samples: Any
-    ) -> Tuple[Optional[Format], Optional[str]]:
-        if not samples:
-            return None, None
-
-        sample_name, sample_data = next(iter(samples.items()))
-        structured: Dict[str, Any] = {}
-        additional: Dict[str, Any] = {}
-
-        for key in sample_data.keys():
-            normalized = key.lower()
-            if normalized == "gt":
-                serialized = self._serialize_genotype(sample_data, key)
-            else:
-                serialized = self._stringify(sample_data[key])
-
-            mapped_field = self.FORMAT_FIELD_MAP.get(normalized)
-            if mapped_field:
-                structured[mapped_field] = serialized
-            else:
-                additional[normalized] = serialized
-
-        payload: Dict[str, Any] = {}
-        if structured:
-            payload["fields"] = structured
-        if additional:
-            payload["additional"] = additional
-
-        if not payload:
-            return None, sample_name
-
-        format_instance = Format.objects.create(
-            genotype=structured.get("gt"),
-            payload=payload,
-        )
-        return format_instance, sample_name
-
-    @classmethod
-    def _coerce_info_value(cls, value: Any, field_type: str) -> Any:
-        normalized = cls._normalize_info_scalar(value)
-        return cls._stringify(normalized)
-
-    @classmethod
-    def _normalize_info_scalar(cls, value: Any) -> Any:
-        if value is None:
-            return None
-        if isinstance(value, (list, tuple)):
-            normalized_items = []
-            for item in value:
-                normalized_item = cls._normalize_info_scalar(item)
-                if normalized_item is None:
-                    continue
-                normalized_items.append(normalized_item)
-            return normalized_items or None
-        if isinstance(value, str):
-            stripped = value.strip()
-            if not stripped or stripped in cls.INFO_PLACEHOLDER_VALUES:
-                return None
-            return stripped
-        return value
-
-    @staticmethod
-    def _coerce_int(value: Any) -> Optional[int]:
-        if value is None:
-            return None
-        if isinstance(value, bool):
-            return int(value)
-        try:
-            decimal_value = Decimal(str(value))
-        except (InvalidOperation, TypeError, ValueError):
-            return None
-
-        try:
-            integral_value = decimal_value.to_integral_value()
-        except InvalidOperation:
-            return None
-
-        if integral_value != decimal_value:
-            return None
-        return int(integral_value)
-
-    @staticmethod
-    def _coerce_float(value: Any) -> Optional[float]:
-        if value is None:
-            return None
-        if isinstance(value, bool):
-            return float(value)
-        try:
-            return float(value)
-        except (TypeError, ValueError):
-            return None
-
-    @classmethod
-    def _normalize_additional_info_value(cls, value: Any) -> Any:
-        if isinstance(value, (list, tuple)):
-            normalized_list = []
-            for item in value:
-                normalized_item = cls._normalize_additional_info_value(item)
-                if normalized_item is None:
-                    continue
-                normalized_list.append(normalized_item)
-            return normalized_list or None
-        if value in (None, "", "."):
-            return None
-        if isinstance(value, (int, float, bool)):
-            return value
-        return str(value)
-
-    @staticmethod
-    def _serialize_alt(alts: Optional[Iterable[str]]) -> str:
-        return ",".join(alts or [])
-
-    @staticmethod
-    def _serialize_filter(filter_field: Any) -> Optional[str]:
-        if not filter_field:
-            return None
-        if isinstance(filter_field, str):
-            return filter_field
-        values = filter_field.keys() if hasattr(filter_field, "keys") else filter_field
-        serialized = [str(value) for value in values]
-        return ",".join(serialized) if serialized else None
-
-    @staticmethod
-    def _serialize_genotype(sample_data: Any, key: str) -> Optional[str]:
-        value = sample_data[key]
-        if value is None:
-            return None
-        if isinstance(value, (list, tuple)):
-            separator = "|" if getattr(sample_data, "phased", False) else "/"
-            return separator.join(str(item) for item in value)
-        return str(value)
-
-    @staticmethod
-    def _stringify(value: Any) -> Optional[str]:
-        if value is None:
-            return None
-        if isinstance(value, (list, tuple)):
-            return ",".join(str(item) for item in value)
-        return str(value)
-=======
-        return super().form_valid(form)
->>>>>>> 13ce6442
+        return super().form_valid(form)