"""Utilities for importing VCF files into the relational schema."""

from __future__ import annotations

import logging
from typing import Any, Dict, Optional, Tuple

import pysam

from django.core.exceptions import ObjectDoesNotExist, ValidationError
from django.db import transaction

from ..models import Format, Info, OrganizationProfile, SampleGroup
from .vcf_database import VCFDatabaseWriter
from .vcf_file_utils import extract_metadata_text_fallback, parse_vcf_text_fallback
from .vcf_metadata import VCFMetadataParser

logger = logging.getLogger(__name__)


class VCFImporter:
    """Encapsulate the VCF parsing workflow."""

    def __init__(self, user: Any) -> None:
        self.user = user
        self.warnings: list[str] = []
        self.metadata_parser = VCFMetadataParser(self.warnings)
        self.database_writer = VCFDatabaseWriter()

    def import_file(self, file_path: str) -> SampleGroup:
        """Import the provided VCF file and return the created sample group."""

        try:
            organization_profile = self.user.organization_profile
        except AttributeError as exc:  # pragma: no cover - defensive fallback
            raise ValidationError(
                "Please complete your organization profile before importing data."
            ) from exc
        except (OrganizationProfile.DoesNotExist, ObjectDoesNotExist) as exc:
            raise ValidationError(
                "Please complete your organization profile before importing data."
            ) from exc

        if organization_profile is None:
            raise ValidationError(
                "Please complete your organization profile before importing data."
            )

        metadata: Dict[str, Any] = {}
        sample_group: Optional[SampleGroup] = None
        with transaction.atomic():
            try:
                with pysam.VariantFile(file_path) as vcf_in:
                    metadata = self.extract_sample_group_metadata(vcf_in)
                    sample_group = self._create_sample_group(
                        metadata, file_path, organization_profile
                    )
                    self._populate_sample_group_from_pysam(vcf_in, sample_group)
            except (OSError, ValueError) as exc:
                warning = (
                    f"Could not parse VCF metadata with pysam: {exc}. "
                    "Falling back to a text parser."
                )
                logger.warning("%s", warning)
                self.warnings.append(warning)
                if sample_group is not None:
                    sample_group.delete()
                    sample_group = None
                metadata = self._extract_metadata_text_fallback(file_path)
                sample_group = self._create_sample_group(
                    metadata, file_path, organization_profile
                )
<<<<<<< HEAD
                self._populate_sample_group_from_pysam(vcf_in, sample_group)
        except (OSError, ValueError) as exc:
            warning = (
                f"Could not parse VCF metadata with pysam: {exc}. "
                "Falling back to a text parser."
            )
            logger.warning("%s", warning)
            self.warnings.append(warning)
            if sample_group is not None:
                sample_group.delete()
            try:
                metadata = self._extract_metadata_text_fallback(file_path)
                sample_group = self._create_sample_group(
                    metadata, file_path, organization_profile
                )
                parse_vcf_text_fallback(
                    file_path, sample_group, self.database_writer
                )
            except (UnicodeDecodeError, ValueError, TypeError) as fallback_exc:
                if sample_group is not None:
                    sample_group.delete()
                raise ValidationError(
                    "The uploaded VCF file appears to be invalid or corrupted. "
                    "Please verify the file contents and try again."
                ) from fallback_exc
=======
                parse_vcf_text_fallback(file_path, sample_group, self.database_writer)
>>>>>>> 967d48f8

        assert sample_group is not None
        return sample_group

    def _populate_sample_group_from_pysam(
        self, vcf_in: pysam.VariantFile, sample_group: SampleGroup
    ) -> None:
        for record in vcf_in.fetch():
            info_instance = self._create_info_instance(record.info)
            format_instance, format_sample = self._create_format_instance(
                record.samples
            )

            self.database_writer.create_allele_frequency(
                sample_group,
                chrom=record.chrom,
                pos=record.pos,
                variant_id=record.id,
                ref=record.ref,
                alt=self.database_writer.serialize_alt(record.alts),
                qual=record.qual,
                filter_value=self.database_writer.serialize_filter(record.filter),
                info=info_instance,
                format_instance=format_instance,
                format_sample=format_sample,
            )

    # ------------------------------------------------------------------
    # Wrapper helpers used by the unit tests
    # ------------------------------------------------------------------
    def _create_info_instance(self, info: Any) -> Optional[Info]:
        return self.database_writer.create_info_instance(info)

    def _create_format_instance(
        self, samples: Any
    ) -> Tuple[Optional[Format], Optional[str]]:
        return self.database_writer.create_format_instance(samples)

    def _create_sample_group(
        self, metadata: Dict[str, Any], file_path: str, organization_profile: Any
    ) -> SampleGroup:
        return self.database_writer.create_sample_group(
            metadata, file_path, organization_profile
        )

    def _extract_metadata_text_fallback(self, file_path: str) -> Dict[str, Any]:
        return extract_metadata_text_fallback(file_path)

    def _extract_section_data(
        self, metadata: Dict[str, Any], section: str, model_cls: Any
    ) -> Tuple[Dict[str, Any], set[str], Optional[Dict[str, Any]]]:
        return self.database_writer._extract_section_data(metadata, section, model_cls)

    def extract_sample_group_metadata(
        self, vcf_in: pysam.VariantFile
    ) -> Dict[str, Any]:
        return self.metadata_parser.extract_sample_group_metadata(vcf_in)<|MERGE_RESOLUTION|>--- conflicted
+++ resolved
@@ -70,7 +70,6 @@
                 sample_group = self._create_sample_group(
                     metadata, file_path, organization_profile
                 )
-<<<<<<< HEAD
                 self._populate_sample_group_from_pysam(vcf_in, sample_group)
         except (OSError, ValueError) as exc:
             warning = (
@@ -96,9 +95,6 @@
                     "The uploaded VCF file appears to be invalid or corrupted. "
                     "Please verify the file contents and try again."
                 ) from fallback_exc
-=======
-                parse_vcf_text_fallback(file_path, sample_group, self.database_writer)
->>>>>>> 967d48f8
 
         assert sample_group is not None
         return sample_group
