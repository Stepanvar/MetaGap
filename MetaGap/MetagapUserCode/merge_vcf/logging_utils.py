"""Shared logging helpers for the VCF merging workflow.

The :func:`configure_logging` helper exposes a small, well-documented surface for
customising how the merger reports progress. Downstream tools can reuse the
default configuration or redirect logs to a specific location::

    from MetaGap.MetagapUserCode.merge_vcf.logging_utils import configure_logging

    configure_logging(log_level="WARNING", log_file="/tmp/merge.log")

The helper is idempotent and clears previously registered handlers so repeated
configuration does not accumulate duplicate outputs.
"""

from __future__ import annotations

import logging
import os
<<<<<<< HEAD
from typing import Iterable
=======
from typing import Optional
>>>>>>> 3ea7e4df

LOG_FILE = "script_execution.log"
"""Default filename for log output when file logging is enabled."""

LOG_FORMAT = "%(asctime)s : %(message)s"
LOG_DATE_FORMAT = "%Y-%m-%d %H:%M:%S"

logger = logging.getLogger("vcf_merger")
<<<<<<< HEAD
logger.propagate = False


def _normalize_level(level: int | str) -> int:
    """Return a numeric logging level for *level*.

    Accepts either an integer logging constant or a string such as ``"INFO"``.
    """

    if isinstance(level, str):
        upper = level.upper()
        if upper not in logging._nameToLevel:  # type: ignore[attr-defined]
            raise ValueError(f"Unknown log level: {level}")
        return logging._nameToLevel[upper]  # type: ignore[attr-defined]
    return level


def _clear_handlers(existing: Iterable[logging.Handler]) -> None:
    for handler in list(existing):
        try:
            handler.close()
        finally:
            logger.removeHandler(handler)


def configure_logging(
    *,
    log_level: int | str = logging.DEBUG,
    log_file: str | os.PathLike[str] | None = LOG_FILE,
    enable_file_logging: bool = True,
) -> None:
    """Configure logging for the VCF merger.

    Parameters
    ----------
    log_level:
        Logging level to apply to the ``vcf_merger`` logger. Accepts both the
        numeric constants from :mod:`logging` and their string counterparts
        (e.g., ``"INFO"`` or ``"WARNING"``).
    log_file:
        Destination path for file-based logging. Ignored when
        ``enable_file_logging`` is ``False``. Paths provided as
        :class:`~os.PathLike` objects are resolved with :func:`os.fspath`.
    enable_file_logging:
        When ``True`` (the default) a :class:`logging.FileHandler` is attached
        in addition to the console stream handler. Set to ``False`` to disable
        file logging entirely.
    """

    resolved_level = _normalize_level(log_level)

    _clear_handlers(logger.handlers)

    logger.setLevel(resolved_level)

    formatter = logging.Formatter(LOG_FORMAT, datefmt=LOG_DATE_FORMAT)

    if enable_file_logging and log_file is not None:
        file_handler = logging.FileHandler(os.fspath(log_file))
        file_handler.setFormatter(formatter)
        logger.addHandler(file_handler)

    stream_handler = logging.StreamHandler()
    stream_handler.setFormatter(formatter)
    logger.addHandler(stream_handler)
=======
formatter = logging.Formatter(
    "%(asctime)s : %(message)s", datefmt="%Y-%m-%d %H:%M:%S"
)


def configure_logging(verbose: bool, log_file: Optional[str] = None) -> None:
    """(Re)configure the module logger.

    Existing handlers are removed to avoid duplicate log entries. A file handler is
    always attached, while a ``StreamHandler`` is only added when ``verbose`` is
    ``True`` to allow optional console echoing.
    """

    destination = log_file or LOG_FILE

    # Ensure the destination directory exists when a non-empty path is provided.
    directory = os.path.dirname(destination)
    if directory:
        os.makedirs(directory, exist_ok=True)

    logger.setLevel(logging.DEBUG)
    logger.propagate = False

    for handler in list(logger.handlers):
        logger.removeHandler(handler)
        try:
            handler.close()
        except Exception:  # pragma: no cover - defensive cleanup
            pass

    file_handler = logging.FileHandler(destination)
    file_handler.setFormatter(formatter)
    logger.addHandler(file_handler)

    if verbose:
        stream_handler = logging.StreamHandler()
        stream_handler.setFormatter(formatter)
        logger.addHandler(stream_handler)
>>>>>>> 3ea7e4df


class MergeVCFError(RuntimeError):
    """Base exception for unrecoverable errors in the merge workflow."""


class ValidationError(MergeVCFError):
    """Raised when validation detects an unrecoverable problem."""


class MergeConflictError(MergeVCFError):
    """Raised when merging fails due to conflicting inputs or tooling errors."""


def log_message(message: str, verbose: bool = False) -> None:
    """Log *message* using the configured handlers."""

    logger.info(message)


def handle_critical_error(message: str, exc_cls=None) -> None:
    """Log and raise a fatal error before exiting."""

    log_message("CRITICAL ERROR: " + message)
    exception_class = exc_cls or MergeVCFError
    raise exception_class(message)


def handle_non_critical_error(message: str) -> None:
    """Log a recoverable error."""

    log_message("WARNING: " + message)


__all__ = [
    "LOG_FILE",
    "configure_logging",
    "logger",
    "log_message",
    "configure_logging",
    "handle_critical_error",
    "MergeVCFError",
    "ValidationError",
    "MergeConflictError",
    "handle_non_critical_error",
]


<<<<<<< HEAD
configure_logging()
=======
configure_logging(verbose=False)
>>>>>>> 3ea7e4df
<|MERGE_RESOLUTION|>--- conflicted
+++ resolved
@@ -5,136 +5,95 @@
 default configuration or redirect logs to a specific location::
 
     from MetaGap.MetagapUserCode.merge_vcf.logging_utils import configure_logging
-
     configure_logging(log_level="WARNING", log_file="/tmp/merge.log")
 
 The helper is idempotent and clears previously registered handlers so repeated
 configuration does not accumulate duplicate outputs.
 """
-
 from __future__ import annotations
 
 import logging
 import os
-<<<<<<< HEAD
 from typing import Iterable
-=======
-from typing import Optional
->>>>>>> 3ea7e4df
 
 LOG_FILE = "script_execution.log"
-"""Default filename for log output when file logging is enabled."""
-
 LOG_FORMAT = "%(asctime)s : %(message)s"
 LOG_DATE_FORMAT = "%Y-%m-%d %H:%M:%S"
 
 logger = logging.getLogger("vcf_merger")
-<<<<<<< HEAD
 logger.propagate = False
 
 
 def _normalize_level(level: int | str) -> int:
-    """Return a numeric logging level for *level*.
-
-    Accepts either an integer logging constant or a string such as ``"INFO"``.
-    """
-
+    """Return a numeric logging level for *level*."""
     if isinstance(level, str):
-        upper = level.upper()
-        if upper not in logging._nameToLevel:  # type: ignore[attr-defined]
-            raise ValueError(f"Unknown log level: {level}")
-        return logging._nameToLevel[upper]  # type: ignore[attr-defined]
-    return level
+        name = level.upper()
+        try:
+            return logging._nameToLevel[name]  # type: ignore[attr-defined]
+        except KeyError:
+            raise ValueError(f"Unknown log level: {level}") from None
+    return int(level)
 
 
 def _clear_handlers(existing: Iterable[logging.Handler]) -> None:
-    for handler in list(existing):
+    for h in list(existing):
         try:
-            handler.close()
+            h.close()
         finally:
-            logger.removeHandler(handler)
+            logger.removeHandler(h)
 
 
 def configure_logging(
     *,
-    log_level: int | str = logging.DEBUG,
+    log_level: int | str = logging.INFO,
     log_file: str | os.PathLike[str] | None = LOG_FILE,
     enable_file_logging: bool = True,
+    enable_console: bool = True,
+    create_dirs: bool = True,
+    **legacy: object,  # accepts legacy 'verbose='
 ) -> None:
-    """Configure logging for the VCF merger.
+    """Idempotent logger setup for the VCF merger.
 
     Parameters
     ----------
-    log_level:
-        Logging level to apply to the ``vcf_merger`` logger. Accepts both the
-        numeric constants from :mod:`logging` and their string counterparts
-        (e.g., ``"INFO"`` or ``"WARNING"``).
-    log_file:
-        Destination path for file-based logging. Ignored when
-        ``enable_file_logging`` is ``False``. Paths provided as
-        :class:`~os.PathLike` objects are resolved with :func:`os.fspath`.
-    enable_file_logging:
-        When ``True`` (the default) a :class:`logging.FileHandler` is attached
-        in addition to the console stream handler. Set to ``False`` to disable
-        file logging entirely.
+    log_level : int | str
+        e.g. logging.INFO or "WARNING".
+    log_file : str | PathLike | None
+        File path for logs; ignored if enable_file_logging=False or None.
+    enable_file_logging : bool
+        Attach FileHandler when True.
+    enable_console : bool
+        Attach StreamHandler when True.
+    create_dirs : bool
+        Create parent dirs for log_file when needed.
+
+    Notes
+    -----
+    Supports legacy ``verbose=bool`` (maps to enable_console).
     """
+    if "verbose" in legacy:
+        enable_console = bool(legacy["verbose"])
 
-    resolved_level = _normalize_level(log_level)
+    level = _normalize_level(log_level)
+    _clear_handlers(logger.handlers)
+    logger.setLevel(level)
 
-    _clear_handlers(logger.handlers)
+    fmt = logging.Formatter(LOG_FORMAT, datefmt=LOG_DATE_FORMAT)
 
-    logger.setLevel(resolved_level)
+    if enable_file_logging and log_file:
+        path = os.fspath(log_file)
+        if create_dirs:
+            d = os.path.dirname(path)
+            if d:
+                os.makedirs(d, exist_ok=True)
+        fh = logging.FileHandler(path)
+        fh.setFormatter(fmt)
+        logger.addHandler(fh)
 
-    formatter = logging.Formatter(LOG_FORMAT, datefmt=LOG_DATE_FORMAT)
-
-    if enable_file_logging and log_file is not None:
-        file_handler = logging.FileHandler(os.fspath(log_file))
-        file_handler.setFormatter(formatter)
-        logger.addHandler(file_handler)
-
-    stream_handler = logging.StreamHandler()
-    stream_handler.setFormatter(formatter)
-    logger.addHandler(stream_handler)
-=======
-formatter = logging.Formatter(
-    "%(asctime)s : %(message)s", datefmt="%Y-%m-%d %H:%M:%S"
-)
-
-
-def configure_logging(verbose: bool, log_file: Optional[str] = None) -> None:
-    """(Re)configure the module logger.
-
-    Existing handlers are removed to avoid duplicate log entries. A file handler is
-    always attached, while a ``StreamHandler`` is only added when ``verbose`` is
-    ``True`` to allow optional console echoing.
-    """
-
-    destination = log_file or LOG_FILE
-
-    # Ensure the destination directory exists when a non-empty path is provided.
-    directory = os.path.dirname(destination)
-    if directory:
-        os.makedirs(directory, exist_ok=True)
-
-    logger.setLevel(logging.DEBUG)
-    logger.propagate = False
-
-    for handler in list(logger.handlers):
-        logger.removeHandler(handler)
-        try:
-            handler.close()
-        except Exception:  # pragma: no cover - defensive cleanup
-            pass
-
-    file_handler = logging.FileHandler(destination)
-    file_handler.setFormatter(formatter)
-    logger.addHandler(file_handler)
-
-    if verbose:
-        stream_handler = logging.StreamHandler()
-        stream_handler.setFormatter(formatter)
-        logger.addHandler(stream_handler)
->>>>>>> 3ea7e4df
+    if enable_console:
+        sh = logging.StreamHandler()
+        sh.setFormatter(fmt)
+        logger.addHandler(sh)
 
 
 class MergeVCFError(RuntimeError):
@@ -151,22 +110,18 @@
 
 def log_message(message: str, verbose: bool = False) -> None:
     """Log *message* using the configured handlers."""
-
     logger.info(message)
 
 
-def handle_critical_error(message: str, exc_cls=None) -> None:
+def handle_critical_error(message: str, exc_cls: type[BaseException] | None = None) -> None:
     """Log and raise a fatal error before exiting."""
-
-    log_message("CRITICAL ERROR: " + message)
-    exception_class = exc_cls or MergeVCFError
-    raise exception_class(message)
+    logger.error("CRITICAL ERROR: %s", message)
+    raise (exc_cls or MergeVCFError)(message)
 
 
 def handle_non_critical_error(message: str) -> None:
     """Log a recoverable error."""
-
-    log_message("WARNING: " + message)
+    logger.warning("WARNING: %s", message)
 
 
 __all__ = [
@@ -174,7 +129,6 @@
     "configure_logging",
     "logger",
     "log_message",
-    "configure_logging",
     "handle_critical_error",
     "MergeVCFError",
     "ValidationError",
@@ -182,9 +136,5 @@
     "handle_non_critical_error",
 ]
 
-
-<<<<<<< HEAD
-configure_logging()
-=======
-configure_logging(verbose=False)
->>>>>>> 3ea7e4df
+# Default configuration: file + console at INFO level.
+configure_logging()