--- conflicted
+++ resolved
@@ -149,11 +149,7 @@
         "kit": ["library_kit", "kit_name"],
         "fragmentation": ["fragmentation_method"],
         "adapter_ligation_efficiency": ["adapter_efficiency"],
-<<<<<<< HEAD
         "pcr_cycles": ["pcr", "pcr_cycles", "pcrcycle", "pcrcycles", "pcrcyles"],
-=======
-        "pcr_cycles": ["pcr", "pcr_cycles", "pcrcyles"],
->>>>>>> edaee609
     },
     "illumina_seq": {
         "instrument": ["machine", "instrument"],
