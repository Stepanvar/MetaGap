{% extends "base.html" %}
{% load django_tables2 %}

{% block title %}Search Results - MetaGaP{% endblock %}

<<<<<<< HEAD
{% block datatable_head %}
    {{ block.super }}
    <link rel="stylesheet" href="https://cdn.datatables.net/1.12.1/css/jquery.dataTables.min.css">
{% endblock %}

{% block datatable_scripts %}
    {{ block.super }}
    <script src="https://code.jquery.com/jquery-3.6.0.min.js"></script>
    <script src="https://cdn.datatables.net/1.12.1/js/jquery.dataTables.min.js"></script>
    <script>
    (function () {
        function initialiseDataTable() {
            if (!window.jQuery || !$.fn || !$.fn.DataTable) {
                return;
            }

            var $resultsTable = $('.table-responsive table');
            if ($resultsTable.length === 0 || $resultsTable.hasClass('dataTable')) {
                return;
            }

            $resultsTable.DataTable({
                initComplete: function () {
                    this.api().columns().every(function () {
                        var column = this;
                        var header = $(column.header());
                        var headerText = header.text().trim();
                        header.empty();

                        var wrapper = $('<div class="datatable-header-filter"></div>');
                        var label = $('<div class="datatable-header-label fw-semibold small"></div>').text(headerText);
                        var select = $('<select class="form-select form-select-sm datatable-header-select"><option value="">All</option></select>')
                            .on('change', function () {
                                var val = $.fn.dataTable.util.escapeRegex($(this).val());
                                column.search(val ? '^' + val + '$' : '', true, false).draw();
                            });
                        wrapper.append(label);
                        wrapper.append(select);
                        header.append(wrapper);
                        // Populate the dropdown with unique values from the column
                        column.data().unique().sort().each(function (d) {
                            select.append('<option value="' + d + '">' + d + '</option>');
                        });
                    });
                }
            });
        }

        if (document.readyState !== 'loading') {
            initialiseDataTable();
        } else {
            document.addEventListener('DOMContentLoaded', initialiseDataTable);
        }
    })();
    </script>
{% endblock %}

{% block content %}
<div class="container mt-5">
    <h2>Search Results</h2>
=======
{% block extra_head %}
{{ block.super }}
<link rel="stylesheet" href="https://cdn.datatables.net/1.12.1/css/jquery.dataTables.min.css">
{% endblock %}

{% block breadcrumbs %}
{% include 'partials/breadcrumbs.html' with breadcrumb_title='Search Results' %}
{% endblock %}
>>>>>>> 0f9df675

{% block content %}
<h2 class="mb-4">Search Results</h2>
<form method="get" action="{% url 'search_results' %}" class="row g-2 align-items-center mb-4" novalidate>
        <div class="col-sm-8 col-md-6 col-lg-4">
                {{ form.query }}
        </div>
        <div class="col-auto">
                <button type="submit" class="btn btn-primary">Search</button>
        </div>
<<<<<<< HEAD
    </form>

    {% if request.GET.query %}
        <p class="text-muted">Showing results for "{{ request.GET.query }}"</p>
    {% endif %}

    <div class="table-responsive">
        {% render_table table %}
    </div>
</div>
=======
</form>
{% if request.GET.query %}
<p class="text-muted">Showing results for "{{ request.GET.query }}"</p>
{% endif %}
{% render_table table %}
{% endblock %}

{% block extra_scripts %}
{{ block.super }}
<script src="https://code.jquery.com/jquery-3.6.0.min.js"></script>
<script src="https://cdn.datatables.net/1.12.1/js/jquery.dataTables.min.js"></script>
<script>
$(document).ready(function() {
    $('table').DataTable({
        initComplete: function () {
            this.api().columns().every(function () {
                var column = this;
                var header = $(column.header());
                var headerText = header.text().trim();
                header.empty();

                var wrapper = $('<div class="datatable-header-filter"></div>');
                var label = $('<div class="datatable-header-label fw-semibold small"></div>').text(headerText);
                var select = $('<select class="form-select form-select-sm datatable-header-select"><option value="">All</option></select>')
                    .on('change', function () {
                        var val = $.fn.dataTable.util.escapeRegex($(this).val());
                        column.search(val ? '^' + val + '$' : '', true, false).draw();
                    });
                wrapper.append(label);
                wrapper.append(select);
                header.append(wrapper);
                column.data().unique().sort().each(function (d) {
                    select.append('<option value="' + d + '">' + d + '</option>');
                });
            });
        }
    });
});
</script>
>>>>>>> 0f9df675
{% endblock %}<|MERGE_RESOLUTION|>--- conflicted
+++ resolved
@@ -3,7 +3,6 @@
 
 {% block title %}Search Results - MetaGaP{% endblock %}
 
-<<<<<<< HEAD
 {% block datatable_head %}
     {{ block.super }}
     <link rel="stylesheet" href="https://cdn.datatables.net/1.12.1/css/jquery.dataTables.min.css">
@@ -64,16 +63,10 @@
 {% block content %}
 <div class="container mt-5">
     <h2>Search Results</h2>
-=======
-{% block extra_head %}
-{{ block.super }}
-<link rel="stylesheet" href="https://cdn.datatables.net/1.12.1/css/jquery.dataTables.min.css">
-{% endblock %}
 
 {% block breadcrumbs %}
 {% include 'partials/breadcrumbs.html' with breadcrumb_title='Search Results' %}
 {% endblock %}
->>>>>>> 0f9df675
 
 {% block content %}
 <h2 class="mb-4">Search Results</h2>
@@ -84,7 +77,6 @@
         <div class="col-auto">
                 <button type="submit" class="btn btn-primary">Search</button>
         </div>
-<<<<<<< HEAD
     </form>
 
     {% if request.GET.query %}
@@ -95,45 +87,4 @@
         {% render_table table %}
     </div>
 </div>
-=======
-</form>
-{% if request.GET.query %}
-<p class="text-muted">Showing results for "{{ request.GET.query }}"</p>
-{% endif %}
-{% render_table table %}
-{% endblock %}
-
-{% block extra_scripts %}
-{{ block.super }}
-<script src="https://code.jquery.com/jquery-3.6.0.min.js"></script>
-<script src="https://cdn.datatables.net/1.12.1/js/jquery.dataTables.min.js"></script>
-<script>
-$(document).ready(function() {
-    $('table').DataTable({
-        initComplete: function () {
-            this.api().columns().every(function () {
-                var column = this;
-                var header = $(column.header());
-                var headerText = header.text().trim();
-                header.empty();
-
-                var wrapper = $('<div class="datatable-header-filter"></div>');
-                var label = $('<div class="datatable-header-label fw-semibold small"></div>').text(headerText);
-                var select = $('<select class="form-select form-select-sm datatable-header-select"><option value="">All</option></select>')
-                    .on('change', function () {
-                        var val = $.fn.dataTable.util.escapeRegex($(this).val());
-                        column.search(val ? '^' + val + '$' : '', true, false).draw();
-                    });
-                wrapper.append(label);
-                wrapper.append(select);
-                header.append(wrapper);
-                column.data().unique().sort().each(function (d) {
-                    select.append('<option value="' + d + '">' + d + '</option>');
-                });
-            });
-        }
-    });
-});
-</script>
->>>>>>> 0f9df675
 {% endblock %}