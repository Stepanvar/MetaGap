#!/usr/bin/env python3
"""
This script consolidates multiple VCF files into one merged VCF file.
It replicates the bash script functionality:
  - Parses command-line options for the input directory, output directory, reference genome, VCF version, and optional metadata.
  - Validates individual VCF files for header fileformat and reference genome.
  - Merges valid VCFs using vcfpy.
  - Appends metadata (if provided via CLI) to the merged VCF header.
  - Performs a final validation of the merged VCF.
  - Logs execution details to a log file.

At completion the script prints a compact summary in the form
``Wrote: <DIR>/<SAMPLE_XXXX>.vcf[.gz] x N`` where the directory, a
representative sample filename, and the number of produced cohort VCF
shards are derived from the output directory contents.

Requirements:
pip install vcfpy
"""

import os
import sys
import glob
import argparse
import csv
import logging
import datetime
import re
import copy
import tempfile
import shutil
import subprocess
import gzip
from collections import OrderedDict

try:
    import vcfpy  # type: ignore
    VCFPY_AVAILABLE = True
except ImportError:  # pragma: no cover - exercised when dependency is missing
    VCFPY_AVAILABLE = False

    class _MissingVcfpyModule:
        """Placeholder that raises a helpful error when vcfpy is unavailable."""

        __slots__ = ()

        def __getattr__(self, name):  # pragma: no cover - defensive, attribute driven
            raise ModuleNotFoundError(
                "Error: vcfpy package is required. Please install it with 'pip install vcfpy'."
            )

    vcfpy = _MissingVcfpyModule()  # type: ignore

# Configure logging
LOG_FILE = "script_execution.log"
logger = logging.getLogger("vcf_merger")
logger.setLevel(logging.DEBUG)
formatter = logging.Formatter("%(asctime)s : %(message)s", datefmt="%Y-%m-%d %H:%M:%S")
fh = logging.FileHandler(LOG_FILE)
fh.setFormatter(formatter)
logger.addHandler(fh)
ch = logging.StreamHandler()
ch.setFormatter(formatter)
logger.addHandler(ch)


def log_message(message, verbose=False):
    logger.info(message)
    if verbose:
        print(message)


def handle_critical_error(message):
    log_message("CRITICAL ERROR: " + message)
    print("A critical error occurred. Check {} for details.".format(LOG_FILE))
    sys.exit(1)


def handle_non_critical_error(message):
    log_message("WARNING: " + message)
    print("Warning: " + message)


def is_gvcf_header(header_lines):
    """Return True if the provided header metadata indicates a gVCF file."""

    for raw_line in header_lines:
        line_text = None
        if hasattr(raw_line, "to_line"):
            try:
                line_text = raw_line.to_line()
            except Exception:
                line_text = None
        if line_text is None and isinstance(raw_line, str):
            line_text = raw_line

        if line_text:
            stripped = line_text.strip()
            if stripped.startswith("##"):
                normalized = stripped.upper().replace(" ", "")
                if normalized.startswith("##GVCF"):
                    return True
                if normalized.startswith("##ALT=") and (
                    "ID=<NON_REF>" in normalized or "ID=NON_REF" in normalized
                ):
                    return True

        key = getattr(raw_line, "key", None)
        if isinstance(key, str):
            upper_key = key.upper()
            if upper_key == "GVCF":
                return True
            if upper_key == "ALT":
                candidates = [
                    getattr(raw_line, "id", None),
                    getattr(raw_line, "value", None),
                ]
                mapping = getattr(raw_line, "mapping", None)
                if isinstance(mapping, dict):
                    candidates.extend(mapping.values())
                for candidate in candidates:
                    if not isinstance(candidate, str):
                        continue
                    normalized_candidate = candidate.upper().replace(" ", "")
                    if "<NON_REF>" in normalized_candidate or normalized_candidate == "NON_REF":
                        return True
    return False


def parse_arguments():
    parser = argparse.ArgumentParser(
        description="Consolidate multiple VCF files into a single merged VCF file."
    )
    parser.add_argument(
        "--input-dir",
        required=True,
        help="Directory containing the VCF files to merge.",
    )
    parser.add_argument(
        "-o",
        "--output-dir",
        "--output",
        dest="output_dir",
        help="Directory for the merged VCF. Defaults to the input directory when omitted.",
    )
    parser.add_argument(
        "--ref",
        help="Expected reference genome build. When omitted the script attempts to auto-detect it.",
    )
    parser.add_argument(
        "--vcf-version",
        help="Expected VCF version (e.g., 4.2). When omitted the script attempts to auto-detect it.",
    )
    parser.add_argument(
        "--meta",
        action="append",
        default=[],
        metavar="KEY=VALUE",
        help=(
            "Sample metadata in KEY=VALUE form. Repeat for multiple keys. "
            "An ID entry is required when metadata is provided."
        ),
    )
    parser.add_argument(
        "--allow-gvcf",
        action="store_true",
        help="Allow input files that contain gVCF annotations such as <NON_REF> ALT alleles.",
    )
    parser.add_argument(
        "--sample-metadata",
        dest="sample_metadata_entries",
        action="append",
        metavar="KEY=VALUE",
        default=[],
        help="Add a key/value pair to the ##SAMPLE metadata line. Provide at least ID=... to emit the line.",
    )
    parser.add_argument(
        "--header-metadata",
        dest="header_metadata_lines",
        action="append",
        metavar="LINE",
        default=[],
        help="Add an arbitrary metadata header line (##key=value). The '##' prefix is optional.",
    )
    parser.add_argument(
        "-v",
        "--verbose",
        action="store_true",
        help="Enable verbose console logging in addition to the log file.",
    )
    return parser.parse_args()

def _format_sample_metadata_value(value: str) -> str:
    """Return a VCF-safe representation of the provided metadata value."""

    value = str(value)
    needs_quotes = any(char in value for char in [" ", ",", "\t", "\"", "<", ">", "="])
    if not needs_quotes:
        return value

    escaped = value.replace("\\", "\\\\").replace("\"", "\\\"")
    return f'"{escaped}"'


def build_sample_metadata_line(entries: "OrderedDict[str, str]") -> str:
    """Serialize an ordered mapping into a single ##SAMPLE metadata line."""

    id_value = entries.get("ID", "").strip()
    if not id_value:
        raise ValueError("Sample metadata must include a non-empty ID value.")

    parts = []
    for key, raw_value in entries.items():
        if raw_value is None:
            continue
        value = str(raw_value).strip()
        if not value and key != "ID":
            continue
        parts.append(f"{key}={_format_sample_metadata_value(value)}")

    serialized = ",".join(parts)
    return f"##SAMPLE=<{serialized}>"


def _parse_sample_metadata_line(serialized: str) -> "OrderedDict[str, str]":
    """Return an ordered mapping extracted from a serialized ``##SAMPLE`` line."""

    if not isinstance(serialized, str):
        raise TypeError("Serialized sample metadata must be provided as a string.")

    text = serialized.strip()
    prefix = "##SAMPLE=<"
    suffix = ">"
    if not text.startswith(prefix) or not text.endswith(suffix):
        raise ValueError("Serialized sample metadata must be in '##SAMPLE=<...>' format.")

    body = text[len(prefix) : -len(suffix)]
    entries = OrderedDict()

    token = []
    stack = []
    in_quotes = False
    escape = False

    def flush_token():
        raw = "".join(token).strip()
        token.clear()
        if not raw:
            return
        if "=" not in raw:
            raise ValueError(f"Invalid SAMPLE metadata entry: '{raw}'")
        key, value = raw.split("=", 1)
        key = key.strip()
        value = value.strip()
        if not key:
            raise ValueError("SAMPLE metadata keys cannot be empty.")
        if len(value) >= 2 and value[0] == value[-1] == '"':
            inner = value[1:-1]
            unescaped = []
            i = 0
            while i < len(inner):
                ch = inner[i]
                if ch == "\\" and i + 1 < len(inner):
                    next_ch = inner[i + 1]
                    if next_ch in {'\\', '"'}:
                        unescaped.append(next_ch)
                        i += 2
                        continue
                unescaped.append(ch)
                i += 1
            value_to_store = "".join(unescaped)
        else:
            value_to_store = value
        entries[key] = value_to_store

    for ch in body:
        if escape:
            token.append(ch)
            escape = False
            continue

        if ch == "\\":
            token.append(ch)
            escape = True
            continue

        if in_quotes:
            if ch == '"':
                in_quotes = False
            token.append(ch)
            continue

        if ch == '"':
            in_quotes = True
            token.append(ch)
            continue

        if ch in "{[":
            stack.append(ch)
            token.append(ch)
            continue

        if ch in "}]":
            if stack:
                opener = stack[-1]
                if (opener == "{" and ch == "}") or (opener == "[" and ch == "]"):
                    stack.pop()
            token.append(ch)
            continue

        if ch == "," and not stack:
            flush_token()
            continue

        token.append(ch)

    flush_token()

    if "ID" in entries and isinstance(entries["ID"], str):
        entries["ID"] = entries["ID"].strip()
    return entries


def parse_metadata_arguments(args, verbose=False):
    """Return header metadata derived from CLI arguments."""

    sample_entries = getattr(args, "sample_metadata_entries", None) or []
    additional_lines = getattr(args, "header_metadata_lines", None) or []

    sample_mapping = OrderedDict()
    for raw_entry in sample_entries:
        entry = raw_entry.strip()
        if not entry:
            continue
        if "=" not in entry:
            handle_critical_error(
                f"Invalid sample metadata entry '{raw_entry}'. Expected KEY=VALUE format."
            )
        key, value = entry.split("=", 1)
        key = key.strip()
        value = value.strip()
        if not key:
            handle_critical_error("Sample metadata keys cannot be empty.")
        sample_mapping[key] = value

    sample_header_line = None
    serialized_sample_line = None
    if sample_mapping:
        try:
            sample_line = build_sample_metadata_line(sample_mapping)
        except ValueError as exc:
            handle_critical_error(str(exc))
        log_message(f"Using CLI sample metadata: {sample_line}", verbose)
        serialized_sample_line = sample_line
        sample_header_line = vcfpy.SampleHeaderLine.from_mapping(sample_mapping)

    simple_header_lines = []
    sanitized_header_lines = []
    for raw_line in additional_lines:
        normalized = raw_line.strip()
        if not normalized:
            continue
        if not normalized.startswith("##"):
            normalized = "##" + normalized
        parsed = _parse_simple_metadata_line(normalized)
        if not parsed:
            handle_critical_error(
                f"Additional metadata '{raw_line}' must be in '##key=value' format."
            )
        key, value = parsed
        simple_header_lines.append(vcfpy.SimpleHeaderLine(key, value))
        sanitized_header_lines.append(f"##{key}={value}")

    if simple_header_lines:
        log_message(
            "Using CLI header metadata lines: "
            + ", ".join(f"##{line.key}={line.value}" for line in simple_header_lines),
            verbose,
        )

    sample_mapping_copy = OrderedDict(sample_mapping) if sample_mapping else None

    return (
        sample_header_line,
        simple_header_lines,
        sample_mapping_copy,
        sanitized_header_lines,
        serialized_sample_line,
    )


def apply_metadata_to_header(
    header, sample_header_line=None, simple_header_lines=None, verbose=False
):
    """Return ``header`` with CLI metadata applied."""

    if sample_header_line is None and not simple_header_lines:
        return header

    simple_header_lines = simple_header_lines or []

    if simple_header_lines:
        existing_simple = {
            (line.key, getattr(line, "value", None))
            for line in header.lines
            if isinstance(line, vcfpy.SimpleHeaderLine)
        }
        for simple_line in simple_header_lines:
            identifier = (simple_line.key, simple_line.value)
            if identifier in existing_simple:
                continue
            header.add_line(simple_line)
            existing_simple.add(identifier)

    if sample_header_line is not None:
        header.lines = [
            line for line in header.lines if getattr(line, "key", None) != "SAMPLE"
        ]
        header.add_line(sample_header_line)

    log_message("Applied CLI metadata to merged header.", verbose)
    return header


def _validate_anonymized_vcf_header(final_vcf_path, ensure_for_uncompressed=False):
    """Use ``bcftools`` to confirm that ``final_vcf_path`` has a readable header."""

    if not final_vcf_path:
        return

    requires_validation = ensure_for_uncompressed or final_vcf_path.endswith(".vcf.gz")
    if not requires_validation:
        return

    try:
        subprocess.run(
            ["bcftools", "view", "-h", final_vcf_path],
            check=True,
            stdout=subprocess.PIPE,
            stderr=subprocess.PIPE,
        )
    except (subprocess.CalledProcessError, OSError) as exc:
        handle_critical_error(
            f"Failed to read header from anonymized VCF using bcftools: {exc}"
        )


def append_metadata_to_merged_vcf(
    merged_vcf,
    sample_metadata_entries=None,
    header_metadata_lines=None,
    serialized_sample_line=None,
    verbose=False,
):
    """Finalize the merged VCF by applying bcftools processing and metadata."""

    header_metadata_lines = header_metadata_lines or []

    joint_temp = f"{merged_vcf}.joint.temp.vcf"
    filtered_temp = f"{merged_vcf}.filtered.temp.vcf"
    header_temp = f"{merged_vcf}.header.temp"
    body_temp = f"{merged_vcf}.body.temp"

    expects_gzip = merged_vcf.endswith(".gz")
    final_plain_vcf = None
    final_vcf = None

    if merged_vcf.endswith(".vcf.gz"):
        base_path = merged_vcf[: -len(".vcf.gz")]
        final_plain_vcf = f"{base_path}.anonymized.vcf"
        final_vcf = f"{final_plain_vcf}.gz"
    elif merged_vcf.endswith(".vcf"):
        base_path = merged_vcf[: -len(".vcf")]
        final_plain_vcf = f"{base_path}.anonymized.vcf"
        final_vcf = final_plain_vcf
    else:
        base_path, ext = os.path.splitext(merged_vcf)
        if ext == ".gz":
            base_path = base_path or merged_vcf[:-3]
            final_plain_vcf = f"{base_path}.anonymized"
            final_vcf = f"{final_plain_vcf}.gz"
        else:
            final_plain_vcf = f"{base_path}.anonymized{ext or '.vcf'}"
            final_vcf = final_plain_vcf

    def _cleanup_temp_files():
        for path in [joint_temp, filtered_temp, header_temp, body_temp]:
            try:
                if path and os.path.exists(path):
                    os.remove(path)
            except Exception:
                pass

    log_message(
        "Recalculating AC, AN, AF tags across the merged cohort...",
        verbose,
    )
    try:
        subprocess.run(
            [
                "bcftools",
                "+fill-tags",
                merged_vcf,
                "-O",
                "v",
                "-o",
                joint_temp,
                "--",
                "-t",
                "AC,AN,AF",
            ],
            check=True,
        )
    except (subprocess.CalledProcessError, OSError) as exc:
        _cleanup_temp_files()
        handle_critical_error(
            f"Failed to recalculate INFO tags with bcftools +fill-tags: {exc}"
        )

    log_message("Applying quality filters to remove low-confidence variants...", verbose)
    try:
        subprocess.run(
            [
                "bcftools",
                "view",
                joint_temp,
                "-i",
                'QUAL>30 && INFO/AN>50 && FILTER="PASS"',
                "-O",
                "v",
                "-o",
                filtered_temp,
            ],
            check=True,
        )
    except (subprocess.CalledProcessError, OSError) as exc:
        _cleanup_temp_files()
        handle_critical_error(
            f"Failed to apply bcftools filtering to merged VCF: {exc}"
        )

    log_message("Removing individual sample genotype columns (anonymizing data)...", verbose)
    try:
        with open(header_temp, "w", encoding="utf-8") as header_handle:
            subprocess.run(
                ["bcftools", "view", "-h", filtered_temp],
                check=True,
                stdout=header_handle,
            )

        with open(body_temp, "w", encoding="utf-8") as body_handle:
            view_proc = subprocess.Popen(
                ["bcftools", "view", "-H", filtered_temp],
                stdout=subprocess.PIPE,
            )
            try:
                subprocess.run(
                    ["cut", "-f1-8"],
                    check=True,
                    stdin=view_proc.stdout,
                    stdout=body_handle,
                )
            finally:
                if view_proc.stdout is not None:
                    view_proc.stdout.close()
                return_code = view_proc.wait()
            if return_code != 0:
                raise subprocess.CalledProcessError(
                    return_code, ["bcftools", "view", "-H", filtered_temp]
                )
    except (subprocess.CalledProcessError, OSError) as exc:
        _cleanup_temp_files()
        handle_critical_error(
            f"Failed to anonymize merged VCF columns using bcftools: {exc}"
        )

    log_message("Combining custom metadata header with VCF header...", verbose)
    try:
        with open(header_temp, "r", encoding="utf-8") as header_handle:
            header_lines = [line.rstrip("\n") for line in header_handle]

        fileformat_line = None
        remaining_header_lines = []
        for line in header_lines:
            stripped = line.strip()
            if not stripped:
                continue
            if stripped.startswith("#CHROM"):
                continue
            if stripped.startswith("##fileformat") and fileformat_line is None:
                fileformat_line = stripped
                continue
            if stripped.startswith("##SAMPLE="):
                continue
            remaining_header_lines.append(stripped)

        final_header_lines = []
        if fileformat_line is not None:
            final_header_lines.append(fileformat_line)

        final_header_lines.extend(remaining_header_lines)
        existing_header_lines = set(final_header_lines)

        if sample_metadata_entries:
            try:
                serialized_line = (
                    serialized_sample_line
                    if serialized_sample_line is not None
                    else build_sample_metadata_line(sample_metadata_entries)
                )
                if serialized_line not in existing_header_lines:
                    final_header_lines.append(serialized_line)
                    existing_header_lines.add(serialized_line)
            except ValueError as exc:
                _cleanup_temp_files()
                handle_critical_error(str(exc))

        for metadata_line in header_metadata_lines:
            normalized = metadata_line.strip()
            if not normalized:
                continue
            if not normalized.startswith("##"):
                normalized = "##" + normalized
            if normalized in existing_header_lines:
                continue
            final_header_lines.append(normalized)
            existing_header_lines.add(normalized)

        final_header_lines.append("#CHROM\tPOS\tID\tREF\tALT\tQUAL\tFILTER\tINFO")

        body_lines = []
        with open(body_temp, "r", encoding="utf-8") as body_handle:
            for line in body_handle:
                body_lines.append(line.rstrip("\n"))

<<<<<<< HEAD
        with open(final_plain_vcf, "w", encoding="utf-8") as output_handle:
=======
        is_gzipped_output = False
        if merged_vcf.endswith(".vcf.gz"):
            base = merged_vcf[: -len(".vcf.gz")]
            final_vcf = f"{base}.anonymized.vcf.gz"
            is_gzipped_output = True
        else:
            base, ext = os.path.splitext(merged_vcf)
            if not ext:
                ext = ".vcf"
            final_vcf = f"{base}.anonymized{ext}"

        writer = gzip.open if is_gzipped_output else open
        open_kwargs = {"mode": "wt", "encoding": "utf-8"} if is_gzipped_output else {"mode": "w", "encoding": "utf-8"}
        with writer(final_vcf, **open_kwargs) as output_handle:
>>>>>>> 3b98f998
            for line in final_header_lines:
                output_handle.write(line + "\n")
            for line in body_lines:
                output_handle.write(line + "\n")
    except Exception as exc:
        _cleanup_temp_files()
        if final_plain_vcf and os.path.exists(final_plain_vcf):
            try:
                os.remove(final_plain_vcf)
            except Exception:
                pass
        handle_critical_error(
            f"Failed to assemble final anonymized VCF contents: {exc}"
        )

    if expects_gzip:
        try:
            subprocess.run(["bgzip", "-f", final_plain_vcf], check=True)
            subprocess.run(["tabix", "-p", "vcf", "-f", final_vcf], check=True)
        except (subprocess.CalledProcessError, OSError) as exc:
            _cleanup_temp_files()
            if os.path.exists(final_plain_vcf):
                try:
                    os.remove(final_plain_vcf)
                except Exception:
                    pass
            if os.path.exists(final_vcf):
                try:
                    os.remove(final_vcf)
                except Exception:
                    pass
            handle_critical_error(
                f"Failed to finalize anonymized VCF compression/indexing: {exc}"
            )
        finally:
            if os.path.exists(final_plain_vcf):
                try:
                    os.remove(final_plain_vcf)
                except Exception:
                    pass
    else:
        final_vcf = final_plain_vcf

    _cleanup_temp_files()

    _validate_anonymized_vcf_header(final_vcf, ensure_for_uncompressed=True)

    log_message(f"Anonymized merged VCF written to: {final_vcf}", verbose)
    return final_vcf


def normalize_vcf_version(version_value):
    """Extract the numeric portion of the VCF version if present."""
    if not version_value:
        return version_value
    match = re.search(r"(\d+\.\d+)", version_value)
    if match:
        return match.group(1)
    return version_value.strip()


def find_first_vcf_with_header(input_dir, verbose=False):
    """Locate the first readable VCF file and return its header metadata."""
    candidates = sorted(glob.glob(os.path.join(input_dir, "*.vcf")))
    for file_path in candidates:
        try:
            reader = vcfpy.Reader.from_path(file_path)
        except Exception as e:
            handle_non_critical_error(
                f"Unable to open {file_path} for auto-detection: {str(e)}. Trying next file.",
            )
            continue

        header = reader.header
        fileformat = None
        reference = None
        for line in header.lines:
            if line.key == "fileformat" and fileformat is None:
                fileformat = line.value
            elif line.key == "reference" and reference is None:
                reference = line.value
            if fileformat and reference:
                break

        if fileformat and reference:
            log_message(
                f"Auto-detection using {file_path}: fileformat={fileformat}, reference={reference}",
                verbose,
            )
            return file_path, fileformat, reference

        handle_non_critical_error(
            f"Required metadata missing in {file_path} during auto-detection. Trying next file.",
        )

    return None, None, None


def validate_vcf(file_path, ref_genome, vcf_version, verbose=False, allow_gvcf=False):
    log_message(f"Validating file: {file_path}", verbose)
    if not os.path.isfile(file_path):
        handle_non_critical_error(f"File {file_path} does not exist. Skipping.")
        return False

    preprocessed_file = preprocess_vcf(file_path)
    try:
        reader = vcfpy.Reader.from_path(preprocessed_file)
    except Exception as e:
        handle_non_critical_error(f"Could not open {file_path}: {str(e)}. Skipping.")
        return False
    if preprocessed_file != file_path:
        os.remove(preprocessed_file)


    header = reader.header

    if is_gvcf_header(header.lines) and not allow_gvcf:
        handle_non_critical_error(
            f"{file_path} appears to be a gVCF based on header metadata. Use --allow-gvcf to include gVCFs. Skipping."
        )
        return False

    fileformat = None
    for line in header.lines:
        if line.key == "fileformat":
            fileformat = line.value
            break

    expected_version = normalize_vcf_version(vcf_version)
    actual_version = normalize_vcf_version(fileformat)

    if fileformat is None or expected_version != actual_version:
        handle_non_critical_error(
            f"VCF version mismatch in {file_path}. Expected: {vcf_version}, Found: {fileformat}. Skipping.",
        )
        return False

    ref = None
    for line in header.lines:
        if line.key == "reference":
            ref = line.value
            break
    if ref is None or ref != ref_genome:
        handle_non_critical_error(f"Reference genome mismatch in {file_path}. Expected: {ref_genome}, Found: {ref}. Skipping.")
        return False


    try:
        from itertools import islice

        if not allow_gvcf:
            for record in islice(reader, 5):
                if any(
                    (
                        (alt_value := getattr(alt, "value", "")) in {"<NON_REF>", "NON_REF"}
                        or str(alt) in {"<NON_REF>", "SymbolicAllele('NON_REF')"}
                    )
                    for alt in getattr(record, "ALT", [])
                ):
                    handle_non_critical_error(
                        f"{file_path} appears to be a gVCF (found <NON_REF> ALT allele). Use --allow-gvcf to include gVCFs. Skipping."
                    )
                    return False

        _ = next(reader)
    except StopIteration:
        pass
    except Exception as e:
        handle_non_critical_error(f"Structural integrity check failed for {file_path}: {str(e)}. Skipping.")
        return False

    log_message(f"Validation passed for {file_path}", verbose)
    return True


def _extract_header_definitions(header, key):
    """Return an OrderedDict mapping header line IDs to their metadata."""

    try:
        header_lines = list(header.get_lines(key))
    except Exception:  # pragma: no cover - defensive; vcfpy may raise AttributeError
        header_lines = []

    definitions = OrderedDict()
    for line in header_lines:
        line_id = getattr(line, "id", None)
        if line_id is None and hasattr(line, "mapping"):
            line_id = line.mapping.get("ID")
        if line_id is None:
            continue
        metadata = copy.deepcopy(getattr(line, "mapping", {}))
        definitions[line_id] = metadata
    return definitions


def validate_all_vcfs(input_dir, ref_genome, vcf_version, verbose=False, allow_gvcf=False):
    valid_vcfs = []
    log_message(f"Validating all VCF files in {input_dir}", verbose)
    reference_samples = []
    reference_contigs = None
    reference_info_defs = None
    reference_format_defs = None
    for file_path in glob.glob(os.path.join(input_dir, "*.vcf")):
        try:
            with open(file_path, "r", encoding="utf-8") as raw_vcf:
                header_lines = []
                for raw_line in raw_vcf:
                    if not raw_line.startswith("#"):
                        break
                    if raw_line.startswith("##"):
                        header_lines.append(raw_line.rstrip("\n"))
        except OSError as exc:
            handle_non_critical_error(f"Could not read header from {file_path}: {exc}. Skipping.")
            continue

        if is_gvcf_header(header_lines) and not allow_gvcf:
            handle_non_critical_error(
                f"{file_path} appears to be a gVCF based on header metadata. Use --allow-gvcf to include gVCFs. Skipping."
            )
            continue

        if validate_vcf(file_path, ref_genome, vcf_version, verbose=verbose, allow_gvcf=allow_gvcf):
            preprocessed_file = preprocess_vcf(file_path)
            reader = None
            try:
                reader = vcfpy.Reader.from_path(preprocessed_file)
            except Exception as exc:
                handle_critical_error(
                    f"Failed to reopen {file_path} after validation: {exc}."
                )
            try:
                header = reader.header

                current_samples = list(header.samples.names)
                current_contigs = _extract_header_definitions(header, "contig")
                current_info_defs = _extract_header_definitions(header, "INFO")
                current_format_defs = _extract_header_definitions(header, "FORMAT")

                if not reference_samples:
                    reference_samples = list(current_samples)
                    reference_contigs = current_contigs
                    reference_info_defs = current_info_defs
                    reference_format_defs = current_format_defs
                else:
                    new_samples = [
                        sample for sample in current_samples if sample not in reference_samples
                    ]
                    if new_samples:
                        reference_samples.extend(new_samples)
                        handle_non_critical_error(
                            "Sample columns differ between VCF shards. The merged VCF will "
                            "include the union of all sample names. Newly observed samples "
                            f"{new_samples} were appended to the merged header."
                        )

                    missing_samples = [
                        sample for sample in reference_samples if sample not in current_samples
                    ]
                    if missing_samples:
                        handle_non_critical_error(
                            f"File {file_path} is missing sample columns {missing_samples}. "
                            "These entries will be filled with missing ('.') values during merge."
                        )
                    if current_contigs != reference_contigs:
                        handle_critical_error(
                            "Contig definitions differ between VCF shards. MetaGap assumes vertical "
                            "concatenation of shards, so headers must match across shards. "
                            f"Expected contigs: {list(reference_contigs.keys())}; found in {file_path}: "
                            f"{list(current_contigs.keys())}."
                        )
                    if current_info_defs != reference_info_defs:
                        handle_critical_error(
                            "INFO field definitions differ between VCF shards. MetaGap assumes "
                            "vertical concatenation of shards, so headers must match across shards. "
                            f"Expected INFO IDs: {list(reference_info_defs.keys())}; found in {file_path}: "
                            f"{list(current_info_defs.keys())}."
                        )
                    if current_format_defs != reference_format_defs:
                        handle_critical_error(
                            "FORMAT field definitions differ between VCF shards. MetaGap assumes "
                            "vertical concatenation of shards, so headers must match across shards. "
                            f"Expected FORMAT IDs: {list(reference_format_defs.keys())}; found in {file_path}: "
                            f"{list(current_format_defs.keys())}."
                        )

                contig_order = {name: idx for idx, name in enumerate(current_contigs.keys())}
                last_contig_index = None
                last_position = None
                last_contig_name = None
                for record in reader:
                    chrom = record.CHROM
                    pos = record.POS
                    if contig_order:
                        if chrom not in contig_order:
                            handle_critical_error(
                                f"Encountered unknown contig '{chrom}' in {file_path}. MetaGap assumes vertical "
                                "concatenation of shards with consistent headers."
                            )
                        contig_index = contig_order[chrom]
                        if last_contig_index is None:
                            last_contig_index = contig_index
                            last_position = pos
                            last_contig_name = chrom
                            continue

                        if contig_index < last_contig_index or (
                            contig_index == last_contig_index and pos < last_position
                        ):
                            handle_critical_error(
                                f"VCF shard {file_path} is not coordinate-sorted: encountered {chrom}:{pos} after "
                                f"{last_contig_name}:{last_position}. MetaGap assumes vertical concatenation of shards, "
                                "so input shards must already be sorted."
                            )

                        last_contig_index = contig_index
                    else:
                        if last_contig_name is None:
                            last_contig_name = chrom
                            last_position = pos
                            continue

                        if chrom == last_contig_name:
                            if pos < last_position:
                                handle_critical_error(
                                    f"VCF shard {file_path} is not coordinate-sorted: encountered {chrom}:{pos} after "
                                    f"{last_contig_name}:{last_position}. MetaGap assumes vertical concatenation of shards, "
                                    "so input shards must already be sorted."
                                )
                        else:
                            last_contig_name = chrom
                            last_position = pos
                            continue

                    last_contig_name = chrom
                    last_position = pos
                valid_vcfs.append(file_path)
            finally:
                if reader is not None and hasattr(reader, "close"):
                    try:
                        reader.close()
                    except Exception:
                        pass
                if (
                    preprocessed_file != file_path
                    and preprocessed_file is not None
                    and os.path.exists(preprocessed_file)
                ):
                    os.remove(preprocessed_file)
        else:
            log_message(f"File {file_path} failed validation and is skipped.", verbose)
    if not valid_vcfs:
        handle_critical_error("No valid VCF files remain after validation. Aborting.")
    log_message("Validation completed. Valid VCF files: " + ", ".join(valid_vcfs), verbose)
    return valid_vcfs, reference_samples


def union_headers(valid_files, sample_order=None):
    """Return a merged header with combined metadata from *valid_files*."""

    combined_header = None
    info_ids = set()
    filter_ids = set()
    contig_ids = set()
    computed_sample_order = []
    merged_sample_metadata = None

    for file_path in valid_files:
        preprocessed_file = preprocess_vcf(file_path)
        reader = None
        try:
            reader = vcfpy.Reader.from_path(preprocessed_file)
            header = reader.header

            if combined_header is None:
                combined_header = header.copy()
                for line in combined_header.lines:
                    if isinstance(line, vcfpy.header.InfoHeaderLine):
                        info_ids.add(line.id)
                    elif isinstance(line, vcfpy.header.FilterHeaderLine):
                        filter_ids.add(line.id)
                    elif isinstance(line, vcfpy.header.ContigHeaderLine):
                        contig_ids.add(line.id)
                    elif isinstance(line, vcfpy.header.SampleHeaderLine):
                        mapping = OrderedDict(getattr(line, "mapping", {}))
                        if mapping.get("ID"):
                            merged_sample_metadata = OrderedDict(mapping)

                _remove_format_and_sample_definitions(combined_header)
                if hasattr(combined_header, "samples") and hasattr(combined_header.samples, "names"):
                    computed_sample_order = list(combined_header.samples.names)
                else:
                    computed_sample_order = []
                continue

            if hasattr(header, "samples") and hasattr(header.samples, "names"):
                for sample_name in header.samples.names:
                    if sample_name not in computed_sample_order:
                        computed_sample_order.append(sample_name)

            for line in header.lines:
                if isinstance(line, vcfpy.header.InfoHeaderLine):
                    if line.id not in info_ids:
                        combined_header.add_line(copy.deepcopy(line))
                        info_ids.add(line.id)
                elif isinstance(line, vcfpy.header.FilterHeaderLine):
                    if line.id not in filter_ids:
                        combined_header.add_line(copy.deepcopy(line))
                        filter_ids.add(line.id)
                elif isinstance(line, vcfpy.header.ContigHeaderLine):
                    if line.id not in contig_ids:
                        combined_header.add_line(copy.deepcopy(line))
                        contig_ids.add(line.id)
                elif isinstance(line, vcfpy.header.SampleHeaderLine):
                    mapping = OrderedDict(getattr(line, "mapping", {}))
                    sample_id = mapping.get("ID")
                    if not sample_id:
                        continue
                    if merged_sample_metadata is None:
                        merged_sample_metadata = OrderedDict(mapping)
                        continue
                    for key, value in mapping.items():
                        if key not in merged_sample_metadata or not merged_sample_metadata[key]:
                            merged_sample_metadata[key] = value
        except Exception as exc:
            handle_critical_error(f"Failed to read VCF header from {file_path}: {exc}")
        finally:
            if reader is not None:
                try:
                    reader.close()
                except Exception:
                    pass
            if preprocessed_file != file_path and os.path.exists(preprocessed_file):
                os.remove(preprocessed_file)

    if combined_header is None:
        handle_critical_error("Unable to construct a merged VCF header.")

    target_sample_order = sample_order if sample_order is not None else computed_sample_order
    if target_sample_order and hasattr(combined_header, "samples") and hasattr(combined_header.samples, "names"):
        combined_header.samples.names = list(target_sample_order)

    _remove_format_and_sample_definitions(combined_header)

    if merged_sample_metadata:
        serialized = build_sample_metadata_line(merged_sample_metadata)
        parsed_mapping = _parse_sample_metadata_line(serialized)
        sample_line = vcfpy.header.SampleHeaderLine.from_mapping(parsed_mapping)
        combined_header.lines = [
            line for line in combined_header.lines if getattr(line, "key", None) != "SAMPLE"
        ]
        combined_header.add_line(sample_line)

    return combined_header


def _create_missing_call_factory(format_keys, header):
    if not format_keys:
        return lambda: {}

    template = {}
    for key in format_keys:
        if key == "GT":
            template[key] = "./."
            continue

        field_info = None
        try:
            field_info = header.get_format_field_info(key)
        except Exception:
            field_info = None

        number = getattr(field_info, "number", None)
        if isinstance(number, str):
            stripped = number.strip()
            if not stripped:
                number = None
            elif stripped in {".", "A", "G", "R"}:
                template[key] = []
                continue
            else:
                try:
                    number = int(stripped)
                except ValueError:
                    number = None

        if isinstance(number, int):
            if number <= 1:
                default_value = None
            else:
                default_value = [None] * number
        elif number in {".", "A", "G", "R"}:
            default_value = []
        else:
            default_value = None

        template.setdefault(key, default_value)

    def factory():
        data = {}
        for fmt_key, default in template.items():
            if isinstance(default, list):
                data[fmt_key] = [None] * len(default)
            else:
                data[fmt_key] = default
        return data

    return factory


def _remove_format_and_sample_definitions(header):
    """Strip FORMAT definitions and sample columns from a VCF header."""

    if header is None:
        return

    if hasattr(header, "lines"):
        filtered_lines = []
        for line in header.lines:
            if isinstance(line, vcfpy.header.FormatHeaderLine):
                continue
            key = getattr(line, "key", None)
            if isinstance(key, str) and key.upper() == "FORMAT":
                continue
            filtered_lines.append(line)
        header.lines = filtered_lines

    if hasattr(header, "formats"):
        try:
            header.formats.clear()
        except AttributeError:
            header.formats = OrderedDict()

    if hasattr(header, "samples") and hasattr(header.samples, "names"):
        header.samples.names = []


def _pad_record_samples(record, header, sample_order):
    if not sample_order or not hasattr(record, "call_for_sample"):
        return

    format_keys = list(record.FORMAT or [])
    factory = _create_missing_call_factory(format_keys, header)
    updated_calls = []
    for name in sample_order:
        call = record.call_for_sample.get(name)
        if call is None:
            call = vcfpy.Call(name, factory())
        else:
            defaults = factory()
            for key in format_keys:
                if key not in call.data:
                    call.data[key] = defaults[key]
                    continue

                default_value = defaults[key]
                current_value = call.data[key]
                if isinstance(default_value, list) and not isinstance(current_value, list):
                    if current_value is None:
                        call.data[key] = default_value
                    elif isinstance(current_value, tuple):
                        call.data[key] = list(current_value)
                    else:
                        call.data[key] = [current_value]

            if "GT" in defaults:
                genotype_value = call.data.get("GT")
                if genotype_value in {None, "", "."}:
                    call.data["GT"] = defaults["GT"]
        updated_calls.append(call)
    record.update_calls(updated_calls)


import os, shutil, subprocess, datetime

def merge_vcfs(
    valid_files,
    output_dir,
    verbose=False,
    sample_order=None,
    sample_header_line=None,
    simple_header_lines=None,
):
    timestamp = datetime.datetime.now().strftime("%Y%m%d_%H%M%S")
    base_vcf = os.path.join(output_dir, f"merged_vcf_{timestamp}.vcf")   # plain VCF
    filled_vcf = base_vcf + ".filled.vcf"                                 # after +fill-tags
    gz_vcf   = base_vcf + ".gz"

    file_count = len(valid_files)
    log_message(f"Found {file_count} VCF files. Merging them into a combined VCF...", verbose)

    temp_files, preprocessed_files = [], []
    for file_path in valid_files:
        try:
            pre = preprocess_vcf(file_path)   # your helper prepares bgzipped+indexed or plain inputs
        except Exception as exc:
            handle_critical_error(f"Failed to preprocess {file_path}: {exc}")
        preprocessed_files.append(pre)
        if pre != file_path:
            temp_files.append(pre)

    log_message("Merging VCF files with bcftools...", verbose)
    try:
        # Write UNCOMPRESSED VCF so vcfpy can adjust the header easily
        result = subprocess.run(
            ["bcftools", "merge", "-m", "all", "-Ov", "-o", base_vcf, *preprocessed_files],
            capture_output=True, text=True,
        )
    finally:
        for tmp in temp_files:
            try:
                if os.path.exists(tmp):
                    os.remove(tmp)
            except OSError:
                pass
    if result.returncode != 0:
        handle_critical_error((result.stderr or "bcftools merge failed").strip())

    # Open merged VCF, apply metadata/header edits, rewrite
    try:
        reader = vcfpy.Reader.from_path(base_vcf)
    except Exception as exc:
        handle_critical_error(f"Failed to open merged VCF for post-processing: {exc}")

    try:
        header = apply_metadata_to_header(
            reader.header,
            sample_header_line=sample_header_line,
            simple_header_lines=simple_header_lines,
            verbose=verbose,
        )
    except SystemExit:
        reader.close()
        raise
    except Exception as exc:
        reader.close()
        handle_critical_error(f"Failed to apply metadata to merged VCF: {exc}")

    tmp_out = base_vcf + ".tmp"
    try:
        writer = vcfpy.Writer.from_path(tmp_out, header)  # writes full header immediately
    except Exception as exc:
        reader.close()
        handle_critical_error(f"Failed to open temporary writer for merged VCF: {exc}")

    try:
        for record in reader:
            # optional: _pad_record_samples(record, header, sample_order)
            writer.write_record(record)
    finally:
        reader.close()
        writer.close()

    shutil.move(tmp_out, base_vcf)

    # Recalculate AC/AN/AF using bcftools +fill-tags
    log_message("Recomputing AC, AN, AF with bcftools +fill-tags...", verbose)
    res2 = subprocess.run(
        ["bcftools", "+fill-tags", base_vcf, "-Ov", "-o", filled_vcf, "--", "-t", "AC,AN,AF"],
        capture_output=True, text=True,
    )
    if res2.returncode != 0:
        handle_critical_error((res2.stderr or "bcftools +fill-tags failed").strip())
    shutil.move(filled_vcf, base_vcf)

    # Compress (BGZF) and index (tabix)
    log_message("Compressing and indexing the final VCF...", verbose)
    try:
        subprocess.run(["bgzip", "-f", base_vcf], check=True)
        subprocess.run(["tabix", "-p", "vcf", "-f", gz_vcf], check=True)
    except subprocess.CalledProcessError as exc:
        handle_critical_error(f"Failed to compress or index merged VCF ({base_vcf}): {exc}")

    log_message(f"Merged VCF file created and indexed successfully: {gz_vcf}", verbose)
    return gz_vcf

def _parse_simple_metadata_line(line):
    stripped = line.strip()
    if not stripped.startswith("##") or "=" not in stripped:
        return None
    key, value = stripped[2:].split("=", 1)
    key = key.strip()
    value = value.strip()
    if not key:
        return None
    return key, value


def preprocess_vcf(file_path):
    """
    Check if the VCF file uses spaces instead of tabs for the column header and data lines.
    If so, create a temporary file where the column header (#CHROM) and all subsequent lines 
    are converted to be tab-delimited. Lines starting with "##" (metadata) are left unchanged.
    Returns the path to the file to be used (original or temporary).
    """
    import re
    with open(file_path, 'r') as f:
        lines = f.readlines()
    
    modified = False
    new_lines = []
    header_found = False  # indicates when the column header has been encountered
    for line in lines:
        if line.startswith("##"):
            # Do not change metadata lines (they may contain spaces that are part of the value)
            new_lines.append(line)
        elif line.startswith("#"):
            # This is the column header line (e.g. "#CHROM ...")
            new_line = re.sub(r'\s+', '\t', line.rstrip()) + "\n"
            new_lines.append(new_line)
            header_found = True
            if new_line != line:
                modified = True
        else:
            # Data lines: once header_found is True, convert spaces to tabs.
            if header_found:
                new_line = re.sub(r'\s+', '\t', line.rstrip()) + "\n"
                new_lines.append(new_line)
                if new_line != line:
                    modified = True
            else:
                new_lines.append(line)
    
    if modified:
        temp_file = file_path + ".tmp"
        with open(temp_file, 'w') as f:
            f.writelines(new_lines)
        return temp_file
    else:
        return file_path



def _info_field_requires_value(number):
    """Return True when the INFO definition expects an accompanying value."""

    if number is None:
        return False
    if isinstance(number, str):
        stripped = number.strip()
        if stripped == "":
            return False
        if stripped == "0":
            return False
        # symbolic numbers (., A, G, R) all expect a value when present
        if stripped in {".", "A", "G", "R"}:
            return True
        number = stripped
    try:
        return int(number) > 0
    except (TypeError, ValueError):
        # Unknown token, err on the side of requiring a value
        return True


def _has_null_value(value):
    """Return True if *value* or any nested value is considered missing."""

    if value is None:
        return True
    if isinstance(value, str):
        stripped = value.strip()
        return stripped == "" or stripped == "."
    if isinstance(value, (list, tuple)):
        return any(_has_null_value(v) for v in value)
    return False


def _parse_header_info_definition(line):
    """Return (id, metadata) parsed from a ##INFO header line."""

    lower = line.lower()
    if not lower.startswith("##info"):
        return None, {}
    start = line.find("<")
    end = line.rfind(">")
    if start == -1 or end == -1 or end <= start + 1:
        return None, {}

    payload = line[start + 1 : end]
    entries = {}
    for part in payload.split(","):
        if "=" not in part:
            continue
        key, value = part.split("=", 1)
        entries[key.strip().upper()] = value.strip()

    info_id = entries.get("ID")
    if not info_id:
        return None, {}
    return info_id, entries


def _read_vcf_without_vcfpy(file_path):
    """Yield header metadata and record lines for a VCF file without vcfpy."""

    opener = gzip.open if str(file_path).endswith(".gz") else open
    try:
        with opener(file_path, "rt", encoding="utf-8") as handle:
            header_lines = []
            column_header_seen = False
            for raw_line in handle:
                line = raw_line.rstrip("\n")
                if not line:
                    continue
                if line.startswith("##"):
                    header_lines.append(line)
                    continue
                if line.startswith("#CHROM"):
                    column_header_seen = True
                    break

            records = []
            for raw_line in handle:
                line = raw_line.rstrip("\n")
                if line.strip():
                    records.append(line)
    except OSError as exc:
        handle_critical_error(f"Could not open {file_path}: {exc}.")

    if not column_header_seen:
        handle_critical_error(
            f"Could not open {file_path}: Missing #CHROM header line."
        )

    return header_lines, records


def _validate_merged_vcf_without_vcfpy(merged_vcf, verbose=False):
    """Fallback validator that performs minimal checks without vcfpy."""

    header_lines, records = _read_vcf_without_vcfpy(merged_vcf)

    normalized_headers = [line.lower() for line in header_lines]
    if not any(line.startswith("##fileformat=") for line in normalized_headers):
        handle_critical_error(
            f"Missing required meta-information: ##fileformat in {merged_vcf} header."
        )
    if not any(line.startswith("##reference=") for line in normalized_headers):
        handle_critical_error(
            f"Missing required meta-information: ##reference in {merged_vcf} header."
        )

    info_definitions = {}
    for line in header_lines:
        info_id, entries = _parse_header_info_definition(line)
        if not info_id:
            continue
        info_definitions[info_id] = entries

    required_info_ids = {
        info_id
        for info_id, entries in info_definitions.items()
        if _info_field_requires_value(entries.get("NUMBER"))
    }

    for record_line in records:
        if record_line.startswith("#"):
            continue
        fields = record_line.split("\t")
        if len(fields) < 8:
            continue
        chrom, pos = fields[0], fields[1]
        record_label = f"{chrom}:{pos}"
        info_field = fields[7].strip()
        if info_field in {"", "."}:
            handle_non_critical_error(
                f"Record {record_label} in {merged_vcf} is missing INFO data. Continuing without INFO validation for this record."
            )
            continue

        info_map = {}
        for entry in info_field.split(";"):
            if not entry:
                continue
            if "=" in entry:
                key, value = entry.split("=", 1)
                info_map[key] = value
            else:
                info_map[entry] = ""

        undefined_keys = sorted(
            key for key in info_map.keys() if key not in info_definitions
        )
        if undefined_keys:
            logger.warning(
                "Record %s in %s has INFO fields not present in header definitions: %s.",
                record_label,
                merged_vcf,
                ", ".join(undefined_keys),
            )

        missing_keys = sorted(required_info_ids.difference(info_map.keys()))
        if missing_keys:
            handle_non_critical_error(
                f"Record {record_label} in {merged_vcf} is missing required INFO fields: {', '.join(missing_keys)}."
            )

        null_keys = [key for key, value in info_map.items() if _has_null_value(value)]
        if null_keys:
            handle_non_critical_error(
                f"Record {record_label} in {merged_vcf} has INFO fields with null values: {', '.join(sorted(null_keys))}."
            )

    log_message(f"Validation completed successfully for merged VCF: {merged_vcf}", verbose)
    print(f"Validation completed successfully for merged VCF: {merged_vcf}")


def validate_merged_vcf(merged_vcf, verbose=False):
    log_message(f"Starting validation of merged VCF: {merged_vcf}", verbose)
    if not os.path.isfile(merged_vcf):
        handle_critical_error(f"Merged VCF file {merged_vcf} does not exist.")

    if not VCFPY_AVAILABLE:
        _validate_merged_vcf_without_vcfpy(merged_vcf, verbose=verbose)
        return

    reader = None
    gz_stream = None
    try:
        reader = vcfpy.Reader.from_path(merged_vcf)
    except Exception as exc:
        if merged_vcf.endswith(".gz"):
            try:
                gz_stream = gzip.open(merged_vcf, "rt")
                reader = vcfpy.Reader.from_stream(gz_stream, merged_vcf)
            except Exception as gzip_exc:
                if gz_stream is not None:
                    gz_stream.close()
                handle_critical_error(
                    f"Could not open {merged_vcf}: {str(gzip_exc)}."
                )
        else:
            handle_critical_error(f"Could not open {merged_vcf}: {str(exc)}.")

    if reader is None:
        handle_critical_error(f"Could not open {merged_vcf}: Unknown error.")


    header = reader.header
    required_meta = ["fileformat", "reference"]
    for meta in required_meta:
        found = False
        for line in header.lines:
            if line.key == meta:
                found = True
                break
        if not found:
            handle_critical_error(f"Missing required meta-information: ##{meta} in {merged_vcf} header.")


    defined_info_ids = OrderedDict()
    info_ids_iterable = []
    if hasattr(header, "info_ids"):
        candidate = header.info_ids
        if callable(candidate):
            try:
                info_ids_iterable = list(candidate())
            except Exception:
                info_ids_iterable = []
        else:
            info_ids_iterable = list(candidate)

    for info_id in info_ids_iterable:
        try:
            info_def = header.get_info_field_info(info_id)
        except Exception:
            info_def = None
        if isinstance(info_def, vcfpy.header.InfoHeaderLine):
            defined_info_ids[info_id] = info_def

    if not defined_info_ids:
        for line in header.lines:
            if isinstance(line, vcfpy.header.InfoHeaderLine):
                defined_info_ids[line.id] = line

    required_info_ids = {
        info_id
        for info_id, info_def in defined_info_ids.items()
        if _info_field_requires_value(getattr(info_def, "number", None))
    }
    required_info_ids = {"AC", "AN", "AF"}.intersection(defined_info_ids)

    encountered_exception = False
    try:
        for record in reader:
            info_map = getattr(record, "INFO", None)
            record_label = f"{getattr(record, 'CHROM', '?')}:{getattr(record, 'POS', '?')}"

            if info_map is None:
                handle_non_critical_error(
                    f"Record {record_label} in {merged_vcf} is missing INFO data. Continuing without INFO validation for this record."
                )
                continue

            if not isinstance(info_map, dict):
                handle_non_critical_error(
                    f"Record {record_label} in {merged_vcf} has an unexpected INFO type: {type(info_map).__name__}. Continuing without INFO validation for this record."
                )
                continue

            record_info_keys = set(info_map.keys())

            undefined_keys = sorted(record_info_keys.difference(defined_info_ids))
            if undefined_keys:
                logger.warning(
                    "Record %s in %s has INFO fields not present in header definitions: %s.",
                    record_label,
                    merged_vcf,
                    ", ".join(undefined_keys),
                )

            missing_keys = sorted(required_info_ids.difference(record_info_keys))
            if missing_keys:
                handle_non_critical_error(
                    f"Record {record_label} in {merged_vcf} is missing required INFO fields: {', '.join(missing_keys)}."
                )

            null_keys = [key for key, value in info_map.items() if _has_null_value(value)]
            if null_keys:
                handle_non_critical_error(
                    f"Record {record_label} in {merged_vcf} has INFO fields with null values: {', '.join(sorted(null_keys))}."
                )

    except SystemExit:
        raise
    except Exception as exc:
        encountered_exception = True
        logger.warning("Error while parsing records in %s: %s", merged_vcf, exc)

    if not encountered_exception:
        log_message(f"Validation completed successfully for merged VCF: {merged_vcf}", verbose)
        print(f"Validation completed successfully for merged VCF: {merged_vcf}")

    try:
        reader.close()
    except Exception:
        pass
    if gz_stream is not None:
        try:
            gz_stream.close()
        except Exception:
            pass


<<<<<<< HEAD
def _split_genotype_tokens(genotype):
    """Return individual allele tokens from a genotype string."""

    if genotype is None:
        return []
    genotype = str(genotype).strip()
    if not genotype or genotype == ".":
        return []
    normalized = genotype.replace("|", "/")
    tokens = [token.strip() for token in normalized.split("/")]
    return [token for token in tokens if token]


def _parse_info_items(info_field):
    """Parse an INFO string into an ordered list of (key, value) pairs."""

    items = []
    index = {}
    if not info_field or info_field == ".":
        return items, index
    for entry in info_field.split(";"):
        if entry == "":
            continue
        if "=" in entry:
            key, value = entry.split("=", 1)
        else:
            key, value = entry, None
        index.setdefault(key, len(items))
        items.append([key, value])
    return items, index


def _set_info_value(items, index, key, value):
    """Update or append an INFO field value while preserving order."""

    if key in index:
        items[index[key]][1] = value
    else:
        index[key] = len(items)
        items.append([key, value])


def _serialize_info_items(items):
    if not items:
        return "."
    serialized = []
    for key, value in items:
        if value is None:
            serialized.append(key)
        else:
            serialized.append(f"{key}={value}")
    return ";".join(serialized)


def _format_af_values(alt_counts, total_called):
    if total_called <= 0:
        return "."
    values = []
    for count in alt_counts:
        ratio = count / total_called if total_called else 0.0
        text = f"{ratio:.6f}".rstrip("0").rstrip(".")
        values.append(text or "0")
    return ",".join(values)


def _recalculate_info_for_record(line):
    fields = line.rstrip("\n").split("\t")
    if len(fields) <= 8:
        return line.rstrip("\n")

    format_keys = fields[8].split(":") if fields[8] else []
    alt_alleles = [alt.strip() for alt in fields[4].split(",") if alt.strip()]
    alt_counts = [0 for _ in alt_alleles]
    total_called = 0

    for sample_entry in fields[9:]:
        if not format_keys:
            break
        sample_values = sample_entry.split(":")
        if len(sample_values) < len(format_keys):
            sample_values.extend([""] * (len(format_keys) - len(sample_values)))
        sample_map = {
            key: sample_values[idx]
            for idx, key in enumerate(format_keys)
        }
        genotype = sample_map.get("GT")
        alleles = _split_genotype_tokens(genotype)
        called = [allele for allele in alleles if allele not in {".", ""}]
        if not called:
            continue
        total_called += len(called)
        for allele in called:
            try:
                allele_index = int(allele)
            except ValueError:
                continue
            if allele_index <= 0:
                continue
            alt_index = allele_index - 1
            if 0 <= alt_index < len(alt_counts):
                alt_counts[alt_index] += 1

    info_items, info_index = _parse_info_items(fields[7])
    if alt_counts:
        ac_value = ",".join(str(count) for count in alt_counts)
    else:
        ac_value = "."
    an_value = str(total_called) if total_called > 0 else "0"
    af_value = _format_af_values(alt_counts, total_called)

    _set_info_value(info_items, info_index, "AC", ac_value)
    _set_info_value(info_items, info_index, "AN", an_value)
    _set_info_value(info_items, info_index, "AF", af_value)

    fields[7] = _serialize_info_items(info_items)
    return "\t".join(fields)


def recalculate_cohort_info_tags(vcf_path, verbose=False):
    """Recalculate AC/AN/AF INFO values without relying on external tools."""

    log_message(
        "Recalculating AC, AN, AF tags across the merged cohort...",
        verbose,
    )

    opener = gzip.open if str(vcf_path).endswith(".gz") else open
    try:
        with opener(vcf_path, "rt", encoding="utf-8") as handle:
            lines = handle.readlines()
    except OSError as exc:
        handle_critical_error(f"Failed to open {vcf_path} for reading: {exc}")

    header_index = None
    for idx, line in enumerate(lines):
        if line.startswith("#CHROM"):
            header_index = idx
            break

    if header_index is None:
        handle_critical_error(
            f"Failed to recalculate cohort INFO tags: {vcf_path} is missing a #CHROM header line."
        )

    new_lines = list(lines)
    for idx in range(header_index + 1, len(lines)):
        line = lines[idx]
        if not line.strip() or line.startswith("#"):
            continue
        newline = "\n" if line.endswith("\n") else ""
        updated = _recalculate_info_for_record(line.rstrip("\n"))
        new_lines[idx] = updated + newline

    try:
        with opener(vcf_path, "wt", encoding="utf-8") as handle:
            handle.writelines(new_lines)
    except OSError as exc:
        handle_critical_error(f"Failed to write updated INFO tags to {vcf_path}: {exc}")

    log_message(
        f"Successfully recalculated cohort INFO tags for {vcf_path}",
        verbose,
    )
=======
def summarize_produced_vcfs(output_dir, fallback_vcf):
    """Return a directory, representative filename, and count for output VCFs."""

    discovered = []
    output_dir = os.path.abspath(output_dir) if output_dir else None
    if output_dir and os.path.isdir(output_dir):
        for pattern in ("SAMPLE_*.vcf.gz", "SAMPLE_*.vcf"):
            discovered.extend(
                sorted(
                    glob.glob(os.path.join(output_dir, pattern)),
                    key=lambda path: os.path.basename(path),
                )
            )

    if discovered:
        # Prefer gzipped outputs when both compressed and uncompressed variants exist.
        discovered.sort(
            key=lambda path: (
                0 if path.endswith(".vcf.gz") else 1,
                os.path.basename(path),
            )
        )
        representative_path = discovered[0]
        directory = os.path.dirname(os.path.abspath(representative_path))
        filename = os.path.basename(representative_path)
        count = len(discovered)
        return directory, filename, count

    fallback_abs = os.path.abspath(fallback_vcf)
    return os.path.dirname(fallback_abs), os.path.basename(fallback_abs), 1
>>>>>>> 3b98f998


def main():
    args = parse_arguments()
    verbose = args.verbose
    (
        sample_header_line,
        simple_header_lines,
        sample_metadata_entries,
        sanitized_header_lines,
        serialized_sample_line,
    ) = parse_metadata_arguments(args, verbose)

    log_message(
        "Script Execution Log - " + datetime.datetime.now().strftime("%Y-%m-%d %H:%M:%S"),
        verbose,
    )

    input_dir = os.path.abspath(args.input_dir)
    if not os.path.isdir(input_dir):
        handle_critical_error(f"Input directory does not exist: {input_dir}")
    log_message("Input directory: " + input_dir, verbose)

    output_dir = os.path.abspath(args.output_dir) if args.output_dir else input_dir
    if not os.path.isdir(output_dir):
        os.makedirs(output_dir, exist_ok=True)
    log_message("Output directory: " + output_dir, verbose)

    ref_genome = args.ref.strip() if args.ref else None
    vcf_version = normalize_vcf_version(args.vcf_version) if args.vcf_version else None

    detection_needed = not ref_genome or not vcf_version
    detected_file = detected_fileformat = detected_reference = None
    if detection_needed:
        detected_file, detected_fileformat, detected_reference = find_first_vcf_with_header(input_dir, verbose)
        if not ref_genome and detected_reference:
            ref_genome = detected_reference
        if not vcf_version and detected_fileformat:
            vcf_version = normalize_vcf_version(detected_fileformat)

    if not ref_genome:
        handle_critical_error("Reference genome build must be provided via --ref or auto-detectable from input files.")
    if not vcf_version:
        handle_critical_error("VCF version must be provided via --vcf-version or auto-detectable from input files.")

    if detection_needed and detected_file:
        log_message(
            f"Auto-detected metadata from {detected_file} -> reference={detected_reference or 'unknown'}, "
            f"version={detected_fileformat or 'unknown'}",
            verbose,
        )

    log_message(f"Reference genome: {ref_genome}, VCF version: {vcf_version}", verbose)

    valid_files, sample_order = validate_all_vcfs(input_dir, ref_genome, vcf_version, verbose)

    merged_vcf = merge_vcfs(
        valid_files,
        output_dir,
        verbose,
        sample_order=sample_order,
        sample_header_line=sample_header_line,
        simple_header_lines=simple_header_lines,
    )

    final_vcf = append_metadata_to_merged_vcf(
        merged_vcf,
        sample_metadata_entries=sample_metadata_entries,
        header_metadata_lines=sanitized_header_lines,
        serialized_sample_line=serialized_sample_line,
        verbose=verbose,
    )

    validate_merged_vcf(final_vcf, verbose)

    summary_dir, sample_filename, produced_count = summarize_produced_vcfs(
        output_dir, final_vcf
    )
    summary_path = os.path.join(summary_dir, sample_filename)
    print(f"Wrote: {summary_path} x {produced_count}")
    log_message(
        "Script execution completed successfully. "
        f"Wrote {produced_count} VCF file(s) (e.g., {summary_path}).",
        verbose,
    )



if __name__ == "__main__":
    main()<|MERGE_RESOLUTION|>--- conflicted
+++ resolved
@@ -633,9 +633,6 @@
             for line in body_handle:
                 body_lines.append(line.rstrip("\n"))
 
-<<<<<<< HEAD
-        with open(final_plain_vcf, "w", encoding="utf-8") as output_handle:
-=======
         is_gzipped_output = False
         if merged_vcf.endswith(".vcf.gz"):
             base = merged_vcf[: -len(".vcf.gz")]
@@ -650,7 +647,6 @@
         writer = gzip.open if is_gzipped_output else open
         open_kwargs = {"mode": "wt", "encoding": "utf-8"} if is_gzipped_output else {"mode": "w", "encoding": "utf-8"}
         with writer(final_vcf, **open_kwargs) as output_handle:
->>>>>>> 3b98f998
             for line in final_header_lines:
                 output_handle.write(line + "\n")
             for line in body_lines:
@@ -1695,171 +1691,6 @@
             pass
 
 
-<<<<<<< HEAD
-def _split_genotype_tokens(genotype):
-    """Return individual allele tokens from a genotype string."""
-
-    if genotype is None:
-        return []
-    genotype = str(genotype).strip()
-    if not genotype or genotype == ".":
-        return []
-    normalized = genotype.replace("|", "/")
-    tokens = [token.strip() for token in normalized.split("/")]
-    return [token for token in tokens if token]
-
-
-def _parse_info_items(info_field):
-    """Parse an INFO string into an ordered list of (key, value) pairs."""
-
-    items = []
-    index = {}
-    if not info_field or info_field == ".":
-        return items, index
-    for entry in info_field.split(";"):
-        if entry == "":
-            continue
-        if "=" in entry:
-            key, value = entry.split("=", 1)
-        else:
-            key, value = entry, None
-        index.setdefault(key, len(items))
-        items.append([key, value])
-    return items, index
-
-
-def _set_info_value(items, index, key, value):
-    """Update or append an INFO field value while preserving order."""
-
-    if key in index:
-        items[index[key]][1] = value
-    else:
-        index[key] = len(items)
-        items.append([key, value])
-
-
-def _serialize_info_items(items):
-    if not items:
-        return "."
-    serialized = []
-    for key, value in items:
-        if value is None:
-            serialized.append(key)
-        else:
-            serialized.append(f"{key}={value}")
-    return ";".join(serialized)
-
-
-def _format_af_values(alt_counts, total_called):
-    if total_called <= 0:
-        return "."
-    values = []
-    for count in alt_counts:
-        ratio = count / total_called if total_called else 0.0
-        text = f"{ratio:.6f}".rstrip("0").rstrip(".")
-        values.append(text or "0")
-    return ",".join(values)
-
-
-def _recalculate_info_for_record(line):
-    fields = line.rstrip("\n").split("\t")
-    if len(fields) <= 8:
-        return line.rstrip("\n")
-
-    format_keys = fields[8].split(":") if fields[8] else []
-    alt_alleles = [alt.strip() for alt in fields[4].split(",") if alt.strip()]
-    alt_counts = [0 for _ in alt_alleles]
-    total_called = 0
-
-    for sample_entry in fields[9:]:
-        if not format_keys:
-            break
-        sample_values = sample_entry.split(":")
-        if len(sample_values) < len(format_keys):
-            sample_values.extend([""] * (len(format_keys) - len(sample_values)))
-        sample_map = {
-            key: sample_values[idx]
-            for idx, key in enumerate(format_keys)
-        }
-        genotype = sample_map.get("GT")
-        alleles = _split_genotype_tokens(genotype)
-        called = [allele for allele in alleles if allele not in {".", ""}]
-        if not called:
-            continue
-        total_called += len(called)
-        for allele in called:
-            try:
-                allele_index = int(allele)
-            except ValueError:
-                continue
-            if allele_index <= 0:
-                continue
-            alt_index = allele_index - 1
-            if 0 <= alt_index < len(alt_counts):
-                alt_counts[alt_index] += 1
-
-    info_items, info_index = _parse_info_items(fields[7])
-    if alt_counts:
-        ac_value = ",".join(str(count) for count in alt_counts)
-    else:
-        ac_value = "."
-    an_value = str(total_called) if total_called > 0 else "0"
-    af_value = _format_af_values(alt_counts, total_called)
-
-    _set_info_value(info_items, info_index, "AC", ac_value)
-    _set_info_value(info_items, info_index, "AN", an_value)
-    _set_info_value(info_items, info_index, "AF", af_value)
-
-    fields[7] = _serialize_info_items(info_items)
-    return "\t".join(fields)
-
-
-def recalculate_cohort_info_tags(vcf_path, verbose=False):
-    """Recalculate AC/AN/AF INFO values without relying on external tools."""
-
-    log_message(
-        "Recalculating AC, AN, AF tags across the merged cohort...",
-        verbose,
-    )
-
-    opener = gzip.open if str(vcf_path).endswith(".gz") else open
-    try:
-        with opener(vcf_path, "rt", encoding="utf-8") as handle:
-            lines = handle.readlines()
-    except OSError as exc:
-        handle_critical_error(f"Failed to open {vcf_path} for reading: {exc}")
-
-    header_index = None
-    for idx, line in enumerate(lines):
-        if line.startswith("#CHROM"):
-            header_index = idx
-            break
-
-    if header_index is None:
-        handle_critical_error(
-            f"Failed to recalculate cohort INFO tags: {vcf_path} is missing a #CHROM header line."
-        )
-
-    new_lines = list(lines)
-    for idx in range(header_index + 1, len(lines)):
-        line = lines[idx]
-        if not line.strip() or line.startswith("#"):
-            continue
-        newline = "\n" if line.endswith("\n") else ""
-        updated = _recalculate_info_for_record(line.rstrip("\n"))
-        new_lines[idx] = updated + newline
-
-    try:
-        with opener(vcf_path, "wt", encoding="utf-8") as handle:
-            handle.writelines(new_lines)
-    except OSError as exc:
-        handle_critical_error(f"Failed to write updated INFO tags to {vcf_path}: {exc}")
-
-    log_message(
-        f"Successfully recalculated cohort INFO tags for {vcf_path}",
-        verbose,
-    )
-=======
 def summarize_produced_vcfs(output_dir, fallback_vcf):
     """Return a directory, representative filename, and count for output VCFs."""
 
@@ -1890,7 +1721,6 @@
 
     fallback_abs = os.path.abspath(fallback_vcf)
     return os.path.dirname(fallback_abs), os.path.basename(fallback_abs), 1
->>>>>>> 3b98f998
 
 
 def main():
