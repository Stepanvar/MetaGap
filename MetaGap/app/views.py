--- conflicted
+++ resolved
@@ -121,20 +121,11 @@
 
     def get_context_data(self, **kwargs):
         context = super().get_context_data(**kwargs)
-<<<<<<< HEAD
         user = self.request.user
         organization_profile = getattr(user, "organization_profile", None)
 
         sample_groups = SampleGroup.objects.filter(created_by=user).order_by("name")
 
-=======
-        organization_profile = getattr(self.request.user, "organization_profile", None)
-        sample_groups = (
-            SampleGroup.objects.filter(created_by=organization_profile).order_by("name")
-            if organization_profile
-            else SampleGroup.objects.none()
-        )
->>>>>>> 5869960d
         context.update(
             {
                 "organization_profile": organization_profile,
@@ -396,74 +387,6 @@
 
         return super().form_valid(form)
 
-<<<<<<< HEAD
-def parse_vcf_file(self, file_path, user):
-    """
-    Parses the VCF file at file_path and saves data to the database.
-
-    Args:
-        file_path (str): The path to the VCF file.
-        user (User): The user who uploaded the file.
-
-    Raises:
-        Exception: Any exception during parsing or saving data.
-    """
-    # Open the VCF file using pysam
-    vcf_in = pysam.VariantFile(file_path)  # auto-detect input format (VCF or BCF)
-
-    # Extract sample group metadata from VCF header
-    sample_group_metadata = self.extract_sample_group_metadata(vcf_in)
-    # Create a SampleGroup object
-    sample_group = SampleGroup.objects.create(
-        name=sample_group_metadata.get("name", "Sample Group"),
-        created_by=user,
-        doi=sample_group_metadata.get("doi"),
-        source_lab=sample_group_metadata.get("source_lab"),
-        contact_email=sample_group_metadata.get("contact_email"),
-        # Include other metadata fields as needed
-    )
-
-    # Iterate over records and save AlleleFrequency objects
-    allele_frequency_objects = []
-    for record in vcf_in.fetch():
-        info_dict = dict(record.info)
-        allele_frequency = AlleleFrequency(
-            sample_group=sample_group,
-            chrom=record.chrom,
-            pos=record.pos,
-            variant_id=record.id,
-            ref=record.ref,
-            alt=",".join(record.alts),
-            qual=record.qual,
-            filter=",".join(record.filter.keys()) if record.filter.keys() else None,
-            info=info_dict,
-        )
-        allele_frequency_objects.append(allele_frequency)
-
-    # Bulk create allele frequencies for efficiency
-    AlleleFrequency.objects.bulk_create(allele_frequency_objects)
-
-
-def extract_sample_group_metadata(self, vcf_in):
-    """
-    Extracts sample group metadata from the VCF header.
-
-    Args:
-        vcf_in (pysam.VariantFile): The opened VCF file.
-
-    Returns:
-        dict: A dictionary containing metadata.
-    """
-    metadata = {}
-    header = vcf_in.header
-    # Custom metadata is often stored in the header lines starting with '##'
-    # For example: ##SAMPLE=<ID=Sample1,Description="Sample description">
-    for record in header.records:
-        if record.key == "META":  # Replace 'META' with your actual metadata key
-            for key, value in record.items():
-                metadata[key.lower()] = value
-    return metadata
-=======
     def parse_vcf_file(self, file_path: str) -> SampleGroup:
         organization_profile = getattr(self.request.user, "organization_profile", None)
         if organization_profile is None:
@@ -592,5 +515,4 @@
             return None
         if isinstance(value, (list, tuple)):
             return ",".join(str(item) for item in value)
-        return str(value)
->>>>>>> 5869960d
+        return str(value)