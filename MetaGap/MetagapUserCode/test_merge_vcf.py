#!/usr/bin/env python3
"""Backward compatible wrapper for the :mod:`merge_vcf` package."""

from __future__ import annotations

import sys
import glob
import argparse
import csv
import datetime
import re
import copy
import tempfile
import shutil
import subprocess
import gzip
from collections import OrderedDict

<<<<<<< HEAD
MODULE_DIR = os.path.dirname(os.path.abspath(__file__))
if MODULE_DIR not in sys.path:
    sys.path.insert(0, MODULE_DIR)

from merging import (
    MergeCallbacks,
    append_metadata_to_merged_vcf,
    configure_callbacks as configure_merging_callbacks,
    merge_vcfs,
    union_headers,
    _create_missing_call_factory,
    _pad_record_samples,
    _remove_format_and_sample_definitions,
)

try:
    import vcfpy  # type: ignore
    VCFPY_AVAILABLE = True
except ImportError:  # pragma: no cover - exercised when dependency is missing
    VCFPY_AVAILABLE = False

    class _MissingVcfpyModule:
        """Placeholder that raises a helpful error when vcfpy is unavailable."""

        __slots__ = ()

        def __getattr__(self, name):  # pragma: no cover - defensive, attribute driven
            raise ModuleNotFoundError(
                "Error: vcfpy package is required. Please install it with 'pip install vcfpy'."
            )

    vcfpy = _MissingVcfpyModule()  # type: ignore

# Configure logging
LOG_FILE = "script_execution.log"
logger = logging.getLogger("vcf_merger")
logger.setLevel(logging.DEBUG)
formatter = logging.Formatter("%(asctime)s : %(message)s", datefmt="%Y-%m-%d %H:%M:%S")
fh = logging.FileHandler(LOG_FILE)
fh.setFormatter(formatter)
logger.addHandler(fh)
ch = logging.StreamHandler()
ch.setFormatter(formatter)
logger.addHandler(ch)


def log_message(message, verbose=False):
    logger.info(message)
    if verbose:
        print(message)


def handle_critical_error(message):
    log_message("CRITICAL ERROR: " + message)
    print("A critical error occurred. Check {} for details.".format(LOG_FILE))
    sys.exit(1)


def handle_non_critical_error(message):
    log_message("WARNING: " + message)
    print("Warning: " + message)


def is_gvcf_header(header_lines):
    """Return True if the provided header metadata indicates a gVCF file."""

    for raw_line in header_lines:
        line_text = None
        if hasattr(raw_line, "to_line"):
            try:
                line_text = raw_line.to_line()
            except Exception:
                line_text = None
        if line_text is None and isinstance(raw_line, str):
            line_text = raw_line

        if line_text:
            stripped = line_text.strip()
            if stripped.startswith("##"):
                normalized = stripped.upper().replace(" ", "")
                if normalized.startswith("##GVCF"):
                    return True
                if normalized.startswith("##ALT=") and (
                    "ID=<NON_REF>" in normalized or "ID=NON_REF" in normalized
                ):
                    return True

        key = getattr(raw_line, "key", None)
        if isinstance(key, str):
            upper_key = key.upper()
            if upper_key == "GVCF":
                return True
            if upper_key == "ALT":
                candidates = [
                    getattr(raw_line, "id", None),
                    getattr(raw_line, "value", None),
                ]
                mapping = getattr(raw_line, "mapping", None)
                if isinstance(mapping, dict):
                    candidates.extend(mapping.values())
                for candidate in candidates:
                    if not isinstance(candidate, str):
                        continue
                    normalized_candidate = candidate.upper().replace(" ", "")
                    if "<NON_REF>" in normalized_candidate or normalized_candidate == "NON_REF":
                        return True
    return False
=======
from validation import (
    LOG_FILE,
    VCFPY_AVAILABLE,
    handle_critical_error,
    handle_non_critical_error,
    is_gvcf_header,
    log_message,
    normalize_vcf_version,
    preprocess_vcf,
    find_first_vcf_with_header,
    validate_vcf,
    validate_all_vcfs,
    validate_merged_vcf,
    vcfpy,
)
>>>>>>> 5d14719e


def parse_arguments():
    parser = argparse.ArgumentParser(
        description="Consolidate multiple VCF files into a single merged VCF file."
    )
    parser.add_argument(
        "--input-dir",
        required=True,
        help="Directory containing the VCF files to merge.",
    )
    parser.add_argument(
        "-o",
        "--output-dir",
        "--output",
        dest="output_dir",
        help="Directory for the merged VCF. Defaults to the input directory when omitted.",
    )
    parser.add_argument(
        "--ref",
        help="Expected reference genome build. When omitted the script attempts to auto-detect it.",
    )
    parser.add_argument(
        "--vcf-version",
        help="Expected VCF version (e.g., 4.2). When omitted the script attempts to auto-detect it.",
    )
    parser.add_argument(
        "--meta",
        action="append",
        default=[],
        metavar="KEY=VALUE",
        help=(
            "Sample metadata in KEY=VALUE form. Repeat for multiple keys. "
            "An ID entry is required when metadata is provided."
        ),
    )
    parser.add_argument(
        "--allow-gvcf",
        action="store_true",
        help="Allow input files that contain gVCF annotations such as <NON_REF> ALT alleles.",
    )
    parser.add_argument(
        "--sample-metadata",
        dest="sample_metadata_entries",
        action="append",
        metavar="KEY=VALUE",
        default=[],
        help="Add a key/value pair to the ##SAMPLE metadata line. Provide at least ID=... to emit the line.",
    )
    parser.add_argument(
        "--header-metadata",
        dest="header_metadata_lines",
        action="append",
        metavar="LINE",
        default=[],
        help="Add an arbitrary metadata header line (##key=value). The '##' prefix is optional.",
    )
    parser.add_argument(
        "-v",
        "--verbose",
        action="store_true",
        help="Enable verbose console logging in addition to the log file.",
    )
    return parser.parse_args()


def _validate_anonymized_vcf_header(final_vcf_path, ensure_for_uncompressed=False):
    """Use ``bcftools`` to confirm that ``final_vcf_path`` has a readable header."""

    if not final_vcf_path:
        return

    requires_validation = ensure_for_uncompressed or final_vcf_path.endswith(".vcf.gz")
    if not requires_validation:
        return

    try:
        subprocess.run(
            ["bcftools", "view", "-h", final_vcf_path],
            check=True,
            stdout=subprocess.PIPE,
            stderr=subprocess.PIPE,
        )
    except (subprocess.CalledProcessError, OSError) as exc:
        handle_critical_error(
            f"Failed to read header from anonymized VCF using bcftools: {exc}"
        )




<<<<<<< HEAD
def normalize_vcf_version(version_value):
    """Extract the numeric portion of the VCF version if present."""
    if not version_value:
        return version_value
    match = re.search(r"(\d+\.\d+)", version_value)
    if match:
        return match.group(1)
    return version_value.strip()


def find_first_vcf_with_header(input_dir, verbose=False):
    """Locate the first readable VCF file and return its header metadata."""
    candidates = sorted(glob.glob(os.path.join(input_dir, "*.vcf")))
    for file_path in candidates:
        try:
            reader = vcfpy.Reader.from_path(file_path)
        except Exception as e:
            handle_non_critical_error(
                f"Unable to open {file_path} for auto-detection: {str(e)}. Trying next file.",
            )
            continue

        header = reader.header
        fileformat = None
        reference = None
        for line in header.lines:
            if line.key == "fileformat" and fileformat is None:
                fileformat = line.value
            elif line.key == "reference" and reference is None:
                reference = line.value
            if fileformat and reference:
                break

        if fileformat and reference:
            log_message(
                f"Auto-detection using {file_path}: fileformat={fileformat}, reference={reference}",
                verbose,
            )
            return file_path, fileformat, reference

        handle_non_critical_error(
            f"Required metadata missing in {file_path} during auto-detection. Trying next file.",
        )

    return None, None, None


def validate_vcf(file_path, ref_genome, vcf_version, verbose=False, allow_gvcf=False):
    log_message(f"Validating file: {file_path}", verbose)
    if not os.path.isfile(file_path):
        handle_non_critical_error(f"File {file_path} does not exist. Skipping.")
        return False

    preprocessed_file = preprocess_vcf(file_path)
    try:
        reader = vcfpy.Reader.from_path(preprocessed_file)
    except Exception as e:
        handle_non_critical_error(f"Could not open {file_path}: {str(e)}. Skipping.")
        return False
    if preprocessed_file != file_path:
        os.remove(preprocessed_file)


    header = reader.header

    if is_gvcf_header(header.lines) and not allow_gvcf:
        handle_non_critical_error(
            f"{file_path} appears to be a gVCF based on header metadata. Use --allow-gvcf to include gVCFs. Skipping."
        )
        return False

    fileformat = None
    for line in header.lines:
        if line.key == "fileformat":
            fileformat = line.value
            break

    expected_version = normalize_vcf_version(vcf_version)
    actual_version = normalize_vcf_version(fileformat)

    if fileformat is None or expected_version != actual_version:
        handle_non_critical_error(
            f"VCF version mismatch in {file_path}. Expected: {vcf_version}, Found: {fileformat}. Skipping.",
        )
        return False

    ref = None
    for line in header.lines:
        if line.key == "reference":
            ref = line.value
            break
    if ref is None or ref != ref_genome:
        handle_non_critical_error(f"Reference genome mismatch in {file_path}. Expected: {ref_genome}, Found: {ref}. Skipping.")
        return False


    try:
        from itertools import islice

        if not allow_gvcf:
            for record in islice(reader, 5):
                if any(
                    (
                        (alt_value := getattr(alt, "value", "")) in {"<NON_REF>", "NON_REF"}
                        or str(alt) in {"<NON_REF>", "SymbolicAllele('NON_REF')"}
                    )
                    for alt in getattr(record, "ALT", [])
                ):
                    handle_non_critical_error(
                        f"{file_path} appears to be a gVCF (found <NON_REF> ALT allele). Use --allow-gvcf to include gVCFs. Skipping."
                    )
                    return False

        _ = next(reader)
    except StopIteration:
        pass
    except Exception as e:
        handle_non_critical_error(f"Structural integrity check failed for {file_path}: {str(e)}. Skipping.")
        return False

    log_message(f"Validation passed for {file_path}", verbose)
    return True


def _extract_header_definitions(header, key):
    """Return an OrderedDict mapping header line IDs to their metadata."""

    try:
        header_lines = list(header.get_lines(key))
    except Exception:  # pragma: no cover - defensive; vcfpy may raise AttributeError
        header_lines = []

    definitions = OrderedDict()
    for line in header_lines:
        line_id = getattr(line, "id", None)
        if line_id is None and hasattr(line, "mapping"):
            line_id = line.mapping.get("ID")
        if line_id is None:
            continue
        metadata = copy.deepcopy(getattr(line, "mapping", {}))
        definitions[line_id] = metadata
    return definitions


def validate_all_vcfs(input_dir, ref_genome, vcf_version, verbose=False, allow_gvcf=False):
    valid_vcfs = []
    log_message(f"Validating all VCF files in {input_dir}", verbose)
    reference_samples = []
    reference_contigs = None
    reference_info_defs = None
    reference_format_defs = None
    for file_path in glob.glob(os.path.join(input_dir, "*.vcf")):
        try:
            with open(file_path, "r", encoding="utf-8") as raw_vcf:
                header_lines = []
                for raw_line in raw_vcf:
                    if not raw_line.startswith("#"):
                        break
                    if raw_line.startswith("##"):
                        header_lines.append(raw_line.rstrip("\n"))
        except OSError as exc:
            handle_non_critical_error(f"Could not read header from {file_path}: {exc}. Skipping.")
            continue

        if is_gvcf_header(header_lines) and not allow_gvcf:
            handle_non_critical_error(
                f"{file_path} appears to be a gVCF based on header metadata. Use --allow-gvcf to include gVCFs. Skipping."
            )
            continue

        if validate_vcf(file_path, ref_genome, vcf_version, verbose=verbose, allow_gvcf=allow_gvcf):
            preprocessed_file = preprocess_vcf(file_path)
            reader = None
            try:
                reader = vcfpy.Reader.from_path(preprocessed_file)
            except Exception as exc:
                handle_critical_error(
                    f"Failed to reopen {file_path} after validation: {exc}."
                )
            try:
                header = reader.header

                current_samples = list(header.samples.names)
                current_contigs = _extract_header_definitions(header, "contig")
                current_info_defs = _extract_header_definitions(header, "INFO")
                current_format_defs = _extract_header_definitions(header, "FORMAT")

                if not reference_samples:
                    reference_samples = list(current_samples)
                    reference_contigs = current_contigs
                    reference_info_defs = current_info_defs
                    reference_format_defs = current_format_defs
                else:
                    new_samples = [
                        sample for sample in current_samples if sample not in reference_samples
                    ]
                    if new_samples:
                        reference_samples.extend(new_samples)
                        handle_non_critical_error(
                            "Sample columns differ between VCF shards. The merged VCF will "
                            "include the union of all sample names. Newly observed samples "
                            f"{new_samples} were appended to the merged header."
                        )

                    missing_samples = [
                        sample for sample in reference_samples if sample not in current_samples
                    ]
                    if missing_samples:
                        handle_non_critical_error(
                            f"File {file_path} is missing sample columns {missing_samples}. "
                            "These entries will be filled with missing ('.') values during merge."
                        )
                    if current_contigs != reference_contigs:
                        handle_critical_error(
                            "Contig definitions differ between VCF shards. MetaGap assumes vertical "
                            "concatenation of shards, so headers must match across shards. "
                            f"Expected contigs: {list(reference_contigs.keys())}; found in {file_path}: "
                            f"{list(current_contigs.keys())}."
                        )
                    if current_info_defs != reference_info_defs:
                        handle_critical_error(
                            "INFO field definitions differ between VCF shards. MetaGap assumes "
                            "vertical concatenation of shards, so headers must match across shards. "
                            f"Expected INFO IDs: {list(reference_info_defs.keys())}; found in {file_path}: "
                            f"{list(current_info_defs.keys())}."
                        )
                    if current_format_defs != reference_format_defs:
                        handle_critical_error(
                            "FORMAT field definitions differ between VCF shards. MetaGap assumes "
                            "vertical concatenation of shards, so headers must match across shards. "
                            f"Expected FORMAT IDs: {list(reference_format_defs.keys())}; found in {file_path}: "
                            f"{list(current_format_defs.keys())}."
                        )

                contig_order = {name: idx for idx, name in enumerate(current_contigs.keys())}
                last_contig_index = None
                last_position = None
                last_contig_name = None
                for record in reader:
                    chrom = record.CHROM
                    pos = record.POS
                    if contig_order:
                        if chrom not in contig_order:
                            handle_critical_error(
                                f"Encountered unknown contig '{chrom}' in {file_path}. MetaGap assumes vertical "
                                "concatenation of shards with consistent headers."
                            )
                        contig_index = contig_order[chrom]
                        if last_contig_index is None:
                            last_contig_index = contig_index
                            last_position = pos
                            last_contig_name = chrom
                            continue

                        if contig_index < last_contig_index or (
                            contig_index == last_contig_index and pos < last_position
                        ):
                            handle_critical_error(
                                f"VCF shard {file_path} is not coordinate-sorted: encountered {chrom}:{pos} after "
                                f"{last_contig_name}:{last_position}. MetaGap assumes vertical concatenation of shards, "
                                "so input shards must already be sorted."
                            )

                        last_contig_index = contig_index
                    else:
                        if last_contig_name is None:
                            last_contig_name = chrom
                            last_position = pos
                            continue

                        if chrom == last_contig_name:
                            if pos < last_position:
                                handle_critical_error(
                                    f"VCF shard {file_path} is not coordinate-sorted: encountered {chrom}:{pos} after "
                                    f"{last_contig_name}:{last_position}. MetaGap assumes vertical concatenation of shards, "
                                    "so input shards must already be sorted."
                                )
                        else:
                            last_contig_name = chrom
                            last_position = pos
                            continue

                    last_contig_name = chrom
                    last_position = pos
                valid_vcfs.append(file_path)
            finally:
                if reader is not None and hasattr(reader, "close"):
                    try:
                        reader.close()
                    except Exception:
                        pass
                if (
                    preprocessed_file != file_path
                    and preprocessed_file is not None
                    and os.path.exists(preprocessed_file)
                ):
                    os.remove(preprocessed_file)
        else:
            log_message(f"File {file_path} failed validation and is skipped.", verbose)
    if not valid_vcfs:
        handle_critical_error("No valid VCF files remain after validation. Aborting.")
    log_message("Validation completed. Valid VCF files: " + ", ".join(valid_vcfs), verbose)
    return valid_vcfs, reference_samples
=======
def union_headers(valid_files, sample_order=None):
    """Return a merged header with combined metadata from *valid_files*."""

    combined_header = None
    info_ids = set()
    filter_ids = set()
    contig_ids = set()
    computed_sample_order = []
    merged_sample_metadata = None

    for file_path in valid_files:
        preprocessed_file = preprocess_vcf(file_path)
        reader = None
        try:
            reader = vcfpy.Reader.from_path(preprocessed_file)
            header = reader.header

            if combined_header is None:
                combined_header = header.copy()
                for line in combined_header.lines:
                    if isinstance(line, vcfpy.header.InfoHeaderLine):
                        info_ids.add(line.id)
                    elif isinstance(line, vcfpy.header.FilterHeaderLine):
                        filter_ids.add(line.id)
                    elif isinstance(line, vcfpy.header.ContigHeaderLine):
                        contig_ids.add(line.id)
                    elif isinstance(line, vcfpy.header.SampleHeaderLine):
                        mapping = OrderedDict(getattr(line, "mapping", {}))
                        if mapping.get("ID"):
                            merged_sample_metadata = OrderedDict(mapping)

                _remove_format_and_sample_definitions(combined_header)
                if hasattr(combined_header, "samples") and hasattr(combined_header.samples, "names"):
                    computed_sample_order = list(combined_header.samples.names)
                else:
                    computed_sample_order = []
                continue

            if hasattr(header, "samples") and hasattr(header.samples, "names"):
                for sample_name in header.samples.names:
                    if sample_name not in computed_sample_order:
                        computed_sample_order.append(sample_name)

            for line in header.lines:
                if isinstance(line, vcfpy.header.InfoHeaderLine):
                    if line.id not in info_ids:
                        combined_header.add_line(copy.deepcopy(line))
                        info_ids.add(line.id)
                elif isinstance(line, vcfpy.header.FilterHeaderLine):
                    if line.id not in filter_ids:
                        combined_header.add_line(copy.deepcopy(line))
                        filter_ids.add(line.id)
                elif isinstance(line, vcfpy.header.ContigHeaderLine):
                    if line.id not in contig_ids:
                        combined_header.add_line(copy.deepcopy(line))
                        contig_ids.add(line.id)
                elif isinstance(line, vcfpy.header.SampleHeaderLine):
                    mapping = OrderedDict(getattr(line, "mapping", {}))
                    sample_id = mapping.get("ID")
                    if not sample_id:
                        continue
                    if merged_sample_metadata is None:
                        merged_sample_metadata = OrderedDict(mapping)
                        continue
                    for key, value in mapping.items():
                        if key not in merged_sample_metadata or not merged_sample_metadata[key]:
                            merged_sample_metadata[key] = value
        except Exception as exc:
            handle_critical_error(f"Failed to read VCF header from {file_path}: {exc}")
        finally:
            if reader is not None:
                try:
                    reader.close()
                except Exception:
                    pass
            if preprocessed_file != file_path and os.path.exists(preprocessed_file):
                os.remove(preprocessed_file)

    if combined_header is None:
        handle_critical_error("Unable to construct a merged VCF header.")

    target_sample_order = sample_order if sample_order is not None else computed_sample_order
    if target_sample_order and hasattr(combined_header, "samples") and hasattr(combined_header.samples, "names"):
        combined_header.samples.names = list(target_sample_order)

    _remove_format_and_sample_definitions(combined_header)

    if merged_sample_metadata:
        serialized = build_sample_metadata_line(merged_sample_metadata)
        parsed_mapping = _parse_sample_metadata_line(serialized)
        sample_line = vcfpy.header.SampleHeaderLine.from_mapping(parsed_mapping)
        combined_header.lines = [
            line for line in combined_header.lines if getattr(line, "key", None) != "SAMPLE"
        ]
        combined_header.add_line(sample_line)

    return combined_header


def _create_missing_call_factory(format_keys, header):
    if not format_keys:
        return lambda: {}

    template = {}
    for key in format_keys:
        if key == "GT":
            template[key] = "./."
            continue

        field_info = None
        try:
            field_info = header.get_format_field_info(key)
        except Exception:
            field_info = None

        number = getattr(field_info, "number", None)
        if isinstance(number, str):
            stripped = number.strip()
            if not stripped:
                number = None
            elif stripped in {".", "A", "G", "R"}:
                template[key] = []
                continue
            else:
                try:
                    number = int(stripped)
                except ValueError:
                    number = None

        if isinstance(number, int):
            if number <= 1:
                default_value = None
            else:
                default_value = [None] * number
        elif number in {".", "A", "G", "R"}:
            default_value = []
        else:
            default_value = None

        template.setdefault(key, default_value)

    def factory():
        data = {}
        for fmt_key, default in template.items():
            if isinstance(default, list):
                data[fmt_key] = [None] * len(default)
            else:
                data[fmt_key] = default
        return data

    return factory


def _remove_format_and_sample_definitions(header):
    """Strip FORMAT definitions and sample columns from a VCF header."""

    if header is None:
        return

    if hasattr(header, "lines"):
        filtered_lines = []
        for line in header.lines:
            if isinstance(line, vcfpy.header.FormatHeaderLine):
                continue
            key = getattr(line, "key", None)
            if isinstance(key, str) and key.upper() == "FORMAT":
                continue
            filtered_lines.append(line)
        header.lines = filtered_lines

    if hasattr(header, "formats"):
        try:
            header.formats.clear()
        except AttributeError:
            header.formats = OrderedDict()

    if hasattr(header, "samples") and hasattr(header.samples, "names"):
        header.samples.names = []


def _pad_record_samples(record, header, sample_order):
    if not sample_order or not hasattr(record, "call_for_sample"):
        return

    format_keys = list(record.FORMAT or [])
    factory = _create_missing_call_factory(format_keys, header)
    updated_calls = []
    for name in sample_order:
        call = record.call_for_sample.get(name)
        if call is None:
            call = vcfpy.Call(name, factory())
        else:
            defaults = factory()
            for key in format_keys:
                if key not in call.data:
                    call.data[key] = defaults[key]
                    continue

                default_value = defaults[key]
                current_value = call.data[key]
                if isinstance(default_value, list) and not isinstance(current_value, list):
                    if current_value is None:
                        call.data[key] = default_value
                    elif isinstance(current_value, tuple):
                        call.data[key] = list(current_value)
                    else:
                        call.data[key] = [current_value]

            if "GT" in defaults:
                genotype_value = call.data.get("GT")
                if genotype_value in {None, "", "."}:
                    call.data["GT"] = defaults["GT"]
        updated_calls.append(call)
    record.update_calls(updated_calls)
>>>>>>> 5d14719e


import os, shutil, subprocess, datetime

<<<<<<< HEAD
def _parse_simple_metadata_line(line):
    stripped = line.strip()
    if not stripped.startswith("##") or "=" not in stripped:
        return None
    key, value = stripped[2:].split("=", 1)
    key = key.strip()
    value = value.strip()
    if not key:
        return None
    return key, value

=======
def merge_vcfs(
    valid_files,
    output_dir,
    verbose=False,
    sample_order=None,
    sample_header_line=None,
    simple_header_lines=None,
):
    timestamp = datetime.datetime.now().strftime("%Y%m%d_%H%M%S")
    base_vcf = os.path.join(output_dir, f"merged_vcf_{timestamp}.vcf")   # plain VCF
    filled_vcf = base_vcf + ".filled.vcf"                                 # after +fill-tags
    gz_vcf   = base_vcf + ".gz"

    file_count = len(valid_files)
    log_message(f"Found {file_count} VCF files. Merging them into a combined VCF...", verbose)

    temp_files, preprocessed_files = [], []
    for file_path in valid_files:
        try:
            pre = preprocess_vcf(file_path)   # your helper prepares bgzipped+indexed or plain inputs
        except Exception as exc:
            handle_critical_error(f"Failed to preprocess {file_path}: {exc}")
        preprocessed_files.append(pre)
        if pre != file_path:
            temp_files.append(pre)

    log_message("Merging VCF files with bcftools...", verbose)
    try:
        # Write UNCOMPRESSED VCF so vcfpy can adjust the header easily
        result = subprocess.run(
            ["bcftools", "merge", "-m", "all", "-Ov", "-o", base_vcf, *preprocessed_files],
            capture_output=True, text=True,
        )
    finally:
        for tmp in temp_files:
            try:
                if os.path.exists(tmp):
                    os.remove(tmp)
            except OSError:
                pass
    if result.returncode != 0:
        handle_critical_error((result.stderr or "bcftools merge failed").strip())

    # Open merged VCF, apply metadata/header edits, rewrite
    try:
        reader = vcfpy.Reader.from_path(base_vcf)
    except Exception as exc:
        handle_critical_error(f"Failed to open merged VCF for post-processing: {exc}")

    try:
        header = apply_metadata_to_header(
            reader.header,
            sample_header_line=sample_header_line,
            simple_header_lines=simple_header_lines,
            verbose=verbose,
            log_message=log_message,
        )
    except SystemExit:
        reader.close()
        raise
    except Exception as exc:
        reader.close()
        handle_critical_error(f"Failed to apply metadata to merged VCF: {exc}")

    tmp_out = base_vcf + ".tmp"
    try:
        writer = vcfpy.Writer.from_path(tmp_out, header)  # writes full header immediately
    except Exception as exc:
        reader.close()
        handle_critical_error(f"Failed to open temporary writer for merged VCF: {exc}")

    try:
        for record in reader:
            # optional: _pad_record_samples(record, header, sample_order)
            writer.write_record(record)
    finally:
        reader.close()
        writer.close()

    shutil.move(tmp_out, base_vcf)

    # Recalculate AC/AN/AF using bcftools +fill-tags
    log_message("Recomputing AC, AN, AF with bcftools +fill-tags...", verbose)
    res2 = subprocess.run(
        ["bcftools", "+fill-tags", base_vcf, "-Ov", "-o", filled_vcf, "--", "-t", "AC,AN,AF"],
        capture_output=True, text=True,
    )
    if res2.returncode != 0:
        handle_critical_error((res2.stderr or "bcftools +fill-tags failed").strip())
    shutil.move(filled_vcf, base_vcf)

    # Compress (BGZF) and index (tabix)
    log_message("Compressing and indexing the final VCF...", verbose)
    try:
        subprocess.run(["bgzip", "-f", base_vcf], check=True)
        subprocess.run(["tabix", "-p", "vcf", "-f", gz_vcf], check=True)
    except subprocess.CalledProcessError as exc:
        handle_critical_error(f"Failed to compress or index merged VCF ({base_vcf}): {exc}")

    log_message(f"Merged VCF file created and indexed successfully: {gz_vcf}", verbose)
    return gz_vcf
>>>>>>> 5d14719e

def preprocess_vcf(file_path):
    """
    Check if the VCF file uses spaces instead of tabs for the column header and data lines.
    If so, create a temporary file where the column header (#CHROM) and all subsequent lines 
    are converted to be tab-delimited. Lines starting with "##" (metadata) are left unchanged.
    Returns the path to the file to be used (original or temporary).
    """
    import re
    with open(file_path, 'r') as f:
        lines = f.readlines()
    
    modified = False
    new_lines = []
    header_found = False  # indicates when the column header has been encountered
    for line in lines:
        if line.startswith("##"):
            # Do not change metadata lines (they may contain spaces that are part of the value)
            new_lines.append(line)
        elif line.startswith("#"):
            # This is the column header line (e.g. "#CHROM ...")
            new_line = re.sub(r'\s+', '\t', line.rstrip()) + "\n"
            new_lines.append(new_line)
            header_found = True
            if new_line != line:
                modified = True
        else:
            # Data lines: once header_found is True, convert spaces to tabs.
            if header_found:
                new_line = re.sub(r'\s+', '\t', line.rstrip()) + "\n"
                new_lines.append(new_line)
                if new_line != line:
                    modified = True
            else:
                new_lines.append(line)
    
    if modified:
        temp_file = file_path + ".tmp"
        with open(temp_file, 'w') as f:
            f.writelines(new_lines)
        return temp_file
    else:
        return file_path



def summarize_produced_vcfs(output_dir, fallback_vcf):
    """Return a directory, representative filename, and count for output VCFs."""

    discovered = []
    output_dir = os.path.abspath(output_dir) if output_dir else None
    if output_dir and os.path.isdir(output_dir):
        for pattern in ("SAMPLE_*.vcf.gz", "SAMPLE_*.vcf"):
            discovered.extend(
                sorted(
                    glob.glob(os.path.join(output_dir, pattern)),
                    key=lambda path: os.path.basename(path),
                )
            )

    if discovered:
        # Prefer gzipped outputs when both compressed and uncompressed variants exist.
        discovered.sort(
            key=lambda path: (
                0 if path.endswith(".vcf.gz") else 1,
                os.path.basename(path),
            )
        )
        representative_path = discovered[0]
        directory = os.path.dirname(os.path.abspath(representative_path))
        filename = os.path.basename(representative_path)
        count = len(discovered)
        return directory, filename, count

    fallback_abs = os.path.abspath(fallback_vcf)
    return os.path.dirname(fallback_abs), os.path.basename(fallback_abs), 1


def main():
    args = parse_arguments()
    verbose = args.verbose
    (
        sample_header_line,
        simple_header_lines,
        sample_metadata_entries,
        sanitized_header_lines,
        serialized_sample_line,
    ) = parse_metadata_arguments(
        args,
        verbose,
        log_message=log_message,
        handle_critical_error=handle_critical_error,
    )

    log_message(
        "Script Execution Log - " + datetime.datetime.now().strftime("%Y-%m-%d %H:%M:%S"),
        verbose,
    )

    input_dir = os.path.abspath(args.input_dir)
    if not os.path.isdir(input_dir):
        handle_critical_error(f"Input directory does not exist: {input_dir}")
    log_message("Input directory: " + input_dir, verbose)

    output_dir = os.path.abspath(args.output_dir) if args.output_dir else input_dir
    if not os.path.isdir(output_dir):
        os.makedirs(output_dir, exist_ok=True)
    log_message("Output directory: " + output_dir, verbose)

    ref_genome = args.ref.strip() if args.ref else None
    vcf_version = normalize_vcf_version(args.vcf_version) if args.vcf_version else None

    detection_needed = not ref_genome or not vcf_version
    detected_file = detected_fileformat = detected_reference = None
    if detection_needed:
        detected_file, detected_fileformat, detected_reference = find_first_vcf_with_header(input_dir, verbose)
        if not ref_genome and detected_reference:
            ref_genome = detected_reference
        if not vcf_version and detected_fileformat:
            vcf_version = normalize_vcf_version(detected_fileformat)

    if not ref_genome:
        handle_critical_error("Reference genome build must be provided via --ref or auto-detectable from input files.")
    if not vcf_version:
        handle_critical_error("VCF version must be provided via --vcf-version or auto-detectable from input files.")

    if detection_needed and detected_file:
        log_message(
            f"Auto-detected metadata from {detected_file} -> reference={detected_reference or 'unknown'}, "
            f"version={detected_fileformat or 'unknown'}",
            verbose,
        )

    log_message(f"Reference genome: {ref_genome}, VCF version: {vcf_version}", verbose)

    valid_files, sample_order = validate_all_vcfs(input_dir, ref_genome, vcf_version, verbose)

    merged_vcf = merge_vcfs(
        valid_files,
        output_dir,
        verbose,
        sample_order=sample_order,
        sample_header_line=sample_header_line,
        simple_header_lines=simple_header_lines,
    )

    final_vcf = append_metadata_to_merged_vcf(
        merged_vcf,
        sample_metadata_entries=sample_metadata_entries,
        header_metadata_lines=sanitized_header_lines,
        serialized_sample_line=serialized_sample_line,
        verbose=verbose,
    )

    validate_merged_vcf(final_vcf, verbose)

# Ensure the repository root is on ``sys.path`` so the ``merge_vcf`` package
# can be imported when this file is executed directly.
_THIS_FILE = Path(__file__).resolve()
_REPO_ROOT = _THIS_FILE.parents[2]
if str(_REPO_ROOT) not in sys.path:
    sys.path.insert(0, str(_REPO_ROOT))

from merge_vcf.main import *  # noqa: F401,F403 - re-export legacy symbols
from merge_vcf import main as _main


<<<<<<< HEAD
configure_merging_callbacks(
    MergeCallbacks(
        preprocess_vcf=preprocess_vcf,
        log_message=log_message,
        handle_critical_error=handle_critical_error,
        build_sample_metadata_line=build_sample_metadata_line,
        parse_sample_metadata_line=_parse_sample_metadata_line,
        apply_metadata_to_header=apply_metadata_to_header,
        vcfpy=vcfpy,
    )
)


if __name__ == "__main__":
    main()
=======
if __name__ == "__main__":  # pragma: no cover - CLI entry point
    _main()
>>>>>>> 5d14719e
<|MERGE_RESOLUTION|>--- conflicted
+++ resolved
@@ -16,7 +16,6 @@
 import gzip
 from collections import OrderedDict
 
-<<<<<<< HEAD
 MODULE_DIR = os.path.dirname(os.path.abspath(__file__))
 if MODULE_DIR not in sys.path:
     sys.path.insert(0, MODULE_DIR)
@@ -124,23 +123,6 @@
                     if "<NON_REF>" in normalized_candidate or normalized_candidate == "NON_REF":
                         return True
     return False
-=======
-from validation import (
-    LOG_FILE,
-    VCFPY_AVAILABLE,
-    handle_critical_error,
-    handle_non_critical_error,
-    is_gvcf_header,
-    log_message,
-    normalize_vcf_version,
-    preprocess_vcf,
-    find_first_vcf_with_header,
-    validate_vcf,
-    validate_all_vcfs,
-    validate_merged_vcf,
-    vcfpy,
-)
->>>>>>> 5d14719e
 
 
 def parse_arguments():
@@ -232,7 +214,6 @@
 
 
 
-<<<<<<< HEAD
 def normalize_vcf_version(version_value):
     """Extract the numeric portion of the VCF version if present."""
     if not version_value:
@@ -536,227 +517,10 @@
         handle_critical_error("No valid VCF files remain after validation. Aborting.")
     log_message("Validation completed. Valid VCF files: " + ", ".join(valid_vcfs), verbose)
     return valid_vcfs, reference_samples
-=======
-def union_headers(valid_files, sample_order=None):
-    """Return a merged header with combined metadata from *valid_files*."""
-
-    combined_header = None
-    info_ids = set()
-    filter_ids = set()
-    contig_ids = set()
-    computed_sample_order = []
-    merged_sample_metadata = None
-
-    for file_path in valid_files:
-        preprocessed_file = preprocess_vcf(file_path)
-        reader = None
-        try:
-            reader = vcfpy.Reader.from_path(preprocessed_file)
-            header = reader.header
-
-            if combined_header is None:
-                combined_header = header.copy()
-                for line in combined_header.lines:
-                    if isinstance(line, vcfpy.header.InfoHeaderLine):
-                        info_ids.add(line.id)
-                    elif isinstance(line, vcfpy.header.FilterHeaderLine):
-                        filter_ids.add(line.id)
-                    elif isinstance(line, vcfpy.header.ContigHeaderLine):
-                        contig_ids.add(line.id)
-                    elif isinstance(line, vcfpy.header.SampleHeaderLine):
-                        mapping = OrderedDict(getattr(line, "mapping", {}))
-                        if mapping.get("ID"):
-                            merged_sample_metadata = OrderedDict(mapping)
-
-                _remove_format_and_sample_definitions(combined_header)
-                if hasattr(combined_header, "samples") and hasattr(combined_header.samples, "names"):
-                    computed_sample_order = list(combined_header.samples.names)
-                else:
-                    computed_sample_order = []
-                continue
-
-            if hasattr(header, "samples") and hasattr(header.samples, "names"):
-                for sample_name in header.samples.names:
-                    if sample_name not in computed_sample_order:
-                        computed_sample_order.append(sample_name)
-
-            for line in header.lines:
-                if isinstance(line, vcfpy.header.InfoHeaderLine):
-                    if line.id not in info_ids:
-                        combined_header.add_line(copy.deepcopy(line))
-                        info_ids.add(line.id)
-                elif isinstance(line, vcfpy.header.FilterHeaderLine):
-                    if line.id not in filter_ids:
-                        combined_header.add_line(copy.deepcopy(line))
-                        filter_ids.add(line.id)
-                elif isinstance(line, vcfpy.header.ContigHeaderLine):
-                    if line.id not in contig_ids:
-                        combined_header.add_line(copy.deepcopy(line))
-                        contig_ids.add(line.id)
-                elif isinstance(line, vcfpy.header.SampleHeaderLine):
-                    mapping = OrderedDict(getattr(line, "mapping", {}))
-                    sample_id = mapping.get("ID")
-                    if not sample_id:
-                        continue
-                    if merged_sample_metadata is None:
-                        merged_sample_metadata = OrderedDict(mapping)
-                        continue
-                    for key, value in mapping.items():
-                        if key not in merged_sample_metadata or not merged_sample_metadata[key]:
-                            merged_sample_metadata[key] = value
-        except Exception as exc:
-            handle_critical_error(f"Failed to read VCF header from {file_path}: {exc}")
-        finally:
-            if reader is not None:
-                try:
-                    reader.close()
-                except Exception:
-                    pass
-            if preprocessed_file != file_path and os.path.exists(preprocessed_file):
-                os.remove(preprocessed_file)
-
-    if combined_header is None:
-        handle_critical_error("Unable to construct a merged VCF header.")
-
-    target_sample_order = sample_order if sample_order is not None else computed_sample_order
-    if target_sample_order and hasattr(combined_header, "samples") and hasattr(combined_header.samples, "names"):
-        combined_header.samples.names = list(target_sample_order)
-
-    _remove_format_and_sample_definitions(combined_header)
-
-    if merged_sample_metadata:
-        serialized = build_sample_metadata_line(merged_sample_metadata)
-        parsed_mapping = _parse_sample_metadata_line(serialized)
-        sample_line = vcfpy.header.SampleHeaderLine.from_mapping(parsed_mapping)
-        combined_header.lines = [
-            line for line in combined_header.lines if getattr(line, "key", None) != "SAMPLE"
-        ]
-        combined_header.add_line(sample_line)
-
-    return combined_header
-
-
-def _create_missing_call_factory(format_keys, header):
-    if not format_keys:
-        return lambda: {}
-
-    template = {}
-    for key in format_keys:
-        if key == "GT":
-            template[key] = "./."
-            continue
-
-        field_info = None
-        try:
-            field_info = header.get_format_field_info(key)
-        except Exception:
-            field_info = None
-
-        number = getattr(field_info, "number", None)
-        if isinstance(number, str):
-            stripped = number.strip()
-            if not stripped:
-                number = None
-            elif stripped in {".", "A", "G", "R"}:
-                template[key] = []
-                continue
-            else:
-                try:
-                    number = int(stripped)
-                except ValueError:
-                    number = None
-
-        if isinstance(number, int):
-            if number <= 1:
-                default_value = None
-            else:
-                default_value = [None] * number
-        elif number in {".", "A", "G", "R"}:
-            default_value = []
-        else:
-            default_value = None
-
-        template.setdefault(key, default_value)
-
-    def factory():
-        data = {}
-        for fmt_key, default in template.items():
-            if isinstance(default, list):
-                data[fmt_key] = [None] * len(default)
-            else:
-                data[fmt_key] = default
-        return data
-
-    return factory
-
-
-def _remove_format_and_sample_definitions(header):
-    """Strip FORMAT definitions and sample columns from a VCF header."""
-
-    if header is None:
-        return
-
-    if hasattr(header, "lines"):
-        filtered_lines = []
-        for line in header.lines:
-            if isinstance(line, vcfpy.header.FormatHeaderLine):
-                continue
-            key = getattr(line, "key", None)
-            if isinstance(key, str) and key.upper() == "FORMAT":
-                continue
-            filtered_lines.append(line)
-        header.lines = filtered_lines
-
-    if hasattr(header, "formats"):
-        try:
-            header.formats.clear()
-        except AttributeError:
-            header.formats = OrderedDict()
-
-    if hasattr(header, "samples") and hasattr(header.samples, "names"):
-        header.samples.names = []
-
-
-def _pad_record_samples(record, header, sample_order):
-    if not sample_order or not hasattr(record, "call_for_sample"):
-        return
-
-    format_keys = list(record.FORMAT or [])
-    factory = _create_missing_call_factory(format_keys, header)
-    updated_calls = []
-    for name in sample_order:
-        call = record.call_for_sample.get(name)
-        if call is None:
-            call = vcfpy.Call(name, factory())
-        else:
-            defaults = factory()
-            for key in format_keys:
-                if key not in call.data:
-                    call.data[key] = defaults[key]
-                    continue
-
-                default_value = defaults[key]
-                current_value = call.data[key]
-                if isinstance(default_value, list) and not isinstance(current_value, list):
-                    if current_value is None:
-                        call.data[key] = default_value
-                    elif isinstance(current_value, tuple):
-                        call.data[key] = list(current_value)
-                    else:
-                        call.data[key] = [current_value]
-
-            if "GT" in defaults:
-                genotype_value = call.data.get("GT")
-                if genotype_value in {None, "", "."}:
-                    call.data["GT"] = defaults["GT"]
-        updated_calls.append(call)
-    record.update_calls(updated_calls)
->>>>>>> 5d14719e
 
 
 import os, shutil, subprocess, datetime
 
-<<<<<<< HEAD
 def _parse_simple_metadata_line(line):
     stripped = line.strip()
     if not stripped.startswith("##") or "=" not in stripped:
@@ -768,109 +532,6 @@
         return None
     return key, value
 
-=======
-def merge_vcfs(
-    valid_files,
-    output_dir,
-    verbose=False,
-    sample_order=None,
-    sample_header_line=None,
-    simple_header_lines=None,
-):
-    timestamp = datetime.datetime.now().strftime("%Y%m%d_%H%M%S")
-    base_vcf = os.path.join(output_dir, f"merged_vcf_{timestamp}.vcf")   # plain VCF
-    filled_vcf = base_vcf + ".filled.vcf"                                 # after +fill-tags
-    gz_vcf   = base_vcf + ".gz"
-
-    file_count = len(valid_files)
-    log_message(f"Found {file_count} VCF files. Merging them into a combined VCF...", verbose)
-
-    temp_files, preprocessed_files = [], []
-    for file_path in valid_files:
-        try:
-            pre = preprocess_vcf(file_path)   # your helper prepares bgzipped+indexed or plain inputs
-        except Exception as exc:
-            handle_critical_error(f"Failed to preprocess {file_path}: {exc}")
-        preprocessed_files.append(pre)
-        if pre != file_path:
-            temp_files.append(pre)
-
-    log_message("Merging VCF files with bcftools...", verbose)
-    try:
-        # Write UNCOMPRESSED VCF so vcfpy can adjust the header easily
-        result = subprocess.run(
-            ["bcftools", "merge", "-m", "all", "-Ov", "-o", base_vcf, *preprocessed_files],
-            capture_output=True, text=True,
-        )
-    finally:
-        for tmp in temp_files:
-            try:
-                if os.path.exists(tmp):
-                    os.remove(tmp)
-            except OSError:
-                pass
-    if result.returncode != 0:
-        handle_critical_error((result.stderr or "bcftools merge failed").strip())
-
-    # Open merged VCF, apply metadata/header edits, rewrite
-    try:
-        reader = vcfpy.Reader.from_path(base_vcf)
-    except Exception as exc:
-        handle_critical_error(f"Failed to open merged VCF for post-processing: {exc}")
-
-    try:
-        header = apply_metadata_to_header(
-            reader.header,
-            sample_header_line=sample_header_line,
-            simple_header_lines=simple_header_lines,
-            verbose=verbose,
-            log_message=log_message,
-        )
-    except SystemExit:
-        reader.close()
-        raise
-    except Exception as exc:
-        reader.close()
-        handle_critical_error(f"Failed to apply metadata to merged VCF: {exc}")
-
-    tmp_out = base_vcf + ".tmp"
-    try:
-        writer = vcfpy.Writer.from_path(tmp_out, header)  # writes full header immediately
-    except Exception as exc:
-        reader.close()
-        handle_critical_error(f"Failed to open temporary writer for merged VCF: {exc}")
-
-    try:
-        for record in reader:
-            # optional: _pad_record_samples(record, header, sample_order)
-            writer.write_record(record)
-    finally:
-        reader.close()
-        writer.close()
-
-    shutil.move(tmp_out, base_vcf)
-
-    # Recalculate AC/AN/AF using bcftools +fill-tags
-    log_message("Recomputing AC, AN, AF with bcftools +fill-tags...", verbose)
-    res2 = subprocess.run(
-        ["bcftools", "+fill-tags", base_vcf, "-Ov", "-o", filled_vcf, "--", "-t", "AC,AN,AF"],
-        capture_output=True, text=True,
-    )
-    if res2.returncode != 0:
-        handle_critical_error((res2.stderr or "bcftools +fill-tags failed").strip())
-    shutil.move(filled_vcf, base_vcf)
-
-    # Compress (BGZF) and index (tabix)
-    log_message("Compressing and indexing the final VCF...", verbose)
-    try:
-        subprocess.run(["bgzip", "-f", base_vcf], check=True)
-        subprocess.run(["tabix", "-p", "vcf", "-f", gz_vcf], check=True)
-    except subprocess.CalledProcessError as exc:
-        handle_critical_error(f"Failed to compress or index merged VCF ({base_vcf}): {exc}")
-
-    log_message(f"Merged VCF file created and indexed successfully: {gz_vcf}", verbose)
-    return gz_vcf
->>>>>>> 5d14719e
 
 def preprocess_vcf(file_path):
     """
@@ -1038,7 +699,6 @@
 from merge_vcf import main as _main
 
 
-<<<<<<< HEAD
 configure_merging_callbacks(
     MergeCallbacks(
         preprocess_vcf=preprocess_vcf,
@@ -1053,8 +713,4 @@
 
 
 if __name__ == "__main__":
-    main()
-=======
-if __name__ == "__main__":  # pragma: no cover - CLI entry point
-    _main()
->>>>>>> 5d14719e
+    main()