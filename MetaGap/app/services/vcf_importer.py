"""Utilities for importing VCF files into the relational schema."""

from __future__ import annotations

import logging
from typing import Any, Dict, Optional, Tuple

import pysam

from django.core.exceptions import ObjectDoesNotExist, ValidationError
from django.db import transaction

from ..models import Format, Info, OrganizationProfile, SampleGroup
from .vcf_database import VCFDatabaseWriter
from .vcf_file_utils import extract_metadata_text_fallback, parse_vcf_text_fallback
from .vcf_metadata import VCFMetadataParser

logger = logging.getLogger(__name__)


class VCFImporter:
    """Encapsulate the VCF parsing workflow."""

    def __init__(self, user: Any) -> None:
        self.user = user
        self.warnings: list[str] = []
        self.metadata_parser = VCFMetadataParser(self.warnings)
        self.database_writer = VCFDatabaseWriter()

    def import_file(self, file_path: str) -> SampleGroup:
        """Import the provided VCF file and return the created sample group."""

        try:
            organization_profile = self.user.organization_profile
        except AttributeError as exc:  # pragma: no cover - defensive fallback
            raise ValidationError(
                "Please complete your organization profile before importing data."
            ) from exc
        except (OrganizationProfile.DoesNotExist, ObjectDoesNotExist) as exc:
            raise ValidationError(
                "Please complete your organization profile before importing data."
            ) from exc

        if organization_profile is None:
            raise ValidationError(
                "Please complete your organization profile before importing data."
            )

        metadata: Dict[str, Any] = {}
        sample_group: Optional[SampleGroup] = None
        with transaction.atomic():
            try:
                with pysam.VariantFile(file_path) as vcf_in:
                    metadata = self.extract_sample_group_metadata(vcf_in)
                    sample_group = self._create_sample_group(
                        metadata, file_path, organization_profile
                    )
                    self._populate_sample_group_from_pysam(vcf_in, sample_group)
            except (OSError, ValueError) as exc:
                warning = (
                    f"Could not parse VCF metadata with pysam: {exc}. "
                    "Falling back to a text parser."
                )
                logger.warning("%s", warning)
                self.warnings.append(warning)
                if sample_group is not None:
                    sample_group.delete()
                    sample_group = None
                metadata = self._extract_metadata_text_fallback(file_path)
                sample_group = self._create_sample_group(
                    metadata, file_path, organization_profile
                )
                self._populate_sample_group_from_pysam(vcf_in, sample_group)
        except (OSError, ValueError) as exc:
            warning = (
                f"Could not parse VCF metadata with pysam: {exc}. "
                "Falling back to a text parser."
            )
            logger.warning("%s", warning)
            self.warnings.append(warning)
            if sample_group is not None:
                sample_group.delete()
<<<<<<< HEAD
            metadata = self._extract_metadata_text_fallback(file_path)
            sample_group = self._create_sample_group(
                metadata, file_path, organization_profile
            )
            parse_vcf_text_fallback(
                file_path,
                sample_group,
                self.database_writer,
                warnings=self.warnings,
            )
=======
            try:
                metadata = self._extract_metadata_text_fallback(file_path)
                sample_group = self._create_sample_group(
                    metadata, file_path, organization_profile
                )
                parse_vcf_text_fallback(
                    file_path, sample_group, self.database_writer
                )
            except (UnicodeDecodeError, ValueError, TypeError) as fallback_exc:
                if sample_group is not None:
                    sample_group.delete()
                raise ValidationError(
                    "The uploaded VCF file appears to be invalid or corrupted. "
                    "Please verify the file contents and try again."
                ) from fallback_exc
>>>>>>> 35e967b8

        assert sample_group is not None
        return sample_group

    def _populate_sample_group_from_pysam(
        self, vcf_in: pysam.VariantFile, sample_group: SampleGroup
    ) -> None:
        for record in vcf_in.fetch():
            info_instance = self._create_info_instance(record.info)
            format_instance, format_sample = self._create_format_instance(
                record.samples
            )

            self.database_writer.create_allele_frequency(
                sample_group,
                chrom=record.chrom,
                pos=record.pos,
                variant_id=record.id,
                ref=record.ref,
                alt=self.database_writer.serialize_alt(record.alts),
                qual=record.qual,
                filter_value=self.database_writer.serialize_filter(record.filter),
                info=info_instance,
                format_instance=format_instance,
                format_sample=format_sample,
            )

    # ------------------------------------------------------------------
    # Wrapper helpers used by the unit tests
    # ------------------------------------------------------------------
    def _create_info_instance(self, info: Any) -> Optional[Info]:
        return self.database_writer.create_info_instance(info)

    def _create_format_instance(
        self, samples: Any
    ) -> Tuple[Optional[Format], Optional[str]]:
        return self.database_writer.create_format_instance(samples)

    def _create_sample_group(
        self, metadata: Dict[str, Any], file_path: str, organization_profile: Any
    ) -> SampleGroup:
        return self.database_writer.create_sample_group(
            metadata, file_path, organization_profile
        )

    def _extract_metadata_text_fallback(self, file_path: str) -> Dict[str, Any]:
        return extract_metadata_text_fallback(file_path)

    def _extract_section_data(
        self, metadata: Dict[str, Any], section: str, model_cls: Any
    ) -> Tuple[Dict[str, Any], set[str], Optional[Dict[str, Any]]]:
        return self.database_writer._extract_section_data(metadata, section, model_cls)

    def extract_sample_group_metadata(
        self, vcf_in: pysam.VariantFile
    ) -> Dict[str, Any]:
        return self.metadata_parser.extract_sample_group_metadata(vcf_in)<|MERGE_RESOLUTION|>--- conflicted
+++ resolved
@@ -80,25 +80,13 @@
             self.warnings.append(warning)
             if sample_group is not None:
                 sample_group.delete()
-<<<<<<< HEAD
-            metadata = self._extract_metadata_text_fallback(file_path)
-            sample_group = self._create_sample_group(
-                metadata, file_path, organization_profile
-            )
-            parse_vcf_text_fallback(
-                file_path,
-                sample_group,
-                self.database_writer,
-                warnings=self.warnings,
-            )
-=======
             try:
                 metadata = self._extract_metadata_text_fallback(file_path)
                 sample_group = self._create_sample_group(
                     metadata, file_path, organization_profile
                 )
                 parse_vcf_text_fallback(
-                    file_path, sample_group, self.database_writer
+                    file_path, sample_group, self.database_writer, warnings=self.warnings,
                 )
             except (UnicodeDecodeError, ValueError, TypeError) as fallback_exc:
                 if sample_group is not None:
@@ -107,7 +95,6 @@
                     "The uploaded VCF file appears to be invalid or corrupted. "
                     "Please verify the file contents and try again."
                 ) from fallback_exc
->>>>>>> 35e967b8
 
         assert sample_group is not None
         return sample_group
