--- conflicted
+++ resolved
@@ -1,109 +1,10 @@
 #!/usr/bin/env python3
 """Public CLI surface for the MetaGap VCF merging workflow."""
 
-<<<<<<< HEAD
 import datetime
 import os
 import subprocess
 import sys
-=======
-At completion the script prints a compact summary in the form
-``Wrote: <DIR>/<SAMPLE_XXXX>.vcf[.gz] x N`` where the directory, a
-representative sample filename, and the number of produced cohort VCF
-shards are derived from the output directory contents.
-
-Requirements:
-pip install vcfpy
-"""
-
-import os
-import sys
-import glob
-import csv
-import logging
-import datetime
-import os
-import subprocess
-import gzip
-import importlib
-import importlib.util
-import types
-from collections import OrderedDict
-
-try:
-    import vcfpy  # type: ignore
-    VCFPY_AVAILABLE = True
-except ImportError:  # pragma: no cover - exercised when dependency is missing
-    VCFPY_AVAILABLE = False
-
-    class _MissingVcfpyModule:
-        """Placeholder that raises a helpful error when vcfpy is unavailable."""
-
-        __slots__ = ()
-
-        def __getattr__(self, name):  # pragma: no cover - defensive, attribute driven
-            raise ModuleNotFoundError(
-                "Error: vcfpy package is required. Please install it with 'pip install vcfpy'."
-            )
-
-    vcfpy = _MissingVcfpyModule()  # type: ignore
-
-
-
-# Configure logging
-LOG_FILE = "script_execution.log"
-logger = logging.getLogger("vcf_merger")
-logger.setLevel(logging.DEBUG)
-formatter = logging.Formatter("%(asctime)s : %(message)s", datefmt="%Y-%m-%d %H:%M:%S")
-fh = logging.FileHandler(LOG_FILE)
-fh.setFormatter(formatter)
-logger.addHandler(fh)
-ch = logging.StreamHandler()
-ch.setFormatter(formatter)
-logger.addHandler(ch)
-
-
-def log_message(message, verbose=False):
-    logger.info(message)
-    if verbose:
-        print(message)
-
-
-def handle_critical_error(message):
-    log_message("CRITICAL ERROR: " + message)
-    print("A critical error occurred. Check {} for details.".format(LOG_FILE))
-    sys.exit(1)
-
-
-def handle_non_critical_error(message):
-    log_message("WARNING: " + message)
-    print("Warning: " + message)
-
-
-def is_gvcf_header(header_lines):
-    """Return True if the provided header metadata indicates a gVCF file."""
-
-    for raw_line in header_lines:
-        line_text = None
-        if hasattr(raw_line, "to_line"):
-            try:
-                line_text = raw_line.to_line()
-            except Exception:
-                line_text = None
-        if line_text is None and isinstance(raw_line, str):
-            line_text = raw_line
-
-        if line_text:
-            stripped = line_text.strip()
-            if stripped.startswith("##"):
-                normalized = stripped.upper().replace(" ", "")
-                if normalized.startswith("##GVCF"):
-                    return True
-                if normalized.startswith("##ALT=") and (
-                    "ID=<NON_REF>" in normalized or "ID=NON_REF" in normalized
-                ):
-                    return True
->>>>>>> 3d722802
 
 CURRENT_DIR = os.path.dirname(os.path.abspath(__file__))
 if CURRENT_DIR not in sys.path:
@@ -148,623 +49,11 @@
 )
 
 
-<<<<<<< HEAD
 def parse_arguments():
     """Proxy to the CLI parser that remains patchable by tests."""
-=======
-def _format_sample_metadata_value(value: str) -> str:
-    """Return a VCF-safe representation of the provided metadata value."""
-
-    value = str(value)
-    needs_quotes = any(char in value for char in [" ", ",", "\t", "\"", "<", ">", "="])
-    if not needs_quotes:
-        return value
-
-    escaped = value.replace("\\", "\\\\").replace("\"", "\\\"")
-    return f'"{escaped}"'
-
-
-def build_sample_metadata_line(entries: "OrderedDict[str, str]") -> str:
-    """Serialize an ordered mapping into a single ##SAMPLE metadata line."""
-
-    id_value = entries.get("ID", "").strip()
-    if not id_value:
-        raise ValueError("Sample metadata must include a non-empty ID value.")
-
-    parts = []
-    for key, raw_value in entries.items():
-        if raw_value is None:
-            continue
-        value = str(raw_value).strip()
-        if not value and key != "ID":
-            continue
-        parts.append(f"{key}={_format_sample_metadata_value(value)}")
-
-    serialized = ",".join(parts)
-    return f"##SAMPLE=<{serialized}>"
-
-
-def _parse_sample_metadata_line(serialized: str) -> "OrderedDict[str, str]":
-    """Return an ordered mapping extracted from a serialized ``##SAMPLE`` line."""
-
-    if not isinstance(serialized, str):
-        raise TypeError("Serialized sample metadata must be provided as a string.")
-
-    text = serialized.strip()
-    prefix = "##SAMPLE=<"
-    suffix = ">"
-    if not text.startswith(prefix) or not text.endswith(suffix):
-        raise ValueError("Serialized sample metadata must be in '##SAMPLE=<...>' format.")
-
-    body = text[len(prefix) : -len(suffix)]
-    entries = OrderedDict()
-
-    token = []
-    stack = []
-    in_quotes = False
-    escape = False
-
-    def flush_token():
-        raw = "".join(token).strip()
-        token.clear()
-        if not raw:
-            return
-        if "=" not in raw:
-            raise ValueError(f"Invalid SAMPLE metadata entry: '{raw}'")
-        key, value = raw.split("=", 1)
-        key = key.strip()
-        value = value.strip()
-        if not key:
-            raise ValueError("SAMPLE metadata keys cannot be empty.")
-        if len(value) >= 2 and value[0] == value[-1] == '"':
-            inner = value[1:-1]
-            unescaped = []
-            i = 0
-            while i < len(inner):
-                ch = inner[i]
-                if ch == "\\" and i + 1 < len(inner):
-                    next_ch = inner[i + 1]
-                    if next_ch in {'\\', '"'}:
-                        unescaped.append(next_ch)
-                        i += 2
-                        continue
-                unescaped.append(ch)
-                i += 1
-            value_to_store = "".join(unescaped)
-        else:
-            value_to_store = value
-        entries[key] = value_to_store
-
-    for ch in body:
-        if escape:
-            token.append(ch)
-            escape = False
-            continue
-
-        if ch == "\\":
-            token.append(ch)
-            escape = True
-            continue
-
-        if in_quotes:
-            if ch == '"':
-                in_quotes = False
-            token.append(ch)
-            continue
-
-        if ch == '"':
-            in_quotes = True
-            token.append(ch)
-            continue
-
-        if ch in "{[":
-            stack.append(ch)
-            token.append(ch)
-            continue
-
-        if ch in "}]":
-            if stack:
-                opener = stack[-1]
-                if (opener == "{" and ch == "}") or (opener == "[" and ch == "]"):
-                    stack.pop()
-            token.append(ch)
-            continue
-
-        if ch == "," and not stack:
-            flush_token()
-            continue
-
-        token.append(ch)
-
-    flush_token()
-
-    if "ID" in entries and isinstance(entries["ID"], str):
-        entries["ID"] = entries["ID"].strip()
-    return entries
-
-
-def parse_metadata_arguments(args, verbose=False):
-    """Return header metadata derived from CLI arguments."""
-
-    sample_entries = getattr(args, "sample_metadata_entries", None) or []
-    additional_lines = getattr(args, "header_metadata_lines", None) or []
-
-    sample_mapping = OrderedDict()
-    for raw_entry in sample_entries:
-        entry = raw_entry.strip()
-        if not entry:
-            continue
-        if "=" not in entry:
-            handle_critical_error(
-                f"Invalid sample metadata entry '{raw_entry}'. Expected KEY=VALUE format."
-            )
-        key, value = entry.split("=", 1)
-        key = key.strip()
-        value = value.strip()
-        if not key:
-            handle_critical_error("Sample metadata keys cannot be empty.")
-        sample_mapping[key] = value
-
-    sample_header_line = None
-    serialized_sample_line = None
-    if sample_mapping:
-        try:
-            sample_line = build_sample_metadata_line(sample_mapping)
-        except ValueError as exc:
-            handle_critical_error(str(exc))
-        log_message(f"Using CLI sample metadata: {sample_line}", verbose)
-        serialized_sample_line = sample_line
-        sample_header_line = vcfpy.SampleHeaderLine.from_mapping(sample_mapping)
-
-    simple_header_lines = []
-    sanitized_header_lines = []
-    for raw_line in additional_lines:
-        normalized = raw_line.strip()
-        if not normalized:
-            continue
-        if not normalized.startswith("##"):
-            normalized = "##" + normalized
-        parsed = _parse_simple_metadata_line(normalized)
-        if not parsed:
-            handle_critical_error(
-                f"Additional metadata '{raw_line}' must be in '##key=value' format."
-            )
-        key, value = parsed
-        simple_header_lines.append(vcfpy.SimpleHeaderLine(key, value))
-        sanitized_header_lines.append(f"##{key}={value}")
-
-    if simple_header_lines:
-        log_message(
-            "Using CLI header metadata lines: "
-            + ", ".join(f"##{line.key}={line.value}" for line in simple_header_lines),
-            verbose,
-        )
-
-    sample_mapping_copy = OrderedDict(sample_mapping) if sample_mapping else None
-
-    return (
-        sample_header_line,
-        simple_header_lines,
-        sample_mapping_copy,
-        sanitized_header_lines,
-        serialized_sample_line,
-    )
-
-
-def apply_metadata_to_header(
-    header, sample_header_line=None, simple_header_lines=None, verbose=False
-):
-    """Return ``header`` with CLI metadata applied."""
-
-    if sample_header_line is None and not simple_header_lines:
-        return header
->>>>>>> 3d722802
 
     return _cli.parse_arguments()
 
-<<<<<<< HEAD
-=======
-    if simple_header_lines:
-        existing_simple = {
-            (line.key, getattr(line, "value", None))
-            for line in header.lines
-            if isinstance(line, vcfpy.SimpleHeaderLine)
-        }
-        for simple_line in simple_header_lines:
-            identifier = (simple_line.key, simple_line.value)
-            if identifier in existing_simple:
-                continue
-            header.add_line(simple_line)
-            existing_simple.add(identifier)
-
-    if sample_header_line is not None:
-        header.lines = [
-            line for line in header.lines if getattr(line, "key", None) != "SAMPLE"
-        ]
-        header.add_line(sample_header_line)
-
-    log_message("Applied CLI metadata to merged header.", verbose)
-    return header
-
-
-def _validate_anonymized_vcf_header(final_vcf_path, ensure_for_uncompressed=False):
-    """Use ``bcftools`` to confirm that ``final_vcf_path`` has a readable header."""
-
-    if not final_vcf_path:
-        return
-
-    requires_validation = ensure_for_uncompressed or final_vcf_path.endswith(".vcf.gz")
-    if not requires_validation:
-        return
-
-    try:
-        subprocess.run(
-            ["bcftools", "view", "-h", final_vcf_path],
-            check=True,
-            stdout=subprocess.PIPE,
-            stderr=subprocess.PIPE,
-        )
-    except (subprocess.CalledProcessError, OSError) as exc:
-        handle_critical_error(
-            f"Failed to read header from anonymized VCF using bcftools: {exc}"
-        )
-
-
-def append_metadata_to_merged_vcf(
-    merged_vcf,
-    sample_metadata_entries=None,
-    header_metadata_lines=None,
-    serialized_sample_line=None,
-    verbose=False,
-):
-    """Finalize the merged VCF by applying bcftools processing and metadata."""
-
-    header_metadata_lines = header_metadata_lines or []
-
-    joint_temp = f"{merged_vcf}.joint.temp.vcf"
-    filtered_temp = f"{merged_vcf}.filtered.temp.vcf"
-    header_temp = f"{merged_vcf}.header.temp"
-    body_temp = f"{merged_vcf}.body.temp"
-
-    expects_gzip = merged_vcf.endswith(".gz")
-    final_plain_vcf = None
-    final_vcf = None
-
-    if merged_vcf.endswith(".vcf.gz"):
-        base_path = merged_vcf[: -len(".vcf.gz")]
-        final_plain_vcf = f"{base_path}.anonymized.vcf"
-        final_vcf = f"{final_plain_vcf}.gz"
-    elif merged_vcf.endswith(".vcf"):
-        base_path = merged_vcf[: -len(".vcf")]
-        final_plain_vcf = f"{base_path}.anonymized.vcf"
-        final_vcf = final_plain_vcf
-    else:
-        base_path, ext = os.path.splitext(merged_vcf)
-        if ext == ".gz":
-            base_path = base_path or merged_vcf[:-3]
-            final_plain_vcf = f"{base_path}.anonymized"
-            final_vcf = f"{final_plain_vcf}.gz"
-        else:
-            final_plain_vcf = f"{base_path}.anonymized{ext or '.vcf'}"
-            final_vcf = final_plain_vcf
-
-    def _cleanup_temp_files():
-        for path in [joint_temp, filtered_temp, header_temp, body_temp]:
-            try:
-                if path and os.path.exists(path):
-                    os.remove(path)
-            except Exception:
-                pass
-
-    log_message(
-        "Recalculating AC, AN, AF tags across the merged cohort...",
-        verbose,
-    )
-    try:
-        subprocess.run(
-            [
-                "bcftools",
-                "+fill-tags",
-                merged_vcf,
-                "-O",
-                "v",
-                "-o",
-                joint_temp,
-                "--",
-                "-t",
-                "AC,AN,AF",
-            ],
-            check=True,
-        )
-    except (subprocess.CalledProcessError, OSError) as exc:
-        _cleanup_temp_files()
-        handle_critical_error(
-            f"Failed to recalculate INFO tags with bcftools +fill-tags: {exc}"
-        )
-
-    log_message("Applying quality filters to remove low-confidence variants...", verbose)
-    try:
-        subprocess.run(
-            [
-                "bcftools",
-                "view",
-                joint_temp,
-                "-i",
-                'QUAL>30 && INFO/AN>50 && FILTER="PASS"',
-                "-O",
-                "v",
-                "-o",
-                filtered_temp,
-            ],
-            check=True,
-        )
-    except (subprocess.CalledProcessError, OSError) as exc:
-        _cleanup_temp_files()
-        handle_critical_error(
-            f"Failed to apply bcftools filtering to merged VCF: {exc}"
-        )
-
-    log_message("Removing individual sample genotype columns (anonymizing data)...", verbose)
-    try:
-        with open(header_temp, "w", encoding="utf-8") as header_handle:
-            subprocess.run(
-                ["bcftools", "view", "-h", filtered_temp],
-                check=True,
-                stdout=header_handle,
-            )
-
-        with open(body_temp, "w", encoding="utf-8") as body_handle:
-            view_proc = subprocess.Popen(
-                ["bcftools", "view", "-H", filtered_temp],
-                stdout=subprocess.PIPE,
-            )
-            try:
-                subprocess.run(
-                    ["cut", "-f1-8"],
-                    check=True,
-                    stdin=view_proc.stdout,
-                    stdout=body_handle,
-                )
-            finally:
-                if view_proc.stdout is not None:
-                    view_proc.stdout.close()
-                return_code = view_proc.wait()
-            if return_code != 0:
-                raise subprocess.CalledProcessError(
-                    return_code, ["bcftools", "view", "-H", filtered_temp]
-                )
-    except (subprocess.CalledProcessError, OSError) as exc:
-        _cleanup_temp_files()
-        handle_critical_error(
-            f"Failed to anonymize merged VCF columns using bcftools: {exc}"
-        )
-
-    log_message("Combining custom metadata header with VCF header...", verbose)
-    try:
-        with open(header_temp, "r", encoding="utf-8") as header_handle:
-            header_lines = [line.rstrip("\n") for line in header_handle]
-
-        fileformat_line = None
-        remaining_header_lines = []
-        for line in header_lines:
-            stripped = line.strip()
-            if not stripped:
-                continue
-            if stripped.startswith("#CHROM"):
-                continue
-            if stripped.startswith("##fileformat") and fileformat_line is None:
-                fileformat_line = stripped
-                continue
-            if stripped.startswith("##SAMPLE="):
-                continue
-            remaining_header_lines.append(stripped)
-
-        final_header_lines = []
-        if fileformat_line is not None:
-            final_header_lines.append(fileformat_line)
-
-        final_header_lines.extend(remaining_header_lines)
-        existing_header_lines = set(final_header_lines)
-
-        if sample_metadata_entries:
-            try:
-                serialized_line = (
-                    serialized_sample_line
-                    if serialized_sample_line is not None
-                    else build_sample_metadata_line(sample_metadata_entries)
-                )
-                if serialized_line not in existing_header_lines:
-                    final_header_lines.append(serialized_line)
-                    existing_header_lines.add(serialized_line)
-            except ValueError as exc:
-                _cleanup_temp_files()
-                handle_critical_error(str(exc))
-
-        for metadata_line in header_metadata_lines:
-            normalized = metadata_line.strip()
-            if not normalized:
-                continue
-            if not normalized.startswith("##"):
-                normalized = "##" + normalized
-            if normalized in existing_header_lines:
-                continue
-            final_header_lines.append(normalized)
-            existing_header_lines.add(normalized)
-
-        final_header_lines.append("#CHROM\tPOS\tID\tREF\tALT\tQUAL\tFILTER\tINFO")
-
-        body_lines = []
-        with open(body_temp, "r", encoding="utf-8") as body_handle:
-            for line in body_handle:
-                body_lines.append(line.rstrip("\n"))
-
-        is_gzipped_output = False
-        if merged_vcf.endswith(".vcf.gz"):
-            base = merged_vcf[: -len(".vcf.gz")]
-            final_vcf = f"{base}.anonymized.vcf.gz"
-            is_gzipped_output = True
-        else:
-            base, ext = os.path.splitext(merged_vcf)
-            if not ext:
-                ext = ".vcf"
-            final_vcf = f"{base}.anonymized{ext}"
-
-        writer = gzip.open if is_gzipped_output else open
-        open_kwargs = {"mode": "wt", "encoding": "utf-8"} if is_gzipped_output else {"mode": "w", "encoding": "utf-8"}
-        with writer(final_vcf, **open_kwargs) as output_handle:
-            for line in final_header_lines:
-                output_handle.write(line + "\n")
-            for line in body_lines:
-                output_handle.write(line + "\n")
-    except Exception as exc:
-        _cleanup_temp_files()
-        if final_plain_vcf and os.path.exists(final_plain_vcf):
-            try:
-                os.remove(final_plain_vcf)
-            except Exception:
-                pass
-        handle_critical_error(
-            f"Failed to assemble final anonymized VCF contents: {exc}"
-        )
-
-    if expects_gzip:
-        try:
-            subprocess.run(["bgzip", "-f", final_plain_vcf], check=True)
-            subprocess.run(["tabix", "-p", "vcf", "-f", final_vcf], check=True)
-        except (subprocess.CalledProcessError, OSError) as exc:
-            _cleanup_temp_files()
-            if os.path.exists(final_plain_vcf):
-                try:
-                    os.remove(final_plain_vcf)
-                except Exception:
-                    pass
-            if os.path.exists(final_vcf):
-                try:
-                    os.remove(final_vcf)
-                except Exception:
-                    pass
-            handle_critical_error(
-                f"Failed to finalize anonymized VCF compression/indexing: {exc}"
-            )
-        finally:
-            if os.path.exists(final_plain_vcf):
-                try:
-                    os.remove(final_plain_vcf)
-                except Exception:
-                    pass
-    else:
-        final_vcf = final_plain_vcf
-
-    _cleanup_temp_files()
-
-    _validate_anonymized_vcf_header(final_vcf, ensure_for_uncompressed=True)
-
-    log_message(f"Anonymized merged VCF written to: {final_vcf}", verbose)
-    return final_vcf
-
-
-def normalize_vcf_version(version_value):
-    """Extract the numeric portion of the VCF version if present."""
-    if not version_value:
-        return version_value
-    match = re.search(r"(\d+\.\d+)", version_value)
-    if match:
-        return match.group(1)
-    return version_value.strip()
-
-
-def find_first_vcf_with_header(input_dir, verbose=False):
-    """Locate the first readable VCF file and return its header metadata."""
-    candidates = sorted(glob.glob(os.path.join(input_dir, "*.vcf")))
-    for file_path in candidates:
-        try:
-            reader = vcfpy.Reader.from_path(file_path)
-        except Exception as e:
-            handle_non_critical_error(
-                f"Unable to open {file_path} for auto-detection: {str(e)}. Trying next file.",
-            )
-            continue
-
-        header = reader.header
-        fileformat = None
-        reference = None
-        for line in header.lines:
-            if line.key == "fileformat" and fileformat is None:
-                fileformat = line.value
-            elif line.key == "reference" and reference is None:
-                reference = line.value
-            if fileformat and reference:
-                break
-
-        if fileformat and reference:
-            log_message(
-                f"Auto-detection using {file_path}: fileformat={fileformat}, reference={reference}",
-                verbose,
-            )
-            return file_path, fileformat, reference
-
-        handle_non_critical_error(
-            f"Required metadata missing in {file_path} during auto-detection. Trying next file.",
-        )
-
-    return None, None, None
-
-
-def validate_vcf(file_path, ref_genome, vcf_version, verbose=False, allow_gvcf=False):
-    log_message(f"Validating file: {file_path}", verbose)
-    if not os.path.isfile(file_path):
-        handle_non_critical_error(f"File {file_path} does not exist. Skipping.")
-        return False
-
-    preprocessed_file = preprocess_vcf(file_path)
-    try:
-        reader = vcfpy.Reader.from_path(preprocessed_file)
-    except Exception as e:
-        handle_non_critical_error(f"Could not open {file_path}: {str(e)}. Skipping.")
-        return False
-    if preprocessed_file != file_path:
-        os.remove(preprocessed_file)
-
-
-    header = reader.header
-
-    if is_gvcf_header(header.lines) and not allow_gvcf:
-        handle_non_critical_error(
-            f"{file_path} appears to be a gVCF based on header metadata. Use --allow-gvcf to include gVCFs. Skipping."
-        )
-        return False
-
-    fileformat = None
-    for line in header.lines:
-        if line.key == "fileformat":
-            fileformat = line.value
-            break
-
-    expected_version = normalize_vcf_version(vcf_version)
-    actual_version = normalize_vcf_version(fileformat)
-
-    if fileformat is None or expected_version != actual_version:
-        handle_non_critical_error(
-            f"VCF version mismatch in {file_path}. Expected: {vcf_version}, Found: {fileformat}. Skipping.",
-        )
-        return False
-
-    ref = None
-    for line in header.lines:
-        if line.key == "reference":
-            ref = line.value
-            break
-    if ref is None or ref != ref_genome:
-        handle_non_critical_error(f"Reference genome mismatch in {file_path}. Expected: {ref_genome}, Found: {ref}. Skipping.")
-        return False
-
-
-    try:
-        from itertools import islice
-
-    return _cli.parse_arguments()
-
->>>>>>> 3d722802
 
 def summarize_produced_vcfs(output_dir, fallback_vcf):
     return _cli.summarize_produced_vcfs(output_dir, fallback_vcf)
@@ -783,12 +72,8 @@
         _metadata.handle_critical_error = original
 
 
-<<<<<<< HEAD
 def main():
     args = parse_arguments()
-=======
-def run_workflow(args):
->>>>>>> 3d722802
     verbose = args.verbose
     (
         sample_header_line,
