--- conflicted
+++ resolved
@@ -239,7 +239,6 @@
         self.assertEqual(sample_group.additional_metadata, {"customkey": "Value"})
         self.assertEqual(importer.warnings, [])
 
-<<<<<<< HEAD
     def test_import_does_not_duplicate_canonical_metadata(self) -> None:
         importer, sample_group = self._import(
             self.VCF_WITH_CANONICAL_SAMPLE_METADATA,
@@ -253,7 +252,6 @@
         self.assertNotIn("dataset_doi", additional_metadata)
         self.assertEqual(importer.warnings, [])
 
-=======
     def test_import_retains_sample_group_name_with_shared_aliases(self) -> None:
         header_path = (
             Path(__file__).resolve().parents[2] / "MetagapUserCode" / "metadata.txt"
@@ -272,7 +270,6 @@
         self.assertIsNotNone(sample_group.reference_genome_build)
         self.assertEqual(sample_group.reference_genome_build.build_name, "GRCh38")
         
->>>>>>> 30a3ea12
     def test_import_populates_related_metadata(self) -> None:
         importer, sample_group = self._import(self.VCF_WITH_METADATA, filename="metadata.vcf")
 
