--- conflicted
+++ resolved
@@ -8,7 +8,6 @@
 {% endblock %}
 
 {% block content %}
-<<<<<<< HEAD
 <div class="container mt-4">
   <h1 class="mb-3">Sample Groups</h1>
   {% if table %}
@@ -19,12 +18,4 @@
     <p>No sample groups are available.</p>
   {% endif %}
 </div>
-=======
-<h1 class="mb-3">Sample Groups</h1>
-{% if table %}
-{% render_table table %}
-{% else %}
-<p>No sample groups are available.</p>
-{% endif %}
->>>>>>> 0f9df675
 {% endblock %}