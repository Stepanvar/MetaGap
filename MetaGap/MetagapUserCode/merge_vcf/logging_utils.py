--- conflicted
+++ resolved
@@ -14,38 +14,13 @@
 
 import logging
 import os
-<<<<<<< HEAD
-=======
 from typing import Iterable
->>>>>>> 61a3f2f1
 
 LOG_FILE = "script_execution.log"
 LOG_FORMAT = "%(asctime)s : %(message)s"
 LOG_DATE_FORMAT = "%Y-%m-%d %H:%M:%S"
 
 logger = logging.getLogger("vcf_merger")
-<<<<<<< HEAD
-logger.setLevel(logging.DEBUG)
-formatter = logging.Formatter("%(asctime)s : %(message)s", datefmt="%Y-%m-%d %H:%M:%S")
-logger.propagate = False
-
-
-def _has_existing_log_file_handler() -> bool:
-    """Return ``True`` if the logger already writes to ``LOG_FILE``."""
-
-    for handler in logger.handlers:
-        if isinstance(handler, logging.FileHandler):
-            filename = getattr(handler, "baseFilename", None)
-            if filename and os.path.basename(filename) == LOG_FILE:
-                return True
-    return False
-
-
-if not _has_existing_log_file_handler():
-    fh = logging.FileHandler(LOG_FILE)
-    fh.setFormatter(formatter)
-    logger.addHandler(fh)
-=======
 logger.propagate = False
 
 
@@ -55,8 +30,8 @@
         name = level.upper()
         try:
             return logging._nameToLevel[name]  # type: ignore[attr-defined]
-        except KeyError:
-            raise ValueError(f"Unknown log level: {level}") from None
+        except KeyError as exc:
+            raise ValueError(f"Unknown log level: {level}") from exc
     return int(level)
 
 
@@ -79,21 +54,6 @@
 ) -> None:
     """Idempotent logger setup for the VCF merger.
 
-    Parameters
-    ----------
-    log_level : int | str
-        e.g. logging.INFO or "WARNING".
-    log_file : str | PathLike | None
-        File path for logs; ignored if enable_file_logging=False or None.
-    enable_file_logging : bool
-        Attach FileHandler when True.
-    enable_console : bool
-        Attach StreamHandler when True.
-    create_dirs : bool
-        Create parent dirs for log_file when needed.
-
-    Notes
-    -----
     Supports legacy ``verbose=bool`` (maps to enable_console).
     """
     if "verbose" in legacy:
@@ -119,7 +79,6 @@
         sh = logging.StreamHandler()
         sh.setFormatter(fmt)
         logger.addHandler(sh)
->>>>>>> 61a3f2f1
 
 
 class MergeVCFError(RuntimeError):
@@ -134,22 +93,9 @@
     """Raised when merging fails due to conflicting inputs or tooling errors."""
 
 
-<<<<<<< HEAD
-def log_message(message: str, verbose: bool = False) -> None:
-    """Log *message* and optionally echo it to stdout."""
-
-    if not logger.isEnabledFor(logging.INFO):
-        return
-
-    record = logger.makeRecord(logger.name, logging.INFO, fn="", lno=0, msg=message, args=(), exc_info=None)
-    logger.handle(record)
-    if verbose:
-        print(formatter.format(record))
-=======
 def log_message(message: str, verbose: bool = False, level: int = logging.INFO) -> None:
     """Log *message* using the configured handlers."""
     logger.log(level, message, stacklevel=2)
->>>>>>> 61a3f2f1
 
 
 def handle_critical_error(message: str, exc_cls: type[BaseException] | None = None) -> None:
