--- conflicted
+++ resolved
@@ -813,11 +813,7 @@
     an_threshold: Optional[float] = DEFAULT_AN_THRESHOLD,
     allowed_filter_values: Optional[Sequence[str]] = DEFAULT_ALLOWED_FILTER_VALUES,
     verbose: bool = False,
-<<<<<<< HEAD
-) -> None:
-=======
 ):
->>>>>>> 3d1031a1
     """Finalize the merged VCF by applying in-Python processing and metadata."""
 
     if not PYSAM_AVAILABLE or not VCFPY_AVAILABLE:  # pragma: no cover - defensive
@@ -1147,7 +1143,6 @@
             ]
         )
 
-<<<<<<< HEAD
     def append_metadata_to_merged_vcf(
     merged_vcf: str,
     sample_metadata_entries=None,
@@ -1292,8 +1287,6 @@
         alts = getattr(rec, "ALT", []) or []
         alt_field = ",".join(str(a) for a in alts) if alts else "."
         qual = getattr(rec, "QUAL", None)
-=======
->>>>>>> 3d1031a1
         qual_field = "." if qual is None else str(qual)
         filt_field = _fmt_filter(getattr(rec, "FILTER", None))
         info_field = _fmt_info(getattr(rec, "INFO", {}) or {})
