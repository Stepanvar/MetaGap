"""Validation routines for VCF shards and merged outputs."""

from __future__ import annotations

import copy
import gzip
import os
from collections import OrderedDict
from dataclasses import dataclass
from typing import Iterable, List, Optional

try:  # pragma: no cover - dependency availability checked dynamically
    import pysam  # type: ignore

    PYSAM_AVAILABLE = True
except ImportError:  # pragma: no cover - exercised when dependency is missing
    pysam = None  # type: ignore
    PYSAM_AVAILABLE = False

from . import VCFPY_AVAILABLE, vcfpy
from .logging_utils import (
    ValidationError,
    handle_critical_error,
    handle_non_critical_error,
    log_message,
    logger,
)
from .merging import preprocess_vcf


@dataclass(frozen=True)
class PreparedVCFInput:
    """Metadata describing a discovered VCF input file."""

    source_path: str
    """The path that was originally discovered (may be ``.vcf`` or ``.vcf.gz``)."""

    compressed_path: str
    """Path to the BGZF-compressed ``.vcf.gz`` representation."""

    index_path: str
    """Path to the corresponding ``.tbi`` index file."""


def _iter_candidate_vcfs(input_dir: str) -> List[str]:
    """Return sorted candidate VCF paths discovered under *input_dir*."""

    candidates: List[str] = []
    for root, _, files in os.walk(input_dir):
        for name in files:
            lower = name.lower()
            if lower.endswith(".vcf") or lower.endswith(".vcf.gz"):
                candidates.append(os.path.join(root, name))
    candidates.sort()
    return candidates


def _contains_non_ref_alt(record) -> bool:
    """Return True if *record* includes a symbolic NON_REF alternate allele."""

    for alt in getattr(record, "ALT", []) or []:
        alt_value = getattr(alt, "value", None)
        if alt_value in {"<NON_REF>", "NON_REF"}:
            return True
        alt_str = str(alt)
        if alt_str in {"<NON_REF>", "SymbolicAllele('NON_REF')"}:
            return True
    return False


def discover_and_prepare_inputs(
    input_dir: str, verbose: bool = False, allow_gvcf: bool = False
) -> List[PreparedVCFInput]:
    """Discover VCF inputs, compress/index them, and screen for gVCF markers."""

    if not os.path.isdir(input_dir):
        handle_critical_error(f"Input directory does not exist: {input_dir}")

    if not PYSAM_AVAILABLE:
        handle_critical_error(
            "pysam dependency is required to prepare VCF inputs. Please install pysam."
        )

    if not VCFPY_AVAILABLE:
        handle_critical_error(
            "vcfpy dependency is required to inspect VCF headers. Please install vcfpy."
        )

    prepared: List[PreparedVCFInput] = []
    discovered_paths = _iter_candidate_vcfs(input_dir)
    log_message(
        f"Discovered {len(discovered_paths)} potential VCF input file(s) in {input_dir}",
        verbose,
    )

    for path in discovered_paths:
        source_path = path
        compressed_path = path
        created_compressed = False

        if not path.lower().endswith(".vcf.gz"):
            compressed_path = path + ".gz"
            try:
                pysam.tabix_compress(path, compressed_path, force=True)
                created_compressed = True
                log_message(f"Compressed {path} -> {compressed_path}", verbose)
            except Exception as exc:  # pragma: no cover - defensive logging path
                handle_non_critical_error(
                    f"Failed to BGZF-compress {path}: {exc}. Skipping."
                )
                continue

        index_path = compressed_path + ".tbi"
        try:
            pysam.tabix_index(compressed_path, preset="vcf", force=True)
            log_message(f"Indexed {compressed_path} -> {index_path}", verbose)
        except Exception as exc:  # pragma: no cover - defensive logging path
            handle_non_critical_error(
                f"Failed to create tabix index for {compressed_path}: {exc}. Skipping."
            )
            if created_compressed:
                try:
                    if os.path.exists(compressed_path):
                        os.remove(compressed_path)
                except OSError:
                    pass
            continue

        reader = None
        skip_file = False
        try:
            reader = vcfpy.Reader.from_path(compressed_path)
            if not allow_gvcf:
                if is_gvcf_header(reader.header.lines):
                    handle_non_critical_error(
                        f"{source_path} appears to be a gVCF based on header metadata. "
                        "Use --allow-gvcf to include gVCFs. Skipping."
                    )
                    skip_file = True
                else:
                    try:
                        from itertools import islice

                        for record in islice(reader, 5):
                            if _contains_non_ref_alt(record):
                                handle_non_critical_error(
                                    f"{source_path} appears to be a gVCF (found <NON_REF> ALT allele). "
                                    "Use --allow-gvcf to include gVCFs. Skipping."
                                )
                                skip_file = True
                                break
                    except Exception as exc:
                        handle_non_critical_error(
                            f"Failed to inspect records in {source_path}: {exc}. Skipping."
                        )
                        skip_file = True
        except Exception as exc:
            handle_non_critical_error(
                f"Could not open {compressed_path} for validation: {exc}. Skipping."
            )
            skip_file = True
        finally:
            if reader is not None:
                try:
                    reader.close()
                except Exception:
                    pass

        if skip_file:
            if created_compressed:
                for cleanup_path in (compressed_path, index_path):
                    try:
                        if cleanup_path and os.path.exists(cleanup_path):
                            os.remove(cleanup_path)
                    except OSError:
                        pass
            continue

        prepared.append(
            PreparedVCFInput(
                source_path=source_path,
                compressed_path=compressed_path,
                index_path=index_path,
            )
        )

    log_message(
        f"Prepared {len(prepared)} VCF input file(s) for downstream validation.",
        verbose,
    )
    return prepared


def is_gvcf_header(header_lines: Iterable) -> bool:
    """Return True if the provided header metadata indicates a gVCF file."""

    for raw_line in header_lines:
        line_text = None
        if hasattr(raw_line, "to_line"):
            try:
                line_text = raw_line.to_line()
            except Exception:
                line_text = None
        if line_text is None and isinstance(raw_line, str):
            line_text = raw_line

        if line_text:
            stripped = line_text.strip()
            if stripped.startswith("##"):
                normalized = stripped.upper().replace(" ", "")
                if normalized.startswith("##GVCF"):
                    return True
                if normalized.startswith("##ALT=") and (
                    "ID=<NON_REF>" in normalized or "ID=NON_REF" in normalized
                ):
                    return True

        key = getattr(raw_line, "key", None)
        if isinstance(key, str):
            upper_key = key.upper()
            if upper_key == "GVCF":
                return True
            if upper_key == "ALT":
                candidates = [
                    getattr(raw_line, "id", None),
                    getattr(raw_line, "value", None),
                ]
                mapping = getattr(raw_line, "mapping", None)
                if isinstance(mapping, dict):
                    candidates.extend(mapping.values())
                for candidate in candidates:
                    if not isinstance(candidate, str):
                        continue
                    normalized_candidate = candidate.upper().replace(" ", "")
                    if "<NON_REF>" in normalized_candidate or normalized_candidate == "NON_REF":
                        return True
    return False


def normalize_vcf_version(version_value: Optional[str]):
    """Extract the numeric portion of the VCF version if present."""

    if not version_value:
        return version_value
    import re

    match = re.search(r"(\d+\.\d+)", version_value)
    if match:
        return match.group(1)
    return version_value.strip()


def find_first_vcf_with_header(input_dir: str, verbose: bool = False):
    """Locate the first readable VCF file and return its header metadata."""

    candidates = _iter_candidate_vcfs(input_dir)
    for file_path in candidates:
        try:
            reader = vcfpy.Reader.from_path(file_path)
        except Exception as exc:
            handle_non_critical_error(
                f"Unable to open {file_path} for auto-detection: {exc}. Trying next file.",
            )
            continue

        header = reader.header
        fileformat = None
        reference = None
        for line in header.lines:
            if line.key == "fileformat" and fileformat is None:
                fileformat = line.value
            elif line.key == "reference" and reference is None:
                reference = line.value
            if fileformat and reference:
                break

        if fileformat and reference:
            log_message(
                f"Auto-detection using {file_path}: fileformat={fileformat}, reference={reference}",
                verbose,
            )
            return file_path, fileformat, reference

        handle_non_critical_error(
            f"Required metadata missing in {file_path} during auto-detection. Trying next file.",
        )

    return None, None, None


def validate_vcf(
    file_path: str,
    ref_genome: str,
    vcf_version: str,
    verbose: bool = False,
    allow_gvcf: bool = False,
) -> bool:
    log_message(f"Validating file: {file_path}", verbose)
    if not os.path.isfile(file_path):
        handle_non_critical_error(f"File {file_path} does not exist. Skipping.")
        return False

    preprocessed_file = preprocess_vcf(file_path)
    try:
        reader = vcfpy.Reader.from_path(preprocessed_file)
    except Exception as exc:
        handle_non_critical_error(f"Could not open {file_path}: {exc}. Skipping.")
        return False
    if preprocessed_file != file_path:
        os.remove(preprocessed_file)

    header = reader.header

    if is_gvcf_header(header.lines) and not allow_gvcf:
        handle_non_critical_error(
            f"{file_path} appears to be a gVCF based on header metadata. Use --allow-gvcf to include gVCFs. Skipping."
        )
        return False

    fileformat = None
    for line in header.lines:
        if line.key == "fileformat":
            fileformat = line.value
            break

    expected_version = normalize_vcf_version(vcf_version)
    actual_version = normalize_vcf_version(fileformat)

    if fileformat is None or expected_version != actual_version:
        handle_non_critical_error(
            f"VCF version mismatch in {file_path}. Expected: {vcf_version}, Found: {fileformat}. Skipping."
        )
        return False

    ref = None
    for line in header.lines:
        if line.key == "reference":
            ref = line.value
            break
    if ref is None or ref != ref_genome:
        handle_non_critical_error(
            f"Reference genome mismatch in {file_path}. Expected: {ref_genome}, Found: {ref}. Skipping."
        )
        return False

    try:
        from itertools import islice

        if not allow_gvcf:
            for record in islice(reader, 5):
                if any(
                    (
                        (alt_value := getattr(alt, "value", ""))
                        in {"<NON_REF>", "NON_REF"}
                        or str(alt) in {"<NON_REF>", "SymbolicAllele('NON_REF')"}
                    )
                    for alt in getattr(record, "ALT", [])
                ):
                    handle_non_critical_error(
                        f"{file_path} appears to be a gVCF (found <NON_REF> ALT allele). Use --allow-gvcf to include gVCFs. Skipping."
                    )
                    return False

        _ = next(reader)
    except StopIteration:
        pass
    except Exception as exc:
        handle_non_critical_error(
            f"Structural integrity check failed for {file_path}: {exc}. Skipping."
        )
        return False

    log_message(f"Validation passed for {file_path}", verbose)
    return True


def _extract_header_definitions(header, key: str) -> "OrderedDict[str, dict]":
    """Return an OrderedDict mapping header line IDs to their metadata."""

    try:
        header_lines = list(header.get_lines(key))
    except Exception:
        header_lines = []

    definitions = OrderedDict()
    for line in header_lines:
        line_id = getattr(line, "id", None)
        if line_id is None and hasattr(line, "mapping"):
            line_id = line.mapping.get("ID")
        if line_id is None:
            continue
        metadata = copy.deepcopy(getattr(line, "mapping", {}))
        definitions[line_id] = metadata
    return definitions


def validate_all_vcfs(
    input_dir: str,
    ref_genome: str,
    vcf_version: str,
    verbose: bool = False,
    allow_gvcf: bool = False,
):
    valid_vcfs: List[str] = []
    log_message(f"Validating all VCF files in {input_dir}", verbose)
    all_candidates = sorted(glob.glob(os.path.join(input_dir, "*.vcf")))
    log_message(
        f"Discovered {len(all_candidates)} VCF shard(s) prior to validation.",
        verbose,
    )
    reference_samples: List[str] = []
<<<<<<< HEAD
    reference_contigs = None
    reference_info_defs = None
    reference_format_defs = None
    for file_path in all_candidates:
=======
    reference_contigs: "OrderedDict[str, dict]" | None = None
    reference_info_defs: "OrderedDict[str, dict]" | None = None
    reference_filter_defs: "OrderedDict[str, dict]" | None = None
    reference_format_defs: "OrderedDict[str, dict]" | None = None
    prepared_inputs = discover_and_prepare_inputs(
        input_dir, verbose=verbose, allow_gvcf=allow_gvcf
    )

    for prepared in prepared_inputs:
        file_path = prepared.source_path
        opener = gzip.open if file_path.endswith(".gz") else open
        mode = "rt" if opener is gzip.open else "r"
>>>>>>> a3d90028
        try:
            with opener(file_path, mode, encoding="utf-8") as raw_vcf:
                header_lines = []
                for raw_line in raw_vcf:
                    if not raw_line.startswith("#"):
                        break
                    if raw_line.startswith("##"):
                        header_lines.append(raw_line.rstrip("\n"))
        except OSError as exc:
            handle_non_critical_error(
                f"Could not read header from {file_path}: {exc}. Skipping."
            )
            continue

        if is_gvcf_header(header_lines) and not allow_gvcf:
            handle_non_critical_error(
                f"{file_path} appears to be a gVCF based on header metadata. Use --allow-gvcf to include gVCFs. Skipping."
            )
            continue

        if validate_vcf(
            file_path,
            ref_genome,
            vcf_version,
            verbose=verbose,
            allow_gvcf=allow_gvcf,
        ):
            preprocessed_file = preprocess_vcf(file_path)
            reader = None
            try:
                reader = vcfpy.Reader.from_path(preprocessed_file)
            except Exception as exc:
                handle_critical_error(
                    f"Failed to reopen {file_path} after validation: {exc}.",
                    exc_cls=ValidationError,
                )
            try:
                header = reader.header

                current_samples = list(header.samples.names)
                current_contigs = _extract_header_definitions(header, "contig")
                current_filter_defs = _extract_header_definitions(header, "FILTER")
                current_info_defs = _extract_header_definitions(header, "INFO")
                current_format_defs = _extract_header_definitions(header, "FORMAT")

                if not reference_samples:
                    reference_samples = list(current_samples)
                    reference_contigs = current_contigs
                    reference_filter_defs = current_filter_defs
                    reference_info_defs = current_info_defs
                    reference_format_defs = current_format_defs
                else:
                    new_samples = [
                        sample for sample in current_samples if sample not in reference_samples
                    ]
                    if new_samples:
                        reference_samples.extend(new_samples)
                        handle_non_critical_error(
                            "Sample columns differ between VCF shards. The merged VCF will "
                            "include the union of all sample names. Newly observed samples "
                            f"{new_samples} were appended to the merged header."
                        )

                    missing_samples = [
                        sample for sample in reference_samples if sample not in current_samples
                    ]
                    if missing_samples:
                        handle_non_critical_error(
                            f"File {file_path} is missing sample columns {missing_samples}. "
                            "These entries will be filled with missing ('.') values during merge."
                        )
<<<<<<< HEAD
                    if current_contigs != reference_contigs:
                        handle_critical_error(
                            "Contig definitions differ between VCF shards. MetaGap assumes vertical "
                            "concatenation of shards, so headers must match across shards. "
                            f"Expected contigs: {list(reference_contigs.keys())}; found in {file_path}: "
                            f"{list(current_contigs.keys())}.",
                            exc_cls=ValidationError,
                        )
                    if current_info_defs != reference_info_defs:
                        handle_critical_error(
                            "INFO field definitions differ between VCF shards. MetaGap assumes "
                            "vertical concatenation of shards, so headers must match across shards. "
                            f"Expected INFO IDs: {list(reference_info_defs.keys())}; found in {file_path}: "
                            f"{list(current_info_defs.keys())}.",
                            exc_cls=ValidationError,
                        )
                    if current_format_defs != reference_format_defs:
                        handle_critical_error(
                            "FORMAT field definitions differ between VCF shards. MetaGap assumes "
                            "vertical concatenation of shards, so headers must match across shards. "
                            f"Expected FORMAT IDs: {list(reference_format_defs.keys())}; found in {file_path}: "
                            f"{list(current_format_defs.keys())}.",
                            exc_cls=ValidationError,
                        )
=======
                    if reference_contigs is None:
                        reference_contigs = OrderedDict()
                    for contig_id, mapping in current_contigs.items():
                        existing = reference_contigs.get(contig_id)
                        if existing is None:
                            reference_contigs[contig_id] = mapping
                            continue
                        if existing != mapping:
                            handle_critical_error(
                                "Contig header definitions conflict across shards. "
                                f"For contig '{contig_id}', previous definition was {existing!r} "
                                f"but {file_path} defines {mapping!r}."
                            )

                    if reference_filter_defs is None:
                        reference_filter_defs = OrderedDict()
                    for filter_id, mapping in current_filter_defs.items():
                        existing = reference_filter_defs.get(filter_id)
                        if existing is None:
                            reference_filter_defs[filter_id] = mapping
                            continue
                        if existing.get("Description") != mapping.get("Description"):
                            handle_critical_error(
                                "FILTER header definitions conflict across shards. "
                                f"For filter '{filter_id}', previous Description was "
                                f"{existing.get('Description')!r} but {file_path} defines "
                                f"{mapping.get('Description')!r}."
                            )

                    if reference_info_defs is None:
                        reference_info_defs = OrderedDict()
                    for info_id, mapping in current_info_defs.items():
                        existing = reference_info_defs.get(info_id)
                        if existing is None:
                            reference_info_defs[info_id] = mapping
                            continue
                        for key in ("Number", "Type", "Description"):
                            if existing.get(key) != mapping.get(key):
                                handle_critical_error(
                                    "INFO header definitions conflict across shards. "
                                    f"For INFO '{info_id}', field '{key}' differed: "
                                    f"{existing.get(key)!r} vs {mapping.get(key)!r} in {file_path}."
                                )

                    if reference_format_defs is None:
                        reference_format_defs = OrderedDict()
                    for format_id, mapping in current_format_defs.items():
                        existing = reference_format_defs.get(format_id)
                        if existing is None:
                            reference_format_defs[format_id] = mapping
                            continue
                        for key in ("Number", "Type", "Description"):
                            if existing.get(key) != mapping.get(key):
                                handle_critical_error(
                                    "FORMAT header definitions conflict across shards. "
                                    f"For FORMAT '{format_id}', field '{key}' differed: "
                                    f"{existing.get(key)!r} vs {mapping.get(key)!r} in {file_path}."
                                )
>>>>>>> a3d90028

                contig_order = {name: idx for idx, name in enumerate(current_contigs.keys())}
                last_contig_index = None
                last_position = None
                last_contig_name = None
                for record in reader:
                    chrom = record.CHROM
                    pos = record.POS
                    if contig_order:
                        if chrom not in contig_order:
                            handle_critical_error(
                                f"Encountered unknown contig '{chrom}' in {file_path}. MetaGap assumes vertical "
                                "concatenation of shards with consistent headers.",
                                exc_cls=ValidationError,
                            )
                        contig_index = contig_order[chrom]
                        if last_contig_index is None:
                            last_contig_index = contig_index
                            last_position = pos
                            last_contig_name = chrom
                            continue

                        if contig_index < last_contig_index or (
                            contig_index == last_contig_index and pos < last_position
                        ):
                            handle_critical_error(
                                f"VCF shard {file_path} is not coordinate-sorted: encountered {chrom}:{pos} after "
                                f"{last_contig_name}:{last_position}. MetaGap assumes vertical concatenation of shards, "
                                "so input shards must already be sorted.",
                                exc_cls=ValidationError,
                            )

                        last_contig_index = contig_index
                    else:
                        if last_contig_name is None:
                            last_contig_name = chrom
                            last_position = pos
                            continue

                        if chrom == last_contig_name:
                            if pos < last_position:
                                handle_critical_error(
                                    f"VCF shard {file_path} is not coordinate-sorted: encountered {chrom}:{pos} after "
                                    f"{last_contig_name}:{last_position}. MetaGap assumes vertical concatenation of shards, "
                                    "so input shards must already be sorted.",
                                    exc_cls=ValidationError,
                                )
                        else:
                            last_contig_name = chrom
                            last_position = pos
                            continue

                    last_contig_name = chrom
                    last_position = pos
                valid_vcfs.append(file_path)
            finally:
                if reader is not None and hasattr(reader, "close"):
                    try:
                        reader.close()
                    except Exception:
                        pass
                if (
                    preprocessed_file != file_path
                    and preprocessed_file is not None
                    and os.path.exists(preprocessed_file)
                ):
                    os.remove(preprocessed_file)
        else:
            log_message(f"File {file_path} failed validation and is skipped.", verbose)
    if not valid_vcfs:
        handle_critical_error(
            "No valid VCF files remain after validation. Aborting.",
            exc_cls=ValidationError,
        )
    log_message("Validation completed. Valid VCF files: " + ", ".join(valid_vcfs), verbose)
    log_message(
        f"Validation summary: {len(valid_vcfs)} of {len(all_candidates)} shard(s) passed.",
        verbose,
    )
    return valid_vcfs, reference_samples


def _info_field_requires_value(number) -> bool:
    """Return True when the INFO definition expects an accompanying value."""

    if number is None:
        return False
    if isinstance(number, str):
        stripped = number.strip()
        if stripped == "":
            return False
        if stripped == "0":
            return False
        if stripped in {".", "A", "G", "R"}:
            return True
        number = stripped
    try:
        return int(number) > 0
    except (TypeError, ValueError):
        return True


def _has_null_value(value) -> bool:
    """Return True if *value* or any nested value is considered missing."""

    if value is None:
        return True
    if isinstance(value, str):
        stripped = value.strip()
        return stripped == "" or stripped == "."
    if isinstance(value, (list, tuple)):
        return any(_has_null_value(v) for v in value)
    return False


def _parse_header_info_definition(line: str):
    """Return (id, metadata) parsed from a ##INFO header line."""

    lower = line.lower()
    if not lower.startswith("##info"):
        return None, {}
    start = line.find("<")
    end = line.rfind(">")
    if start == -1 or end == -1 or end <= start + 1:
        return None, {}

    payload = line[start + 1 : end]
    entries = {}
    for part in payload.split(","):
        if "=" not in part:
            continue
        key, value = part.split("=", 1)
        entries[key.strip().upper()] = value.strip()

    info_id = entries.get("ID")
    if not info_id:
        return None, {}
    return info_id, entries


def _read_vcf_without_vcfpy(file_path: str):
    """Yield header metadata and record lines for a VCF file without vcfpy."""

    opener = gzip.open if str(file_path).endswith(".gz") else open
    try:
        with opener(file_path, "rt", encoding="utf-8") as handle:
            header_lines = []
            column_header_seen = False
            for raw_line in handle:
                line = raw_line.rstrip("\n")
                if not line:
                    continue
                if line.startswith("##"):
                    header_lines.append(line)
                    continue
                if line.startswith("#CHROM"):
                    column_header_seen = True
                    break

            records = []
            for raw_line in handle:
                line = raw_line.rstrip("\n")
                if line.strip():
                    records.append(line)
    except OSError as exc:
        handle_critical_error(
            f"Could not open {file_path}: {exc}.",
            exc_cls=ValidationError,
        )

    if not column_header_seen:
        handle_critical_error(
            f"Could not open {file_path}: Missing #CHROM header line.",
            exc_cls=ValidationError,
        )

    return header_lines, records


def _validate_merged_vcf_without_vcfpy(merged_vcf: str, verbose: bool = False):
    """Fallback validator that performs minimal checks without vcfpy."""

    header_lines, records = _read_vcf_without_vcfpy(merged_vcf)

    normalized_headers = [line.lower() for line in header_lines]
    if not any(line.startswith("##fileformat=") for line in normalized_headers):
        handle_critical_error(
            f"Missing required meta-information: ##fileformat in {merged_vcf} header.",
            exc_cls=ValidationError,
        )
    if not any(line.startswith("##reference=") for line in normalized_headers):
        handle_critical_error(
            f"Missing required meta-information: ##reference in {merged_vcf} header.",
            exc_cls=ValidationError,
        )

    info_definitions = {}
    for line in header_lines:
        info_id, entries = _parse_header_info_definition(line)
        if not info_id:
            continue
        info_definitions[info_id] = entries

    required_info_ids = {
        info_id
        for info_id, entries in info_definitions.items()
        if _info_field_requires_value(entries.get("NUMBER"))
    }

    for record_line in records:
        if record_line.startswith("#"):
            continue
        fields = record_line.split("\t")
        if len(fields) < 8:
            continue
        chrom, pos = fields[0], fields[1]
        record_label = f"{chrom}:{pos}"
        info_field = fields[7].strip()
        if info_field in {"", "."}:
            handle_non_critical_error(
                f"Record {record_label} in {merged_vcf} is missing INFO data. Continuing without INFO validation for this record."
            )
            continue

        info_map = {}
        for entry in info_field.split(";"):
            if not entry:
                continue
            if "=" in entry:
                key, value = entry.split("=", 1)
                info_map[key] = value
            else:
                info_map[entry] = ""

        undefined_keys = sorted(
            key for key in info_map.keys() if key not in info_definitions
        )
        if undefined_keys:
            logger.warning(
                "Record %s in %s has INFO fields not present in header definitions: %s.",
                record_label,
                merged_vcf,
                ", ".join(undefined_keys),
            )

        missing_keys = sorted(required_info_ids.difference(info_map.keys()))
        if missing_keys:
            handle_non_critical_error(
                f"Record {record_label} in {merged_vcf} is missing required INFO fields: {', '.join(missing_keys)}."
            )

        null_keys = [key for key, value in info_map.items() if _has_null_value(value)]
        if null_keys:
            handle_non_critical_error(
                f"Record {record_label} in {merged_vcf} has INFO fields with null values: {', '.join(sorted(null_keys))}."
            )

    log_message(f"Validation completed successfully for merged VCF: {merged_vcf}", verbose)
    print(f"Validation completed successfully for merged VCF: {merged_vcf}")


def validate_merged_vcf(merged_vcf: str, verbose: bool = False):
    log_message(f"Starting validation of merged VCF: {merged_vcf}", verbose)
    if not os.path.isfile(merged_vcf):
        handle_critical_error(
            f"Merged VCF file {merged_vcf} does not exist.",
            exc_cls=ValidationError,
        )

    if not VCFPY_AVAILABLE:
        _validate_merged_vcf_without_vcfpy(merged_vcf, verbose=verbose)
        return

    reader = None
    gz_stream = None
    try:
        reader = vcfpy.Reader.from_path(merged_vcf)
    except Exception as exc:
        if merged_vcf.endswith(".gz"):
            try:
                gz_stream = gzip.open(merged_vcf, "rt")
                reader = vcfpy.Reader.from_stream(gz_stream, merged_vcf)
            except Exception as gzip_exc:
                if gz_stream is not None:
                    gz_stream.close()
                handle_critical_error(
                    f"Could not open {merged_vcf}: {gzip_exc}.",
                    exc_cls=ValidationError,
                )
        else:
            handle_critical_error(
                f"Could not open {merged_vcf}: {exc}.",
                exc_cls=ValidationError,
            )

    if reader is None:
        handle_critical_error(
            f"Could not open {merged_vcf}: Unknown error.",
            exc_cls=ValidationError,
        )

    header = reader.header
    required_meta = ["fileformat", "reference"]
    for meta in required_meta:
        found = False
        for line in header.lines:
            if line.key == meta:
                found = True
                break
        if not found:
            handle_critical_error(
                f"Missing required meta-information: ##{meta} in {merged_vcf} header.",
                exc_cls=ValidationError,
            )

    defined_info_ids = OrderedDict()
    try:
        info_ids_iterable = list(header.info_ids)
    except Exception:
        info_ids_iterable = []
        candidate = header.info_ids
        if callable(candidate):
            try:
                info_ids_iterable = list(candidate())
            except Exception:
                info_ids_iterable = []
        else:
            info_ids_iterable = list(candidate)

    for info_id in info_ids_iterable:
        try:
            info_def = header.get_info_field_info(info_id)
        except Exception:
            info_def = None
        if isinstance(info_def, vcfpy.header.InfoHeaderLine):
            defined_info_ids[info_id] = info_def

    if not defined_info_ids:
        for line in header.lines:
            if isinstance(line, vcfpy.header.InfoHeaderLine):
                defined_info_ids[line.id] = line

    required_info_ids = {
        info_id
        for info_id, info_def in defined_info_ids.items()
        if _info_field_requires_value(getattr(info_def, "number", None))
    }
    required_info_ids = {"AC", "AN", "AF"}.intersection(defined_info_ids)

    encountered_exception = False
    try:
        for record in reader:
            info_map = getattr(record, "INFO", None)
            record_label = f"{getattr(record, 'CHROM', '?')}:{getattr(record, 'POS', '?')}"

            if info_map is None:
                handle_non_critical_error(
                    f"Record {record_label} in {merged_vcf} is missing INFO data. Continuing without INFO validation for this record."
                )
                continue

            if not isinstance(info_map, dict):
                handle_non_critical_error(
                    f"Record {record_label} in {merged_vcf} has an unexpected INFO type: {type(info_map).__name__}. Continuing without INFO validation for this record."
                )
                continue

            record_info_keys = set(info_map.keys())

            undefined_keys = sorted(record_info_keys.difference(defined_info_ids))
            if undefined_keys:
                logger.warning(
                    "Record %s in %s has INFO fields not present in header definitions: %s.",
                    record_label,
                    merged_vcf,
                    ", ".join(undefined_keys),
                )

            missing_keys = sorted(required_info_ids.difference(record_info_keys))
            if missing_keys:
                handle_non_critical_error(
                    f"Record {record_label} in {merged_vcf} is missing required INFO fields: {', '.join(missing_keys)}."
                )

            null_keys = [key for key, value in info_map.items() if _has_null_value(value)]
            if null_keys:
                handle_non_critical_error(
                    f"Record {record_label} in {merged_vcf} has INFO fields with null values: {', '.join(sorted(null_keys))}."
                )

    except SystemExit:
        raise
    except Exception as exc:
        encountered_exception = True
        logger.warning("Error while parsing records in %s: %s", merged_vcf, exc)

    if not encountered_exception:
        log_message(f"Validation completed successfully for merged VCF: {merged_vcf}", verbose)
        print(f"Validation completed successfully for merged VCF: {merged_vcf}")

    try:
        reader.close()
    except Exception:
        pass
    if gz_stream is not None:
        try:
            gz_stream.close()
        except Exception:
            pass


__all__ = [
    "PreparedVCFInput",
    "discover_and_prepare_inputs",
    "is_gvcf_header",
    "normalize_vcf_version",
    "find_first_vcf_with_header",
    "validate_vcf",
    "validate_all_vcfs",
    "validate_merged_vcf",
]<|MERGE_RESOLUTION|>--- conflicted
+++ resolved
@@ -409,12 +409,6 @@
         verbose,
     )
     reference_samples: List[str] = []
-<<<<<<< HEAD
-    reference_contigs = None
-    reference_info_defs = None
-    reference_format_defs = None
-    for file_path in all_candidates:
-=======
     reference_contigs: "OrderedDict[str, dict]" | None = None
     reference_info_defs: "OrderedDict[str, dict]" | None = None
     reference_filter_defs: "OrderedDict[str, dict]" | None = None
@@ -427,7 +421,6 @@
         file_path = prepared.source_path
         opener = gzip.open if file_path.endswith(".gz") else open
         mode = "rt" if opener is gzip.open else "r"
->>>>>>> a3d90028
         try:
             with opener(file_path, mode, encoding="utf-8") as raw_vcf:
                 header_lines = []
@@ -499,7 +492,6 @@
                             f"File {file_path} is missing sample columns {missing_samples}. "
                             "These entries will be filled with missing ('.') values during merge."
                         )
-<<<<<<< HEAD
                     if current_contigs != reference_contigs:
                         handle_critical_error(
                             "Contig definitions differ between VCF shards. MetaGap assumes vertical "
@@ -524,7 +516,6 @@
                             f"{list(current_format_defs.keys())}.",
                             exc_cls=ValidationError,
                         )
-=======
                     if reference_contigs is None:
                         reference_contigs = OrderedDict()
                     for contig_id, mapping in current_contigs.items():
@@ -583,7 +574,6 @@
                                     f"For FORMAT '{format_id}', field '{key}' differed: "
                                     f"{existing.get(key)!r} vs {mapping.get(key)!r} in {file_path}."
                                 )
->>>>>>> a3d90028
 
                 contig_order = {name: idx for idx, name in enumerate(current_contigs.keys())}
                 last_contig_index = None
