"""Metadata helpers for augmenting merged VCF files.

This module orchestrates the construction of VCF headers by combining CLI
metadata with auto-generated INFO definitions and helper utilities for reading
and writing VCF text streams. The helpers centralize tricky logic such as
escaping header descriptions and de-duplicating metadata contributed by
multiple sources so that downstream workflows can reuse the same guarantees.
"""

from __future__ import annotations

import collections
from collections.abc import MutableMapping
import gzip
<<<<<<< HEAD
import re
from contextlib import ExitStack, closing
from pathlib import Path
from collections import OrderedDict
from typing import List, Optional, Tuple, Union
=======
import io
import os
import re
import shutil
import tempfile
from collections import OrderedDict
from typing import Iterable, List, Optional, Tuple, Mapping
>>>>>>> 766e9287

import logging
import subprocess

from . import PYSAM_AVAILABLE, VCFPY_AVAILABLE, pysam, vcfpy
from .logging_utils import (
    MergeConflictError,
    ValidationError,
    handle_critical_error,
    log_message,
)

DEFAULT_QUAL_THRESHOLD = 30.0
"""Minimum QUAL value required for a record to pass default filtering."""

DEFAULT_AN_THRESHOLD = 50.0
"""Minimum allele number required for a record to pass default filtering."""

try:  # pragma: no cover - optional dependency
    import pysam
except ImportError:  # pragma: no cover - exercised in environments without pysam
    pysam = None


DEFAULT_QUAL_THRESHOLD: Optional[float] = 30.0
DEFAULT_AN_THRESHOLD: Optional[float] = 50.0
DEFAULT_ALLOWED_FILTER_VALUES: Tuple[str, ...] = ("PASS",)


STANDARD_INFO_DEFINITIONS: dict[str, dict[str, str]] = {
    "AC": {
        "Number": "A",
        "Type": "Integer",
        "Description": "Alternate allele count in genotypes, for each ALT allele",
    },
    "AN": {
        "Number": "1",
        "Type": "Integer",
        "Description": "Total number of alleles in called genotypes",
    },
    "AF": {
        "Number": "A",
        "Type": "Float",
        "Description": "Alternate allele frequency",
    },
}


INFO_HEADER_PATTERN = re.compile(r"^##INFO=<ID=([^,>]+)")
FILTER_HEADER_PATTERN = re.compile(r"^##FILTER=<ID=([^,>]+)")
CONTIG_HEADER_PATTERN = re.compile(r"^##contig=<ID=([^,>]+)", re.IGNORECASE)


def _format_info_definition(info_id: str, definition_mapping: Mapping[str, object]) -> str:
    parts = [f"ID={info_id}"]
    for key, value in definition_mapping.items():
        if value is None:
            continue
        if key == "Description":
            # Escape embedded quotes so the serialized INFO line survives a
            # round-trip through vcfpy and pysam without corrupting the
            # comma-delimited payload defined by the VCF specification.
            escaped_value = str(value).replace('"', '\\"')
            parts.append(f'Description="{escaped_value}"')
            continue
        parts.append(f"{key}={value}")
    return "##INFO=<" + ",".join(parts) + ">"


def ensure_standard_info_definitions(header, verbose: bool = False):
    """Ensure AC/AN/AF INFO definitions exist on a ``vcfpy`` header object.

    The helper inspects the mutable ``header`` supplied by ``vcfpy`` and
    inserts definitions for the canonical AC, AN, and AF INFO tags when they are
    absent. All operations are performed defensively so that environments
    lacking ``vcfpy`` support can continue without modification.
    """

    if not VCFPY_AVAILABLE:
        return header

    info_module = getattr(vcfpy, "header", None)
    info_cls = getattr(info_module, "InfoHeaderLine", None) if info_module else None
    if info_cls is None:
        return header

    existing_ids = set()
    for line in getattr(header, "lines", []):
        if isinstance(line, info_cls):
            existing_ids.add(getattr(line, "id", None))

    added_ids = []
    for info_id, definition in STANDARD_INFO_DEFINITIONS.items():
        if info_id in existing_ids:
            continue

        mapping: dict[str, object] = {"ID": info_id}
        mapping.update(definition)

        try:
            info_line = info_cls.from_mapping(mapping)
        except Exception as exc:  # pragma: no cover - defensive logging
            log_message(
                f"Unable to create INFO header definition for {info_id}: {exc}",
                verbose,
                level=logging.WARNING,
            )
            continue

        try:
            header.add_line(info_line)
        except Exception as exc:  # pragma: no cover - defensive logging
            log_message(
                f"Failed to append INFO header definition for {info_id}: {exc}",
                verbose,
                level=logging.WARNING,
            )
            continue

        existing_ids.add(info_id)
        added_ids.append(info_id)

    if added_ids:
        log_message(
            "Inserted INFO header definitions for missing fields: "
            + ", ".join(added_ids),
            verbose,
            level=logging.INFO,
        )

    return header


def ensure_standard_info_header_lines(
    final_header_lines, existing_header_lines, verbose: bool = False
):
    """Inject AC/AN/AF INFO lines into serialized header text when needed.

    ``final_header_lines`` contains the mutable list of header strings that will
    be written to disk, while ``existing_header_lines`` tracks the set of lines
    already present. The helper mirrors :func:`ensure_standard_info_definitions`
    but operates on raw strings so that code paths without ``vcfpy`` access can
    benefit from the same guarantees.
    """

    current_ids = set()
    for line in final_header_lines:
        if not isinstance(line, str):
            continue
        match = INFO_HEADER_PATTERN.match(line.strip())
        if match:
            current_ids.add(match.group(1))

    added_ids = []
    for info_id, definition in STANDARD_INFO_DEFINITIONS.items():
        if info_id in current_ids:
            continue

        formatted = _format_info_definition(info_id, definition)
        if formatted in existing_header_lines:
            # Header lines supplied by CLI metadata or pre-existing files must
            # not be duplicated; mark the ID so later iterations skip it.
            current_ids.add(info_id)
            continue

        final_header_lines.append(formatted)
        existing_header_lines.add(formatted)
        current_ids.add(info_id)
        added_ids.append(info_id)

    if added_ids:
        log_message(
            "Inserted INFO header definitions for missing fields: "
            + ", ".join(added_ids),
            verbose,
            level=logging.INFO,
        )

    return final_header_lines


def _open_vcf(path: str):
    return (
        gzip.open(path, "rt", encoding="utf-8")
        if path.endswith(".gz")
        else open(path, "r", encoding="utf-8")
    )


def _read_header_lines(path: str) -> List[str]:
    header_lines: List[str] = []
    with _open_vcf(path) as handle:
        for raw in handle:
            if not raw.startswith("#"):
                break
            header_lines.append(raw.rstrip("\n"))
    return header_lines


def _format_scalar(value) -> str:
    if value is None:
        return "."
    if isinstance(value, float):
        return "%g" % value
    return str(value)


def _serialize_info(info: OrderedDict) -> str:
    entries = []
    for key, value in info.items():
        if value is None:
            continue
        if isinstance(value, list):
            if not value:
                serialized = "."
            else:
                serialized = ",".join(_format_scalar(item) for item in value)
        else:
            serialized = _format_scalar(value)
        entries.append(f"{key}={serialized}")
    return ";".join(entries) if entries else "."


def _normalize_filter(field) -> str:
    if field in {None, [], ["PASS"], "PASS"}:
        return "PASS"
    if isinstance(field, list):
        return ";".join(str(entry) for entry in field)
    return str(field)


def _normalize_quality(qual_value):
    if qual_value in {None, ".", ""}:
        return None
    try:
        return float(qual_value)
    except (TypeError, ValueError):
        return None


def _extract_called_alleles(gt_value) -> List[int]:
    if gt_value is None:
        return []
    if isinstance(gt_value, (list, tuple)):
        tokens = []
        for item in gt_value:
            if item is None:
                continue
            tokens.extend(str(item).replace("|", "/").split("/"))
    else:
        tokens = str(gt_value).replace("|", "/").split("/")
    allele_indices: List[int] = []
    for token in tokens:
        cleaned = token.strip()
        if not cleaned or cleaned == ".":
            continue
        try:
            allele_indices.append(int(cleaned))
        except ValueError:
            continue
    return allele_indices


def _serialize_record(record) -> str:
    alt_values = getattr(record, "ALT", []) or []
    alt_field = ",".join(str(alt) for alt in alt_values) if alt_values else "."
    qual_value = _normalize_quality(getattr(record, "QUAL", None))
    qual_field = _format_scalar(qual_value) if qual_value is not None else "."
    info_field = _serialize_info(getattr(record, "INFO", OrderedDict()))
    filter_field = _normalize_filter(getattr(record, "FILTER", None))
    record_id = getattr(record, "ID", None)
    if isinstance(record_id, list):
        record_id_field = ";".join(str(entry) for entry in record_id)
    else:
        record_id_field = str(record_id or ".")
    return "\t".join(
        [
            str(getattr(record, "CHROM", ".")),
            str(getattr(record, "POS", ".")),
            record_id_field,
            str(getattr(record, "REF", ".")),
            alt_field,
            qual_field,
            filter_field,
            info_field,
        ]
    )


def _cleanup_temp_files(
    joint_temp: str, filtered_temp: str, verbose: bool = False
) -> None:
    for path in (joint_temp, filtered_temp):
        if not path:
            continue
        if not os.path.exists(path):
            continue
        try:
            os.remove(path)
        except OSError as exc:  # pragma: no cover - defensive logging
            log_message(
                f"Failed to remove temporary file {path}: {exc}",
                verbose,
                level=logging.WARNING,
            )


def _format_sample_metadata_value(value: str) -> str:
    """Return a VCF-safe representation of the provided metadata value."""

    value = str(value)
    needs_quotes = any(char in value for char in [" ", ",", "\t", "\"", "<", ">", "="])
    if not needs_quotes:
        return value

    escaped = value.replace("\\", "\\\\").replace("\"", "\\\"")
    return f'"{escaped}"'


def build_sample_metadata_line(entries: Mapping[str, str]) -> str:
    """Serialize an ordered mapping into a single ``##SAMPLE`` metadata line."""

    id_value = entries.get("ID", "").strip()
    if not id_value:
        raise ValueError("Sample metadata must include a non-empty ID value.")

    parts = []
    for key, raw_value in entries.items():
        if raw_value is None:
            continue
        value = str(raw_value).strip()
        if not value and key != "ID":
            continue
        parts.append(f"{key}={_format_sample_metadata_value(value)}")

    serialized = ",".join(parts)
    return f"##SAMPLE=<{serialized}>"


def _parse_sample_metadata_line(serialized: str) -> dict[str, str]:
    """Return an ordered mapping extracted from a serialized ``##SAMPLE`` line."""

    if not isinstance(serialized, str):
        raise TypeError("Serialized sample metadata must be provided as a string.")

    text = serialized.strip()
    prefix = "##SAMPLE=<"
    suffix = ">"
    if not text.startswith(prefix) or not text.endswith(suffix):
        raise ValueError("Serialized sample metadata must be in '##SAMPLE=<...>' format.")

    body = text[len(prefix) : -len(suffix)]
    entries: dict[str, str] = {}

    token: list[str] = []
    stack: list[str] = []
    in_quotes = False
    escape = False

    def flush_token() -> None:
        raw = "".join(token).strip()
        token.clear()
        if not raw:
            return
        if "=" not in raw:
            raise ValueError(f"Invalid SAMPLE metadata entry: '{raw}'")
        key, value = raw.split("=", 1)
        key = key.strip()
        value = value.strip()
        if not key:
            raise ValueError("SAMPLE metadata keys cannot be empty.")
        if len(value) >= 2 and value[0] == value[-1] == '"':
            inner = value[1:-1]
            unescaped: list[str] = []
            i = 0
            while i < len(inner):
                ch = inner[i]
                if ch == "\\" and i + 1 < len(inner):
                    next_ch = inner[i + 1]
                    if next_ch in {'\\', '"'}:
                        unescaped.append(next_ch)
                        i += 2
                        continue
                unescaped.append(ch)
                i += 1
            value_to_store = "".join(unescaped)
        else:
            value_to_store = value
        entries[key] = value_to_store

    for ch in body:
        if escape:
            token.append(ch)
            escape = False
            continue

        if ch == "\\":
            token.append(ch)
            escape = True
            continue

        if in_quotes:
            if ch == '"':
                in_quotes = False
            token.append(ch)
            continue

        if ch == '"':
            in_quotes = True
            token.append(ch)
            continue

        if ch in "{[":
            stack.append(ch)
            token.append(ch)
            continue

        if ch in "}]":
            if stack:
                opener = stack[-1]
                if (opener == "{" and ch == "}") or (opener == "[" and ch == "]"):
                    stack.pop()
            token.append(ch)
            continue

        if ch == "," and not stack:
            flush_token()
            continue

        token.append(ch)

    flush_token()

    if "ID" in entries and isinstance(entries["ID"], str):
        entries["ID"] = entries["ID"].strip()
    return entries


def _parse_simple_metadata_line(line: str) -> tuple[str, str] | None:
    stripped = line.strip()
    if not stripped.startswith("##") or "=" not in stripped:
        return None
    key, value = stripped[2:].split("=", 1)
    key = key.strip()
    value = value.strip()
    if not key:
        return None
    return key, value


def _load_metadata_template(
    template_path: Optional[str], verbose: bool = False
) -> Tuple[Optional[dict[str, str]], List, List[str], Optional[str]]:
    """Return metadata derived from a user-supplied template header file."""

    if not template_path:
        return None, [], [], None

<<<<<<< HEAD
    normalized_path = Path(template_path).expanduser().resolve()
    if not normalized_path.exists():
        handle_critical_error(
            f"Metadata template header file does not exist: {template_path}",
            exc_cls=ValidationError,
        )
    if not normalized_path.is_file():
        handle_critical_error(
            f"Metadata template header path is not a file: {template_path}",
            exc_cls=ValidationError,
=======
    normalized_path = os.path.abspath(template_path)
    if not os.path.exists(normalized_path):
        raise ValidationError(
            f"Metadata template header file does not exist: {template_path}"
        )
    if not os.path.isfile(normalized_path):
        raise ValidationError(
            f"Metadata template header path is not a file: {template_path}"
>>>>>>> 766e9287
        )

    template_sample_mapping: Optional[dict[str, str]] = None
    template_serialized_sample: Optional[str] = None
    sanitized_lines: List[str] = []
    simple_header_lines = []
    existing_simple = set()
    existing_sanitized = set()

    try:
        with normalized_path.open("r", encoding="utf-8") as handle:
            for line_number, raw_line in enumerate(handle, 1):
                stripped = raw_line.strip()
                if not stripped:
                    continue
                if stripped.startswith("#CHROM"):
                    continue
                if not stripped.startswith("##"):
                    log_message(
                        (
                            "Skipping non-metadata line in template "
                            f"{normalized_path} line {line_number}: {stripped}"
                        ),
                        verbose,
                        level=logging.DEBUG,
                    )
                    continue
                if stripped.startswith("##SAMPLE="):
                    try:
                        parsed_sample = _parse_sample_metadata_line(stripped)
                    except ValueError as exc:
                        raise ValidationError(
                            "Invalid SAMPLE metadata line in template "
                            f"{normalized_path} line {line_number}: {exc}"
                        ) from exc
                    if template_sample_mapping is not None:
                        log_message(
                            (
                                "Multiple ##SAMPLE lines found in metadata "
                                f"template {normalized_path}; using the last occurrence"
                            ),
                            verbose,
                            level=logging.WARNING,
                        )
                    template_sample_mapping = dict(parsed_sample.items())
                    template_serialized_sample = stripped
                    continue

                parsed = _parse_simple_metadata_line(stripped)
                if not parsed:
                    raise ValidationError(
                        "Metadata template lines must be in '##key=value' format. "
                        f"Problematic entry at {normalized_path} line {line_number}: {stripped}"
                    )
                key, value = parsed
                sanitized = f"##{key}={value}"
                if sanitized not in existing_sanitized:
                    sanitized_lines.append(sanitized)
                    existing_sanitized.add(sanitized)

                try:
                    simple_line = vcfpy.SimpleHeaderLine(key, value)
                except Exception as exc:  # pragma: no cover - defensive logging
                    log_message(
                        f"Failed to parse metadata template line '{sanitized}': {exc}",
                        verbose,
                        level=logging.WARNING,
                    )
                    continue

                identifier = (simple_line.key, getattr(simple_line, "value", None))
                if identifier in existing_simple:
                    continue
                simple_header_lines.append(simple_line)
                existing_simple.add(identifier)
    except OSError as exc:
        raise ValidationError(
            f"Unable to read metadata template header file {template_path}: {exc}"
        ) from exc

    log_message(
        f"Loaded metadata template header from {normalized_path}",
        verbose,
        level=logging.INFO,
    )
    if sanitized_lines:
        log_message(
            "Metadata template header lines: " + ", ".join(sanitized_lines),
            verbose,
            level=logging.DEBUG,
        )
    if template_serialized_sample:
        log_message(
            f"Metadata template sample line: {template_serialized_sample}",
            verbose,
            level=logging.DEBUG,
        )

    return (
        template_sample_mapping,
        simple_header_lines,
        sanitized_lines,
        template_serialized_sample,
    )


def load_metadata_lines(metadata_file: str, verbose: bool = False) -> list[str]:
    """Return sanitized ``##key=value`` metadata lines from ``metadata_file``."""

    if not metadata_file:
        raise ValidationError("A metadata file path must be provided.")

<<<<<<< HEAD
    normalized_path = Path(metadata_file).expanduser().resolve()
    if not normalized_path.exists():
        handle_critical_error(
            f"Metadata file does not exist: {metadata_file}",
            exc_cls=ValidationError,
        )
    if not normalized_path.is_file():
        handle_critical_error(
            f"Metadata file path is not a file: {metadata_file}",
            exc_cls=ValidationError,
        )
=======
    normalized_path = os.path.abspath(metadata_file)
    if not os.path.exists(normalized_path):
        raise ValidationError(f"Metadata file does not exist: {metadata_file}")
    if not os.path.isfile(normalized_path):
        raise ValidationError(f"Metadata file path is not a file: {metadata_file}")
>>>>>>> 766e9287

    sanitized_lines: list[str] = []
    seen_lines = set()

    try:
        with normalized_path.open("r", encoding="utf-8") as handle:
            for line_number, raw_line in enumerate(handle, 1):
                stripped = raw_line.strip()
                if not stripped:
                    continue
                if not stripped.startswith("##"):
                    stripped = "##" + stripped
                parsed = _parse_simple_metadata_line(stripped)
                if not parsed:
                    raise ValidationError(
                        "Metadata file lines must be in '##key=value' format. "
                        f"Problematic entry at {normalized_path} line {line_number}: {raw_line.strip()}"
                    )
                key, value = parsed
                sanitized = f"##{key}={value}"
                if sanitized in seen_lines:
                    continue
                sanitized_lines.append(sanitized)
                seen_lines.add(sanitized)
    except OSError as exc:
        raise ValidationError(
            f"Unable to read metadata file {metadata_file}: {exc}"
        ) from exc

    log_message(
        f"Loaded {len(sanitized_lines)} metadata header line(s) from {normalized_path}",
        verbose,
        level=logging.INFO,
    )

    return sanitized_lines


def apply_metadata_to_header(
    header,
    sample_header_line=None,
    simple_header_lines=None,
    verbose: bool = False,
):
    """Return ``header`` with CLI metadata applied."""

    if sample_header_line is None and not simple_header_lines:
        return header

    simple_header_lines = simple_header_lines or []

    if simple_header_lines:
        existing_simple = {
            (line.key, getattr(line, "value", None))
            for line in header.lines
            if isinstance(line, vcfpy.SimpleHeaderLine)
        }
        for simple_line in simple_header_lines:
            identifier = (simple_line.key, simple_line.value)
            if identifier in existing_simple:
                continue
            header.add_line(simple_line)
            existing_simple.add(identifier)

    if sample_header_line is not None:
        header.lines = [
            line for line in header.lines if getattr(line, "key", None) != "SAMPLE"
        ]
        header.add_line(sample_header_line)

    header = ensure_standard_info_definitions(header, verbose=verbose)

    log_message("Applied CLI metadata to merged header.", verbose, level=logging.INFO)
    return header


def _validate_anonymized_vcf_header(
    final_vcf_path: Union[str, Path], ensure_for_uncompressed: bool = False
):
    """Ensure the anonymized VCF header can be parsed by ``vcfpy``."""

    if not final_vcf_path:
        return

    resolved_path = Path(final_vcf_path)
    suffixes = resolved_path.suffixes
    requires_validation = ensure_for_uncompressed or suffixes[-2:] == [
        ".vcf",
        ".gz",
    ]
    if not requires_validation:
        return

    opener = gzip.open if resolved_path.suffix == ".gz" else open
    try:
<<<<<<< HEAD
        with opener(resolved_path, "rt", encoding="utf-8") as stream, closing(
            vcfpy.Reader.from_stream(stream)
        ) as reader:
=======
        with opener(final_vcf_path, "rt", encoding="utf-8") as stream:
            try:
                reader = vcfpy.Reader.from_stream(stream)
            except NotImplementedError:
                reader = vcfpy.Reader.from_path(final_vcf_path)
            # Force header consumption
>>>>>>> 766e9287
            _ = reader.header
    except Exception as exc:
        handle_critical_error(
            f"Failed to read header from anonymized VCF using vcfpy: {exc}"
        )


def append_metadata_to_merged_vcf(
    merged_vcf: str,
    sample_metadata_entries=None,
    header_metadata_lines=None,
    serialized_sample_line=None,
    qual_threshold: Optional[float] = DEFAULT_QUAL_THRESHOLD,
    an_threshold: Optional[float] = DEFAULT_AN_THRESHOLD,
    allowed_filter_values: Optional[Sequence[str]] = DEFAULT_ALLOWED_FILTER_VALUES,
    verbose: bool = False,
):
    """Finalize the merged VCF by applying in-Python processing and metadata."""

    if not PYSAM_AVAILABLE or not VCFPY_AVAILABLE:  # pragma: no cover - defensive
        handle_critical_error(
            "vcfpy and pysam must be available to finalize the merged VCF output."
        )

    header_metadata_lines = header_metadata_lines or []
<<<<<<< HEAD
    merged_path = Path(merged_vcf)
    joint_temp = merged_path.with_name(f"{merged_path.name}.joint.temp.vcf")
    filtered_temp = merged_path.with_name(f"{merged_path.name}.filtered.temp.vcf")

    expects_gzip = merged_path.suffix == ".gz"
    final_plain_vcf_path: Optional[Path] = None
    final_vcf_path: Optional[Path] = None

    name = merged_path.name
    parent = merged_path.parent
    if name.endswith(".vcf.gz"):
        base_name = name[: -len(".vcf.gz")]
        final_plain_vcf_path = parent / f"{base_name}.anonymized.vcf"
        final_vcf_path = final_plain_vcf_path.with_name(
            f"{final_plain_vcf_path.name}.gz"
        )
    elif name.endswith(".vcf"):
        base_name = name[: -len(".vcf")]
        final_plain_vcf_path = parent / f"{base_name}.anonymized.vcf"
        final_vcf_path = final_plain_vcf_path
    elif name.endswith(".gz"):
        base_name = name[: -len(".gz")]
        final_plain_vcf_path = parent / f"{base_name}.anonymized"
        final_vcf_path = final_plain_vcf_path.with_name(
            f"{final_plain_vcf_path.name}.gz"
        )
=======
    joint_temp = f"{merged_vcf}.joint.temp.vcf"
    filtered_temp = f"{merged_vcf}.filtered.temp.vcf"

    expects_gzip = merged_vcf.endswith(".gz")
    final_plain_vcf: str | None
    final_vcf: str | None

    if merged_vcf.endswith(".vcf.gz"):
        base_path = merged_vcf[: -len(".vcf.gz")]
        final_plain_vcf = f"{base_path}.anonymized.vcf"
        final_vcf = f"{final_plain_vcf}.gz"
    elif merged_vcf.endswith(".vcf"):
        base_path = merged_vcf[: -len(".vcf")]
        final_plain_vcf = f"{base_path}.anonymized.vcf"
        final_vcf = final_plain_vcf
>>>>>>> 766e9287
    else:
        extension = merged_path.suffix or ".vcf"
        base_name = name[: -len(extension)] if merged_path.suffix else name
        final_plain_vcf_path = parent / f"{base_name}.anonymized{extension}"
        final_vcf_path = final_plain_vcf_path

<<<<<<< HEAD
    def _open_vcf(path: Path):
        if path.suffix == ".gz":
            return gzip.open(path, "rt", encoding="utf-8")
        return path.open("r", encoding="utf-8")

    def _read_header_lines(path: Path) -> List[str]:
        header_lines: List[str] = []
        with _open_vcf(path) as handle:
            for raw in handle:
                if not raw.startswith("#"):
                    break
                header_lines.append(raw.rstrip("\n"))
        return header_lines

=======
>>>>>>> 766e9287
    def _format_scalar(value) -> str:
        if value is None:
            return "."
        if isinstance(value, float):
            return f"{value:g}"
        return str(value)

    def _serialize_info(info: Mapping[str, object]) -> str:
        entries = []
        for key, value in info.items():
            if value is None:
                continue
            if isinstance(value, list):
                if not value:
                    serialized = "."
                else:
                    serialized = ",".join(_format_scalar(item) for item in value)
            else:
                serialized = _format_scalar(value)
            entries.append(f"{key}={serialized}")
        return ";".join(entries) if entries else "."

    def _normalize_filter(field) -> str:
        if field in {None, [], ["PASS"], "PASS"}:
            return "PASS"
        if isinstance(field, list):
            return ";".join(str(entry) for entry in field)
        return str(field)

    def _normalize_quality(qual_value):
        if qual_value in {None, ".", ""}:
            return None
        try:
            return float(qual_value)
        except (TypeError, ValueError):
            return None

    def _extract_called_alleles(gt_value) -> List[int]:
        if gt_value is None:
            return []
        if isinstance(gt_value, (list, tuple)):
            tokens = []
            for item in gt_value:
                if item is None:
                    continue
                tokens.extend(str(item).replace("|", "/").split("/"))
        else:
            tokens = str(gt_value).replace("|", "/").split("/")
        allele_indices: List[int] = []
        for token in tokens:
            cleaned = token.strip()
            if not cleaned or cleaned == ".":
                continue
            try:
                allele_indices.append(int(cleaned))
            except ValueError:
                continue
        return allele_indices

    def _cleanup_temp_files():
<<<<<<< HEAD
        for temp_path in (joint_temp, filtered_temp):
            try:
                temp_path.unlink()
            except FileNotFoundError:
                continue
=======
        for path in [joint_temp, filtered_temp]:
            if not path:
                continue
            try:
                if os.path.exists(path):
                    os.remove(path)
>>>>>>> 766e9287
            except Exception:
                pass

    def _recalculate_info_fields(record) -> int:
        alt_count = len(getattr(record, "ALT", []) or [])
        ac = [0] * alt_count
        an = 0
        for call in getattr(record, "calls", []):
            data = getattr(call, "data", {})
            alleles = _extract_called_alleles(data.get("GT"))
            for allele in alleles:
                if allele is None:
                    continue
                if allele >= 0:
                    an += 1
                if 1 <= allele <= alt_count:
                    ac[allele - 1] += 1
        info = getattr(record, "INFO", {})
        info["AC"] = ac if alt_count else []
        info["AN"] = an
        info["AF"] = af if an else []
        record.INFO = info
        return an

    def _record_passes_filters(record, allele_number: int) -> bool:
        """Return whether a record satisfies the default QUAL and AN thresholds."""

        qual_value = _normalize_quality(getattr(record, "QUAL", None))
        if qual_threshold is not None:
            if qual_value is None or qual_value <= qual_threshold:
                return False
        if an_threshold is not None:
            if allele_number is None or allele_number <= an_threshold:
                return False

        filters = getattr(record, "FILTER", None)

        if allowed_filter_values is None:
            return True

        if filters in {None, [], (), "", "."}:
            return True

        if isinstance(filters, (list, tuple)):
            filter_tokens = [token for token in filters if token not in {None, "", "."}]
        else:
            filter_tokens = [filters] if filters not in {None, "", "."} else []

        if not filter_tokens:
            return True

        allowed = {
            str(value)
            for value in allowed_filter_values
            if value not in {None, "", "."}
        }

        if not allowed:
            return False

        return all(str(token) in allowed for token in filter_tokens)

    def _serialize_record(record) -> str:
        alt_field = (
            ",".join(str(alt) for alt in getattr(record, "ALT", []) or [])
            if getattr(record, "ALT", [])
            else "."
        )
        qual_value = _normalize_quality(getattr(record, "QUAL", None))
        qual_field = _format_scalar(qual_value) if qual_value is not None else "."
        info_field = _serialize_info(getattr(record, "INFO", {}))
        filter_field = _normalize_filter(getattr(record, "FILTER", None))
        record_id = getattr(record, "ID", None)
        if isinstance(record_id, list):
            record_id_field = ";".join(str(entry) for entry in record_id)
        else:
            record_id_field = str(record_id or ".")
        return "\t".join(
            [
                str(getattr(record, "CHROM", ".")),
                str(getattr(record, "POS", ".")),
                record_id_field,
                str(getattr(record, "REF", ".")),
                alt_field,
                qual_field,
                filter_field,
                info_field,
            ]
        )

<<<<<<< HEAD
    log_message(
        "Recalculating AC, AN, AF tags across the merged cohort...",
        verbose,
        level=logging.DEBUG,
    )

    header_lines = _read_header_lines(merged_path)
    fileformat_line = None
    remaining_header_lines: List[str] = []
    for line in header_lines:
        stripped = line.strip()
        if not stripped:
            continue
        if stripped.startswith("#CHROM"):
            continue
        if stripped.startswith("##fileformat") and fileformat_line is None:
            fileformat_line = stripped
            continue
        if stripped.startswith("##SAMPLE="):
            continue
        remaining_header_lines.append(stripped)

    final_header_lines: List[str] = []
    if fileformat_line is not None:
        final_header_lines.append(fileformat_line)
    final_header_lines.extend(remaining_header_lines)
    existing_header_lines = set(final_header_lines)

    ensure_standard_info_header_lines(
        final_header_lines, existing_header_lines, verbose=verbose
    )

    if sample_metadata_entries:
        try:
            serialized_line = (
                serialized_sample_line
                if serialized_sample_line is not None
                else build_sample_metadata_line(sample_metadata_entries)
            )
            if serialized_line not in existing_header_lines:
                final_header_lines.append(serialized_line)
                existing_header_lines.add(serialized_line)
        except ValueError as exc:
            handle_critical_error(str(exc))

    for metadata_line in header_metadata_lines:
        normalized = metadata_line.strip()
        if not normalized:
            continue
        if not normalized.startswith("##"):
            normalized = "##" + normalized
        if normalized in existing_header_lines:
            continue
        final_header_lines.append(normalized)
        existing_header_lines.add(normalized)

    ensure_standard_info_header_lines(
        final_header_lines, existing_header_lines, verbose=verbose
    )

    final_header_lines.append("#CHROM\tPOS\tID\tREF\tALT\tQUAL\tFILTER\tINFO")

    body_lines: List[str] = []
    with ExitStack() as stack:
        reader = None
        try:
            stream = stack.enter_context(_open_vcf(merged_path))
            reader = stack.enter_context(closing(vcfpy.Reader.from_stream(stream)))
        except NotImplementedError:
            reader = stack.enter_context(
                closing(vcfpy.Reader.from_path(str(merged_path)))
            )

        for record in reader:
            allele_number = _recalculate_info_fields(record)
            if not _record_passes_filters(record, allele_number):
                continue
            body_lines.append(_serialize_record(record))

    if final_plain_vcf_path is None:
        extension = merged_path.suffix or ".vcf"
        base_name = merged_path.stem if merged_path.suffix else merged_path.name
        final_plain_vcf_path = merged_path.with_name(
            f"{base_name}.anonymized{extension}"
        )

    try:
        with final_plain_vcf_path.open("w", encoding="utf-8") as output_handle:
            for line in final_header_lines:
                output_handle.write(line + "\n")
            for line in body_lines:
                output_handle.write(line + "\n")
        final_vcf_path = final_plain_vcf_path
    except Exception as exc:
        if final_plain_vcf_path and final_plain_vcf_path.exists():
            try:
                final_plain_vcf_path.unlink()
            except Exception:
                pass
        handle_critical_error(
            f"Failed to assemble final anonymized VCF contents: {exc}",
            exc_cls=MergeConflictError,
        )

    if expects_gzip and final_plain_vcf_path and final_plain_vcf_path.exists():
        if pysam is None:
            _cleanup_temp_files()
            handle_critical_error(
                "pysam is required to BGZF-compress and index the anonymized VCF."
            )

        try:
            final_vcf_path = final_plain_vcf_path.with_name(
                f"{final_plain_vcf_path.name}.gz"
            )
            pysam.bgzip(str(final_plain_vcf_path), str(final_vcf_path), force=True)
            pysam.tabix_index(str(final_vcf_path), preset="vcf", force=True)
        except (OSError, ValueError) as exc:
            _cleanup_temp_files()
            if final_plain_vcf_path.exists():
                try:
                    final_plain_vcf_path.unlink()
                except Exception:
                    pass
            if final_vcf_path and final_vcf_path.exists():
                try:
                    final_vcf_path.unlink()
                except Exception:
                    pass
            handle_critical_error(
                f"Failed to compress or index anonymized VCF: {exc}",
                exc_cls=MergeConflictError,
            )
    elif not expects_gzip:
        final_vcf_path = final_plain_vcf_path

    final_vcf_str = str(final_vcf_path) if final_vcf_path is not None else ""
    _validate_anonymized_vcf_header(final_vcf_str, ensure_for_uncompressed=True)

    log_message(
        f"Anonymized merged VCF written to: {final_vcf_str}",
        verbose,
        level=logging.INFO,
    )
    return final_vcf_str
=======
  def _iter_serialized_records_from_cut(path: str) -> list[str]:
      """Fallback: use `cut` to strip FORMAT+sample columns. Returns only body lines."""
      import subprocess
      # `cut` cannot read gzip; defer to the pure-python fallback in that case.
      if path.endswith((".gz", ".bgz", ".bgzip")):
          return []
      try:
          res = subprocess.run(
              ["cut", "-f", "1-8", path],
              check=True,
              capture_output=True,
              text=True,
          )
      except (OSError, subprocess.CalledProcessError):
          return []
      return [ln.strip() for ln in res.stdout.splitlines() if ln.strip() and not ln.startswith("#")]

  log_message("Recalculating AC, AN, AF tags across the merged cohort...", verbose, level=logging.DEBUG)

  header_lines = _read_vcf_header_lines(merged_vcf)
  fileformat_line = None
  remaining_header_lines: list[str] = []
  for line in header_lines:
      stripped = line.strip()
      if not stripped or stripped.startswith("#CHROM"):
          continue
      if stripped.startswith("##fileformat") and fileformat_line is None:
          fileformat_line = stripped
          continue
      if stripped.startswith("##SAMPLE="):
          continue
      remaining_header_lines.append(stripped)

  final_header_lines: list[str] = []
  final_header_lines.append(fileformat_line or "##fileformat=VCFv4.2")
  final_header_lines.extend(remaining_header_lines)
  existing_header_lines = set(final_header_lines)

  ensure_standard_info_header_lines(final_header_lines, existing_header_lines, verbose=verbose)

  if sample_metadata_entries:
      try:
          serialized_line = (
              serialized_sample_line
              if serialized_sample_line is not None
              else build_sample_metadata_line(sample_metadata_entries)
          )
          if serialized_line not in existing_header_lines:
              final_header_lines.append(serialized_line)
              existing_header_lines.add(serialized_line)
      except ValueError as exc:
          handle_critical_error(str(exc))

  for metadata_line in header_metadata_lines:
      normalized = metadata_line.strip()
      if not normalized:
          continue
      if not normalized.startswith("##"):
          normalized = "##" + normalized
      if normalized in existing_header_lines:
          continue
      final_header_lines.append(normalized)
      existing_header_lines.add(normalized)

  ensure_standard_info_header_lines(final_header_lines, existing_header_lines, verbose=verbose)

  final_header_lines.append("#CHROM\tPOS\tID\tREF\tALT\tQUAL\tFILTER\tINFO")

  # ---- write anonymized VCF body ----
  if not final_plain_vcf:
      base, ext = os.path.splitext(merged_vcf)
      if not ext:
          ext = ".vcf"
      final_plain_vcf = f"{base}.anonymized{ext}"

  reader = None
  temp_output_path: Optional[str] = None
  try:
      import tempfile, shutil
      output_dir = os.path.dirname(os.path.abspath(final_plain_vcf)) or None
      with tempfile.NamedTemporaryFile("w", encoding="utf-8", delete=False, dir=output_dir, suffix=".tmp") as outfh:
          temp_output_path = outfh.name
          # header
          for line in final_header_lines:
              outfh.write(line + "\n")

          # body: prefer vcfpy stream; fallback to cut; then to pure-python
          stream_handle = None
          stream_used = False
          manual_iterator: Optional[list[str]] = None
          try:
              stream = _open_vcf(merged_vcf)
              stream_handle = stream
              try:
                  reader = vcfpy.Reader.from_stream(stream)
                  stream_used = True
              except NotImplementedError:
                  stream.close()
                  stream_handle = None
                  try:
                      reader = vcfpy.Reader.from_path(merged_vcf)
                  except Exception:
                      reader = None
                      lines = _iter_serialized_records_from_cut(merged_vcf)
                      manual_iterator = lines if lines else _iter_serialized_records_without_vcfpy(merged_vcf)
                  stream_used = False
          except Exception:
              if stream_handle is not None:
                  try:
                      stream_handle.close()
                  except Exception:
                      pass
              raise

          if manual_iterator is not None:
              for serialized_line in manual_iterator:
                  outfh.write(serialized_line + "\n")
          else:
              try:
                  for record in reader:
                      allele_number = _recalculate_info_fields(record)
                      if not _record_passes_filters(record, allele_number):
                          continue
                      outfh.write(_serialize_record(record) + "\n")
              finally:
                  if stream_handle is not None and stream_used:
                      try:
                          stream_handle.close()
                      except Exception:
                          pass
                      stream_handle = None

      shutil.move(temp_output_path, final_plain_vcf)
      final_vcf = final_plain_vcf

  except Exception as exc:
      if temp_output_path and os.path.exists(temp_output_path):
          try:
              os.remove(temp_output_path)
          except Exception:
              pass
      if final_plain_vcf and os.path.exists(final_plain_vcf):
          try:
              os.remove(final_plain_vcf)
          except Exception:
              pass
      handle_critical_error(
          f"Failed to assemble final anonymized VCF contents: {exc}",
          exc_cls=MergeConflictError,
      )
  finally:
      if reader is not None:
          try:
              reader.close()
          except Exception:
              pass

  # compress + index if requested
  if expects_gzip and final_plain_vcf and os.path.exists(final_plain_vcf):
      if pysam is None:
          _cleanup_temp_files(joint_temp, filtered_temp, verbose=verbose)
          handle_critical_error("pysam is required to BGZF-compress and index the anonymized VCF.")
      try:
          final_vcf = f"{final_plain_vcf}.gz"
          pysam.bgzip(final_plain_vcf, final_vcf, force=True)
          pysam.tabix_index(final_vcf, preset="vcf", force=True)
      except (OSError, ValueError) as exc:
          _cleanup_temp_files(joint_temp, filtered_temp, verbose=verbose)
          for p in (final_plain_vcf, final_vcf):
              if p and os.path.exists(p):
                  try:
                      os.remove(p)
                  except Exception:
                      pass
          handle_critical_error(f"Failed to compress or index anonymized VCF: {exc}", exc_cls=MergeConflictError)
  else:
      final_vcf = final_plain_vcf

  _validate_anonymized_vcf_header(final_vcf, ensure_for_uncompressed=True)
  log_message(f"Anonymized merged VCF written to: {final_vcf}", verbose, level=logging.INFO)
  return final_vcf

>>>>>>> 766e9287


def recalculate_cohort_info_tags(vcf_path: str, verbose: bool = False) -> None:
    """Recompute AC, AN, and AF INFO tags in-place for ``vcf_path``."""

    log_message(
        "Recalculating AC, AN, AF tags across the merged cohort...",
        verbose,
        level=logging.DEBUG,
    )

    if VCFPY_AVAILABLE:
        header = None
        records: List = []
        try:
            with closing(vcfpy.Reader.from_path(vcf_path)) as reader:
                header = reader.header

                for record in reader:
                    info = dict(getattr(record, "INFO", {}) or {})
                    alt_alleles = list(getattr(record, "ALT", []) or [])
                    alt_counts = [0] * len(alt_alleles)
                    allele_number = 0

                    for call in getattr(record, "calls", []) or []:
                        data = getattr(call, "data", {}) or {}
                        genotype = data.get("GT")
                        if not genotype:
                            continue
                        tokens = genotype.replace("|", "/").split("/")
                        for token in tokens:
                            token = token.strip()
                            if not token or token == ".":
                                continue
                            try:
                                allele_index = int(token)
                            except ValueError:
                                continue
                            if allele_index < 0:
                                continue
                            allele_number += 1
                            if allele_index == 0:
                                continue
                            normalized_index = allele_index - 1
                            if 0 <= normalized_index < len(alt_counts):
                                alt_counts[normalized_index] += 1

                    info["AN"] = allele_number
                    if alt_counts:
                        info["AC"] = alt_counts
                        if allele_number > 0:
                            info["AF"] = [
                                count / allele_number for count in alt_counts
                            ]
                        else:
                            info["AF"] = [0.0 for _ in alt_counts]
                    else:
                        info["AC"] = []
                        info["AF"] = []

                    record.INFO = info
                    records.append(record)
        except Exception as exc:
            handle_critical_error(
                f"Failed to open {vcf_path} for AC/AN/AF recalculation: {exc}",
                exc_cls=MergeConflictError,
            )

<<<<<<< HEAD
=======
        records = []
        header = reader.header

        for record in reader:
            info = dict(getattr(record, "INFO", {}) or {})
            alt_alleles = list(getattr(record, "ALT", []) or [])
            alt_count = len(alt_alleles)
            genotypes = (
                getattr(call, "data", {}).get("GT")
                for call in getattr(record, "calls", []) or []
            )
            alt_counts, allele_number, allele_frequencies = _compute_ac_an_af(
                genotypes, alt_count
            )

            info["AN"] = allele_number
            if alt_count:
                info["AC"] = alt_counts
                info["AF"] = allele_frequencies
            else:
                info["AC"] = []
                info["AF"] = []

            record.INFO = info
            records.append(record)

>>>>>>> 766e9287
        try:
            with closing(vcfpy.Writer.from_path(vcf_path, header)) as writer:
                for record in records:
                    writer.write_record(record)
        except Exception as exc:
            handle_critical_error(
                f"Failed to reopen {vcf_path} for writing: {exc}",
                exc_cls=MergeConflictError,
            )
        return

    _recalculate_cohort_info_tags_without_vcfpy(vcf_path)


def _recalculate_cohort_info_tags_without_vcfpy(vcf_path: str) -> None:
    opener = gzip.open if vcf_path.endswith(".gz") else open
    writer_opener = opener

    try:
        input_handle = opener(vcf_path, "rt", encoding="utf-8")
    except OSError as exc:
        handle_critical_error(f"Failed to open {vcf_path}: {exc}", exc_cls=MergeConflictError)
        return

    import tempfile

    temp_path: Optional[str] = None
    try:
        temp_dir = os.path.dirname(os.path.abspath(vcf_path)) or None
        try:
            tmp = tempfile.NamedTemporaryFile(delete=False, dir=temp_dir, suffix=".tmp")
            temp_path = tmp.name
            tmp.close()
        except OSError as exc:
            try:
                input_handle.close()
            except Exception:
                pass
            handle_critical_error(
                f"Failed to create temporary file for {vcf_path}: {exc}",
                exc_cls=MergeConflictError,
            )
            return

        column_header_found = False
        try:
            with input_handle, writer_opener(temp_path, "wt", encoding="utf-8") as out:
                for raw_line in input_handle:
                    line = raw_line.rstrip("\n")
                    if not line:
                        continue
                    if line.startswith("##"):
                        out.write(line + "\n")
                        continue
                    if line.startswith("#CHROM"):
                        column_header_found = True
                        out.write(line + "\n")
                        continue

                    fields = line.split("\t")
                    if len(fields) < 8:
                        out.write(line + "\n")
                        continue

                    # ALT allele list
                    alt_alleles = [a for a in fields[4].split(",") if a]
                    alt_counts = [0] * len(alt_alleles)
                    allele_number = 0

                    # Extract GT from FORMAT and per-sample fields
                    if len(fields) >= 10:
                        format_keys = fields[8].split(":") if fields[8] else []
                        try:
                            gt_index = format_keys.index("GT")
                        except ValueError:
                            gt_index = None

                        if gt_index is not None:
                            for sample_entry in fields[9:]:
                                parts = sample_entry.split(":")
                                if gt_index >= len(parts):
                                    continue
                                genotype = parts[gt_index]
                                if not genotype:
                                    continue
                                for token in genotype.replace("|", "/").split("/"):
                                    token = token.strip()
                                    if not token or token == ".":
                                        continue
                                    try:
                                        allele_index = int(token)
                                    except ValueError:
                                        continue
                                    if allele_index < 0:
                                        continue
                                    allele_number += 1
                                    if allele_index == 0:
                                        continue
                                    idx = allele_index - 1
                                    if 0 <= idx < len(alt_counts):
                                        alt_counts[idx] += 1

                    # Parse existing INFO preserving order
                    info_raw = fields[7] if len(fields) >= 8 else ""
                    info_map: dict = {}
                    order: List[str] = []
                    if info_raw and info_raw != ".":
                        for entry in info_raw.split(";"):
                            if not entry:
                                continue
                            if "=" in entry:
                                k, v = entry.split("=", 1)
                            else:
                                k, v = entry, ""
                            if k not in info_map:
                                order.append(k)
                            info_map[k] = v

                    # Update AN/AC/AF
                    info_map["AN"] = str(allele_number)
                    if alt_counts:
                        info_map["AC"] = ",".join(str(c) for c in alt_counts)
                        if allele_number > 0:
                            info_map["AF"] = ",".join(f"{c / allele_number:.6g}" for c in alt_counts)
                        else:
                            info_map["AF"] = ",".join("0" for _ in alt_counts)
                    else:
                        info_map["AC"] = "."
                        info_map["AF"] = "."

                    for k in ("AC", "AN", "AF"):
                        if k not in order:
                            order.append(k)

                    new_entries: List[str] = []
                    for k in order:
                        v = info_map.get(k, "")
                        new_entries.append(f"{k}={v}" if v != "" else f"{k}=")

                    fields[7] = ";".join(new_entries) if new_entries else "."
                    out.write("\t".join(fields) + "\n")
        except OSError as exc:
            if temp_path and os.path.exists(temp_path):
                try:
                    os.remove(temp_path)
                except Exception:
                    pass
            handle_critical_error(f"Failed to rewrite {vcf_path}: {exc}", exc_cls=MergeConflictError)
            return

        if not column_header_found:
            if temp_path and os.path.exists(temp_path):
                try:
                    os.remove(temp_path)
                except Exception:
                    pass
            handle_critical_error(
                f"Failed to parse {vcf_path}: Missing #CHROM header line.",
                exc_cls=MergeConflictError,
            )
            return

        try:
            shutil.move(temp_path, vcf_path)
        except OSError as exc:
            if temp_path and os.path.exists(temp_path):
                try:
                    os.remove(temp_path)
                except Exception:
                    pass
            handle_critical_error(f"Failed to rewrite {vcf_path}: {exc}", exc_cls=MergeConflictError)
            return
        finally:
            temp_path = None
    finally:
        if temp_path and os.path.exists(temp_path):
            try:
                os.remove(temp_path)
            except Exception:
                pass


__all__ = [
    "_format_sample_metadata_value",
    "build_sample_metadata_line",
    "_parse_sample_metadata_line",
    "_parse_simple_metadata_line",
    "load_metadata_lines",
    "apply_metadata_to_header",
    "_validate_anonymized_vcf_header",
    "append_metadata_to_merged_vcf",
    "recalculate_cohort_info_tags",
]<|MERGE_RESOLUTION|>--- conflicted
+++ resolved
@@ -12,21 +12,16 @@
 import collections
 from collections.abc import MutableMapping
 import gzip
-<<<<<<< HEAD
 import re
 from contextlib import ExitStack, closing
 from pathlib import Path
-from collections import OrderedDict
-from typing import List, Optional, Tuple, Union
-=======
 import io
 import os
 import re
 import shutil
 import tempfile
 from collections import OrderedDict
-from typing import Iterable, List, Optional, Tuple, Mapping
->>>>>>> 766e9287
+from typing import Iterable, List, Optional, Tuple, Mapping, Union
 
 import logging
 import subprocess
@@ -485,7 +480,6 @@
     if not template_path:
         return None, [], [], None
 
-<<<<<<< HEAD
     normalized_path = Path(template_path).expanduser().resolve()
     if not normalized_path.exists():
         handle_critical_error(
@@ -496,16 +490,6 @@
         handle_critical_error(
             f"Metadata template header path is not a file: {template_path}",
             exc_cls=ValidationError,
-=======
-    normalized_path = os.path.abspath(template_path)
-    if not os.path.exists(normalized_path):
-        raise ValidationError(
-            f"Metadata template header file does not exist: {template_path}"
-        )
-    if not os.path.isfile(normalized_path):
-        raise ValidationError(
-            f"Metadata template header path is not a file: {template_path}"
->>>>>>> 766e9287
         )
 
     template_sample_mapping: Optional[dict[str, str]] = None
@@ -618,7 +602,6 @@
     if not metadata_file:
         raise ValidationError("A metadata file path must be provided.")
 
-<<<<<<< HEAD
     normalized_path = Path(metadata_file).expanduser().resolve()
     if not normalized_path.exists():
         handle_critical_error(
@@ -630,13 +613,6 @@
             f"Metadata file path is not a file: {metadata_file}",
             exc_cls=ValidationError,
         )
-=======
-    normalized_path = os.path.abspath(metadata_file)
-    if not os.path.exists(normalized_path):
-        raise ValidationError(f"Metadata file does not exist: {metadata_file}")
-    if not os.path.isfile(normalized_path):
-        raise ValidationError(f"Metadata file path is not a file: {metadata_file}")
->>>>>>> 766e9287
 
     sanitized_lines: list[str] = []
     seen_lines = set()
@@ -732,18 +708,12 @@
 
     opener = gzip.open if resolved_path.suffix == ".gz" else open
     try:
-<<<<<<< HEAD
-        with opener(resolved_path, "rt", encoding="utf-8") as stream, closing(
-            vcfpy.Reader.from_stream(stream)
-        ) as reader:
-=======
         with opener(final_vcf_path, "rt", encoding="utf-8") as stream:
             try:
                 reader = vcfpy.Reader.from_stream(stream)
             except NotImplementedError:
                 reader = vcfpy.Reader.from_path(final_vcf_path)
             # Force header consumption
->>>>>>> 766e9287
             _ = reader.header
     except Exception as exc:
         handle_critical_error(
@@ -769,7 +739,6 @@
         )
 
     header_metadata_lines = header_metadata_lines or []
-<<<<<<< HEAD
     merged_path = Path(merged_vcf)
     joint_temp = merged_path.with_name(f"{merged_path.name}.joint.temp.vcf")
     filtered_temp = merged_path.with_name(f"{merged_path.name}.filtered.temp.vcf")
@@ -796,30 +765,12 @@
         final_vcf_path = final_plain_vcf_path.with_name(
             f"{final_plain_vcf_path.name}.gz"
         )
-=======
-    joint_temp = f"{merged_vcf}.joint.temp.vcf"
-    filtered_temp = f"{merged_vcf}.filtered.temp.vcf"
-
-    expects_gzip = merged_vcf.endswith(".gz")
-    final_plain_vcf: str | None
-    final_vcf: str | None
-
-    if merged_vcf.endswith(".vcf.gz"):
-        base_path = merged_vcf[: -len(".vcf.gz")]
-        final_plain_vcf = f"{base_path}.anonymized.vcf"
-        final_vcf = f"{final_plain_vcf}.gz"
-    elif merged_vcf.endswith(".vcf"):
-        base_path = merged_vcf[: -len(".vcf")]
-        final_plain_vcf = f"{base_path}.anonymized.vcf"
-        final_vcf = final_plain_vcf
->>>>>>> 766e9287
     else:
         extension = merged_path.suffix or ".vcf"
         base_name = name[: -len(extension)] if merged_path.suffix else name
         final_plain_vcf_path = parent / f"{base_name}.anonymized{extension}"
         final_vcf_path = final_plain_vcf_path
 
-<<<<<<< HEAD
     def _open_vcf(path: Path):
         if path.suffix == ".gz":
             return gzip.open(path, "rt", encoding="utf-8")
@@ -834,8 +785,6 @@
                 header_lines.append(raw.rstrip("\n"))
         return header_lines
 
-=======
->>>>>>> 766e9287
     def _format_scalar(value) -> str:
         if value is None:
             return "."
@@ -896,20 +845,12 @@
         return allele_indices
 
     def _cleanup_temp_files():
-<<<<<<< HEAD
-        for temp_path in (joint_temp, filtered_temp):
-            try:
-                temp_path.unlink()
-            except FileNotFoundError:
-                continue
-=======
         for path in [joint_temp, filtered_temp]:
             if not path:
                 continue
             try:
                 if os.path.exists(path):
                     os.remove(path)
->>>>>>> 766e9287
             except Exception:
                 pass
 
@@ -1000,153 +941,6 @@
             ]
         )
 
-<<<<<<< HEAD
-    log_message(
-        "Recalculating AC, AN, AF tags across the merged cohort...",
-        verbose,
-        level=logging.DEBUG,
-    )
-
-    header_lines = _read_header_lines(merged_path)
-    fileformat_line = None
-    remaining_header_lines: List[str] = []
-    for line in header_lines:
-        stripped = line.strip()
-        if not stripped:
-            continue
-        if stripped.startswith("#CHROM"):
-            continue
-        if stripped.startswith("##fileformat") and fileformat_line is None:
-            fileformat_line = stripped
-            continue
-        if stripped.startswith("##SAMPLE="):
-            continue
-        remaining_header_lines.append(stripped)
-
-    final_header_lines: List[str] = []
-    if fileformat_line is not None:
-        final_header_lines.append(fileformat_line)
-    final_header_lines.extend(remaining_header_lines)
-    existing_header_lines = set(final_header_lines)
-
-    ensure_standard_info_header_lines(
-        final_header_lines, existing_header_lines, verbose=verbose
-    )
-
-    if sample_metadata_entries:
-        try:
-            serialized_line = (
-                serialized_sample_line
-                if serialized_sample_line is not None
-                else build_sample_metadata_line(sample_metadata_entries)
-            )
-            if serialized_line not in existing_header_lines:
-                final_header_lines.append(serialized_line)
-                existing_header_lines.add(serialized_line)
-        except ValueError as exc:
-            handle_critical_error(str(exc))
-
-    for metadata_line in header_metadata_lines:
-        normalized = metadata_line.strip()
-        if not normalized:
-            continue
-        if not normalized.startswith("##"):
-            normalized = "##" + normalized
-        if normalized in existing_header_lines:
-            continue
-        final_header_lines.append(normalized)
-        existing_header_lines.add(normalized)
-
-    ensure_standard_info_header_lines(
-        final_header_lines, existing_header_lines, verbose=verbose
-    )
-
-    final_header_lines.append("#CHROM\tPOS\tID\tREF\tALT\tQUAL\tFILTER\tINFO")
-
-    body_lines: List[str] = []
-    with ExitStack() as stack:
-        reader = None
-        try:
-            stream = stack.enter_context(_open_vcf(merged_path))
-            reader = stack.enter_context(closing(vcfpy.Reader.from_stream(stream)))
-        except NotImplementedError:
-            reader = stack.enter_context(
-                closing(vcfpy.Reader.from_path(str(merged_path)))
-            )
-
-        for record in reader:
-            allele_number = _recalculate_info_fields(record)
-            if not _record_passes_filters(record, allele_number):
-                continue
-            body_lines.append(_serialize_record(record))
-
-    if final_plain_vcf_path is None:
-        extension = merged_path.suffix or ".vcf"
-        base_name = merged_path.stem if merged_path.suffix else merged_path.name
-        final_plain_vcf_path = merged_path.with_name(
-            f"{base_name}.anonymized{extension}"
-        )
-
-    try:
-        with final_plain_vcf_path.open("w", encoding="utf-8") as output_handle:
-            for line in final_header_lines:
-                output_handle.write(line + "\n")
-            for line in body_lines:
-                output_handle.write(line + "\n")
-        final_vcf_path = final_plain_vcf_path
-    except Exception as exc:
-        if final_plain_vcf_path and final_plain_vcf_path.exists():
-            try:
-                final_plain_vcf_path.unlink()
-            except Exception:
-                pass
-        handle_critical_error(
-            f"Failed to assemble final anonymized VCF contents: {exc}",
-            exc_cls=MergeConflictError,
-        )
-
-    if expects_gzip and final_plain_vcf_path and final_plain_vcf_path.exists():
-        if pysam is None:
-            _cleanup_temp_files()
-            handle_critical_error(
-                "pysam is required to BGZF-compress and index the anonymized VCF."
-            )
-
-        try:
-            final_vcf_path = final_plain_vcf_path.with_name(
-                f"{final_plain_vcf_path.name}.gz"
-            )
-            pysam.bgzip(str(final_plain_vcf_path), str(final_vcf_path), force=True)
-            pysam.tabix_index(str(final_vcf_path), preset="vcf", force=True)
-        except (OSError, ValueError) as exc:
-            _cleanup_temp_files()
-            if final_plain_vcf_path.exists():
-                try:
-                    final_plain_vcf_path.unlink()
-                except Exception:
-                    pass
-            if final_vcf_path and final_vcf_path.exists():
-                try:
-                    final_vcf_path.unlink()
-                except Exception:
-                    pass
-            handle_critical_error(
-                f"Failed to compress or index anonymized VCF: {exc}",
-                exc_cls=MergeConflictError,
-            )
-    elif not expects_gzip:
-        final_vcf_path = final_plain_vcf_path
-
-    final_vcf_str = str(final_vcf_path) if final_vcf_path is not None else ""
-    _validate_anonymized_vcf_header(final_vcf_str, ensure_for_uncompressed=True)
-
-    log_message(
-        f"Anonymized merged VCF written to: {final_vcf_str}",
-        verbose,
-        level=logging.INFO,
-    )
-    return final_vcf_str
-=======
   def _iter_serialized_records_from_cut(path: str) -> list[str]:
       """Fallback: use `cut` to strip FORMAT+sample columns. Returns only body lines."""
       import subprocess
@@ -1329,7 +1123,6 @@
   log_message(f"Anonymized merged VCF written to: {final_vcf}", verbose, level=logging.INFO)
   return final_vcf
 
->>>>>>> 766e9287
 
 
 def recalculate_cohort_info_tags(vcf_path: str, verbose: bool = False) -> None:
@@ -1398,35 +1191,6 @@
                 exc_cls=MergeConflictError,
             )
 
-<<<<<<< HEAD
-=======
-        records = []
-        header = reader.header
-
-        for record in reader:
-            info = dict(getattr(record, "INFO", {}) or {})
-            alt_alleles = list(getattr(record, "ALT", []) or [])
-            alt_count = len(alt_alleles)
-            genotypes = (
-                getattr(call, "data", {}).get("GT")
-                for call in getattr(record, "calls", []) or []
-            )
-            alt_counts, allele_number, allele_frequencies = _compute_ac_an_af(
-                genotypes, alt_count
-            )
-
-            info["AN"] = allele_number
-            if alt_count:
-                info["AC"] = alt_counts
-                info["AF"] = allele_frequencies
-            else:
-                info["AC"] = []
-                info["AF"] = []
-
-            record.INFO = info
-            records.append(record)
-
->>>>>>> 766e9287
         try:
             with closing(vcfpy.Writer.from_path(vcf_path, header)) as writer:
                 for record in records:
