--- conflicted
+++ resolved
@@ -22,13 +22,10 @@
 import datetime
 import re
 import copy
-<<<<<<< HEAD
 import tempfile
-=======
 import shutil
 import subprocess
 import gzip
->>>>>>> ded50701
 from collections import OrderedDict
 
 try:
@@ -936,7 +933,8 @@
     simple_header_lines=None,
 ):
     timestamp = datetime.datetime.now().strftime("%Y%m%d_%H%M%S")
-    base_vcf = os.path.join(output_dir, f"merged_vcf_{timestamp}.vcf")
+    base_vcf = os.path.join(output_dir, f"merged_vcf_{timestamp}.vcf")   # plain VCF
+    filled_vcf = base_vcf + ".filled.vcf"                                 # after +fill-tags
     gz_vcf   = base_vcf + ".gz"
 
     file_count = len(valid_files)
@@ -945,7 +943,7 @@
     temp_files, preprocessed_files = [], []
     for file_path in valid_files:
         try:
-            pre = preprocess_vcf(file_path)
+            pre = preprocess_vcf(file_path)   # your helper prepares bgzipped+indexed or plain inputs
         except Exception as exc:
             handle_critical_error(f"Failed to preprocess {file_path}: {exc}")
         preprocessed_files.append(pre)
@@ -954,6 +952,7 @@
 
     log_message("Merging VCF files with bcftools...", verbose)
     try:
+        # Write UNCOMPRESSED VCF so vcfpy can adjust the header easily
         result = subprocess.run(
             ["bcftools", "merge", "-m", "all", "-Ov", "-o", base_vcf, *preprocessed_files],
             capture_output=True, text=True,
@@ -968,6 +967,7 @@
     if result.returncode != 0:
         handle_critical_error((result.stderr or "bcftools merge failed").strip())
 
+    # Open merged VCF, apply metadata/header edits, rewrite
     try:
         reader = vcfpy.Reader.from_path(base_vcf)
     except Exception as exc:
@@ -989,7 +989,7 @@
 
     tmp_out = base_vcf + ".tmp"
     try:
-        writer = vcfpy.Writer.from_path(tmp_out, header)
+        writer = vcfpy.Writer.from_path(tmp_out, header)  # writes full header immediately
     except Exception as exc:
         reader.close()
         handle_critical_error(f"Failed to open temporary writer for merged VCF: {exc}")
@@ -1004,6 +1004,17 @@
 
     shutil.move(tmp_out, base_vcf)
 
+    # Recalculate AC/AN/AF using bcftools +fill-tags
+    log_message("Recomputing AC, AN, AF with bcftools +fill-tags...", verbose)
+    res2 = subprocess.run(
+        ["bcftools", "+fill-tags", base_vcf, "-Ov", "-o", filled_vcf, "--", "-t", "AC,AN,AF"],
+        capture_output=True, text=True,
+    )
+    if res2.returncode != 0:
+        handle_critical_error((res2.stderr or "bcftools +fill-tags failed").strip())
+    shutil.move(filled_vcf, base_vcf)
+
+    # Compress (BGZF) and index (tabix)
     log_message("Compressing and indexing the final VCF...", verbose)
     try:
         subprocess.run(["bgzip", "-f", base_vcf], check=True)
@@ -1011,185 +1022,9 @@
     except subprocess.CalledProcessError as exc:
         handle_critical_error(f"Failed to compress or index merged VCF ({base_vcf}): {exc}")
 
-<<<<<<< HEAD
-
-def _format_record_label(record):
-    chrom = getattr(record, "CHROM", "?")
-    pos = getattr(record, "POS", "?")
-    return f"{chrom}:{pos}"
-
-
-def _extract_called_allele_indices(genotype_value):
-    if genotype_value is None:
-        return []
-
-    if hasattr(genotype_value, "values"):
-        tokens = genotype_value.values
-    elif isinstance(genotype_value, (list, tuple)):
-        tokens = genotype_value
-    else:
-        text = str(genotype_value)
-        if not text:
-            return []
-        normalized = text.replace("|", "/")
-        tokens = normalized.split("/")
-
-    allele_indices = []
-    for token in tokens:
-        if token is None:
-            continue
-        token_str = str(token).strip()
-        if not token_str or token_str == ".":
-            continue
-        try:
-            allele_indices.append(int(token_str))
-        except ValueError:
-            continue
-    return allele_indices
-
-
-def _ensure_ac_an_af_info_definitions(header):
-    definitions = {
-        "AC": OrderedDict(
-            [
-                ("ID", "AC"),
-                ("Number", "A"),
-                ("Type", "Integer"),
-                ("Description", "Allele count in genotypes, for each ALT allele"),
-            ]
-        ),
-        "AN": OrderedDict(
-            [
-                ("ID", "AN"),
-                ("Number", 1),
-                ("Type", "Integer"),
-                ("Description", "Total number of alleles in called genotypes"),
-            ]
-        ),
-        "AF": OrderedDict(
-            [
-                ("ID", "AF"),
-                ("Number", "A"),
-                ("Type", "Float"),
-                ("Description", "Allele frequency for each ALT allele"),
-            ]
-        ),
-    }
-
-    for info_id, mapping in definitions.items():
-        if not header.has_header_line("INFO", info_id):
-            header.add_info_line(vcfpy.InfoHeaderLine("INFO", info_id, mapping))
-
-
-def _recalculate_record_info_fields(record):
-    alt_alleles = getattr(record, "ALT", []) or []
-    alt_count = len(alt_alleles)
-    allele_counts = [0] * alt_count
-    total_alleles = 0
-
-    if alt_count == 0:
-        record.INFO.pop("AC", None)
-        record.INFO.pop("AF", None)
-        record.INFO["AN"] = 0
-        return
-
-    for call in getattr(record, "calls", []) or []:
-        genotype_indices = _extract_called_allele_indices(call.data.get("GT"))
-        for allele_index in genotype_indices:
-            if allele_index is None or allele_index < 0:
-                continue
-            if allele_index == 0:
-                total_alleles += 1
-                continue
-            adjusted_index = allele_index - 1
-            if 0 <= adjusted_index < alt_count:
-                allele_counts[adjusted_index] += 1
-                total_alleles += 1
-            else:
-                handle_non_critical_error(
-                    "Record {} has genotype allele index {} exceeding available ALT alleles. Ignoring it for AC/AN/AF recalculation.".format(
-                        _format_record_label(record), allele_index
-                    )
-                )
-
-    record.INFO["AC"] = allele_counts
-    record.INFO["AN"] = total_alleles
-    if total_alleles > 0:
-        record.INFO["AF"] = [count / total_alleles for count in allele_counts]
-    else:
-        record.INFO["AF"] = [0.0] * alt_count
-
-
-def recalculate_cohort_info_tags(merged_vcf, verbose=False):
-    if not merged_vcf:
-        handle_critical_error("Merged VCF path is required for INFO recalculation.")
-
-    if not os.path.exists(merged_vcf):
-        handle_critical_error(
-            f"Merged VCF does not exist for INFO recalculation: {merged_vcf}"
-        )
-
-    log_message(
-        "Recalculating INFO fields (AC, AN, AF) across the merged cohort...",
-        verbose,
-    )
-
-    try:
-        reader = vcfpy.Reader.from_path(merged_vcf)
-    except Exception as exc:
-        handle_critical_error(
-            f"Unable to open merged VCF for INFO recalculation: {exc}"
-        )
-
-    header = reader.header.copy()
-    _ensure_ac_an_af_info_definitions(header)
-
-    tmp_dir = os.path.dirname(os.path.abspath(merged_vcf))
-    try:
-        with tempfile.NamedTemporaryFile(
-            mode="w", delete=False, suffix=".vcf", dir=tmp_dir
-        ) as tmp_handle:
-            temp_path = tmp_handle.name
-    except Exception as exc:
-        reader.close()
-        handle_critical_error(
-            f"Unable to create a temporary VCF for INFO recalculation: {exc}"
-        )
-
-    writer = vcfpy.Writer.from_path(temp_path, header)
-
-    try:
-        for record in reader:
-            _recalculate_record_info_fields(record)
-            writer.write_record(record)
-    except Exception as exc:
-        reader.close()
-        writer.close()
-        os.remove(temp_path)
-        handle_critical_error(
-            f"Failed while recalculating INFO fields for {merged_vcf}: {exc}"
-        )
-
-    reader.close()
-    writer.close()
-
-    try:
-        os.replace(temp_path, merged_vcf)
-    except Exception as exc:
-        os.remove(temp_path)
-        handle_critical_error(
-            f"Unable to write recalculated INFO fields back to {merged_vcf}: {exc}"
-        )
-
-    log_message(
-        f"INFO field recalculation completed successfully for {merged_vcf}",
-        verbose,
-    )
-
-=======
     log_message(f"Merged VCF file created and indexed successfully: {gz_vcf}", verbose)
     return gz_vcf
->>>>>>> ded50701
+
 def _parse_simple_metadata_line(line):
     stripped = line.strip()
     if not stripped.startswith("##") or "=" not in stripped:
