--- conflicted
+++ resolved
@@ -56,13 +56,10 @@
     SampleGroup,
     SampleOrigin,
 )
-<<<<<<< HEAD
 from .tables import build_allele_frequency_table, create_dynamic_table
-=======
 from .services.vcf_importer import VCFImporter
 from .tables import create_dynamic_table
 from .mixins import OrganizationSampleGroupMixin
->>>>>>> e5d2e441
 
 
 logger = logging.getLogger(__name__)
