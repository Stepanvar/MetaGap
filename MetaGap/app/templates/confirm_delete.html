{% extends 'base.html' %}

{% block title %}Delete Account - {{ SITE_NAME }}{% endblock %}

{% block breadcrumbs %}
{% include 'partials/breadcrumbs.html' with breadcrumb_title='Delete Account' %}
{% endblock %}

{% block content %}
<<<<<<< HEAD
<div class="container mt-5">
        {% include 'partials/form.html' with form=form form_title="Are you sure you want to delete your account?" submit_button_label="Yes, Delete My Account" submit_button_class="btn btn-danger" extra_actions=form_extra_actions form_novalidate=True wrapper_class='mt-4' %}
</div>
=======
<h2 class="mb-4">Are you sure you want to delete your account?</h2>
<form method="post" novalidate>
        {% csrf_token %}
        <div class="form-check my-3">
                {{ form.confirm }}
                <label class="form-check-label" for="{{ form.confirm.id_for_label }}">{{ form.confirm.label }}</label>
                {% if form.confirm.errors %}
                <div class="invalid-feedback d-block">
                        {% for error in form.confirm.errors %}
                        {{ error }}
                        {% endfor %}
                </div>
                {% endif %}
        </div>
        <button type="submit" class="btn btn-danger">Yes, Delete My Account</button>
        <a href="{% url 'profile' %}" class="btn btn-secondary ms-2">Cancel</a>
</form>
>>>>>>> d37a83b2
{% endblock %}<|MERGE_RESOLUTION|>--- conflicted
+++ resolved
@@ -7,27 +7,7 @@
 {% endblock %}
 
 {% block content %}
-<<<<<<< HEAD
 <div class="container mt-5">
         {% include 'partials/form.html' with form=form form_title="Are you sure you want to delete your account?" submit_button_label="Yes, Delete My Account" submit_button_class="btn btn-danger" extra_actions=form_extra_actions form_novalidate=True wrapper_class='mt-4' %}
 </div>
-=======
-<h2 class="mb-4">Are you sure you want to delete your account?</h2>
-<form method="post" novalidate>
-        {% csrf_token %}
-        <div class="form-check my-3">
-                {{ form.confirm }}
-                <label class="form-check-label" for="{{ form.confirm.id_for_label }}">{{ form.confirm.label }}</label>
-                {% if form.confirm.errors %}
-                <div class="invalid-feedback d-block">
-                        {% for error in form.confirm.errors %}
-                        {{ error }}
-                        {% endfor %}
-                </div>
-                {% endif %}
-        </div>
-        <button type="submit" class="btn btn-danger">Yes, Delete My Account</button>
-        <a href="{% url 'profile' %}" class="btn btn-secondary ms-2">Cancel</a>
-</form>
->>>>>>> d37a83b2
 {% endblock %}