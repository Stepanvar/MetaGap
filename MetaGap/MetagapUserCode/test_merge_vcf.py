--- conflicted
+++ resolved
@@ -69,7 +69,6 @@
         help="Directory containing the VCF files to merge.",
     )
     parser.add_argument(
-<<<<<<< HEAD
         "--input-dir",
         required=True,
         help="Directory containing VCF files that should be validated and merged.",
@@ -103,36 +102,6 @@
         "--allow-gvcf",
         action="store_true",
         help="Allow input files that contain gVCF annotations such as <NON_REF> ALT alleles.",
-=======
-        "--output-dir",
-        required=False,
-        help="Directory to write the merged VCF file (defaults to the input directory).",
-    )
-    parser.add_argument(
-        "--ref",
-        required=True,
-        help="Reference genome build expected in the VCF headers.",
-    )
-    parser.add_argument(
-        "--vcf-version",
-        required=True,
-        help="VCF version expected in the input files.",
-    )
-    parser.add_argument(
-        "--meta",
-        required=False,
-        help="Optional CSV list of key=value pairs describing SAMPLE metadata.",
-    )
-    parser.add_argument(
-        "--meta",
-        metavar="KEY=VALUE",
-        action="append",
-        default=[],
-        help=(
-            "Provide sample metadata that should be embedded into the merged VCF header. "
-            "Repeat --meta for each entry, e.g. --meta ID=Study1 --meta Description=Test cohort."
-        ),
->>>>>>> 85d2f8ad
     )
 
     args = parser.parse_args()
@@ -182,7 +151,6 @@
     return f"##SAMPLE=<{serialized}>"
 
 
-<<<<<<< HEAD
 def _parse_metadata_arguments(meta_args):
     if not meta_args:
         return None
@@ -204,39 +172,6 @@
         raise ValueError("Metadata must include an ID entry when provided.")
 
     return metadata_entries
-=======
-def parse_metadata_string(raw_metadata):
-    """Parse a comma-separated list of key=value pairs into an ordered mapping."""
-
-    if not raw_metadata:
-        return None
-
-    try:
-        entries = next(csv.reader([raw_metadata]))
-    except StopIteration:
-        return None
-
-    mapping = OrderedDict()
-    for entry in entries:
-        if not entry:
-            continue
-        if "=" not in entry:
-            raise ValueError(f"Metadata entry '{entry}' is missing an '=' separator.")
-        key, value = entry.split("=", 1)
-        key = key.strip()
-        value = value.strip()
-        if not key:
-            raise ValueError("Metadata keys cannot be empty.")
-        mapping[key] = value
-
-    if not mapping:
-        return None
-
-    if "ID" not in mapping or not mapping["ID"].strip():
-        raise ValueError("Metadata must include a non-empty ID entry.")
-
-    return mapping
->>>>>>> 85d2f8ad
 
 
 def normalize_vcf_version(version_value):
@@ -591,7 +526,6 @@
 
     return mapping
 
-<<<<<<< HEAD
 
 def append_metadata_to_merged_vcf(merged_vcf, sample_metadata_lines=None, verbose=False):
     if not sample_metadata_lines:
@@ -644,8 +578,6 @@
 
     log_message("Metadata appended successfully.", verbose)
 
-=======
->>>>>>> 85d2f8ad
 def preprocess_vcf(file_path):
     """
     Check if the VCF file uses spaces instead of tabs for the column header and data lines.
@@ -840,7 +772,6 @@
         verbose,
     )
 
-<<<<<<< HEAD
     input_dir = os.path.abspath(args.input_dir)
     if not os.path.isdir(input_dir):
         handle_critical_error(f"Input directory does not exist: {input_dir}")
@@ -901,48 +832,6 @@
     )
     merged_vcf = merge_vcfs(valid_files, output_dir, verbose)
     append_metadata_to_merged_vcf(merged_vcf, sample_metadata_lines=sample_metadata_lines, verbose=verbose)
-=======
-    input_dir = args.input_dir
-    if not os.path.isdir(input_dir):
-        handle_critical_error(f"Input directory {input_dir} does not exist or is not a directory.")
-    log_message("Input directory: " + input_dir, verbose)
-
-    output_dir = args.output_dir
-    os.makedirs(output_dir, exist_ok=True)
-    log_message("Output directory: " + output_dir, verbose)
-
-    ref_genome = args.ref
-    vcf_version = normalize_vcf_version(args.vcf_version)
-    log_message(f"Reference genome: {ref_genome}, VCF version: {vcf_version}", verbose)
-
-    if cli_metadata:
-        log_message("Using metadata supplied via --meta arguments.", verbose)
-    else:
-        choice = input("Do you want to (I)nput metadata interactively, (T)emplate file, or (S)kip metadata? [I/T/S]: ").strip().upper()
-        if choice == "I":
-            prompt_metadata_interactive()
-        elif choice == "T":
-            if os.path.exists("final_metadata.txt"):
-                print("Found final_metadata.txt. Using existing metadata file.")
-            elif os.path.exists("final_metadata_template.txt"):
-                use_template = input("final_metadata_template.txt exists. Do you want to use it as final_metadata.txt? (Y/N): ").strip().upper()
-                if use_template == "Y":
-                    import shutil  # Ensure shutil is imported at the top
-                    shutil.copy("final_metadata_template.txt", "final_metadata.txt")
-                    print("Using final_metadata_template.txt as final_metadata.txt.")
-                else:
-                    print("Please fill final_metadata_template.txt and rerun the script.")
-                    sys.exit(0)
-            else:
-                generate_template()
-        elif choice == "S":
-            print("Skipping metadata integration.")
-        else:
-            print("Invalid choice. No metadata will be integrated.")
-
-    valid_files = validate_all_vcfs(input_dir, ref_genome, vcf_version, verbose)
-    merged_vcf = merge_vcfs(valid_files, output_dir, verbose, cli_metadata)
->>>>>>> 85d2f8ad
     validate_merged_vcf(merged_vcf, verbose)
 
     print("----------------------------------------")
