{% extends 'base.html' %}

{% block title %}Profile - {{ SITE_NAME }}{% endblock %}

{% block breadcrumbs %}
{% include 'partials/breadcrumbs.html' with breadcrumb_title='Profile' %}
{% endblock %}

{% block content %}
<<<<<<< HEAD
<div class="container mt-5">
        <h2>Your Profile</h2>
        <p><strong>Username:</strong> {{ user.username }}</p>
        <p><strong>Email:</strong> {{ user.email }}</p>
        {% if organization_profile %}
        <p><strong>Organization:</strong> {{ organization_profile.organization_name|default:"Not provided" }}</p>
        {% endif %}
        <hr>
        <h3>Import Data</h3>
        {% include 'partials/form.html' with form=import_form submit_button_label="Import" form_action=import_form_action form_enctype=import_form_enctype extra_actions=form_extra_actions|default:'' %}
        <hr>
        <h3>Sample Groups</h3>
        {% if sample_groups %}
        <ul class="list-group mb-4">
                {% for group in sample_groups %}
                <li class="list-group-item d-flex justify-content-between align-items-center">
                        <span>{{ group.name }}</span>
                        <a class="btn btn-sm btn-outline-primary"
                           href="{% url 'sample_group_edit' group.pk %}">Edit</a>
                </li>
                {% endfor %}
        </ul>
        {% else %}
        <p class="text-muted">You haven't added any sample groups yet.</p>
        {% endif %}
        <hr>
        <h3>Export Data</h3>
        <a href="{% url 'home' %}" class="btn btn-success">Export Data</a>
        <hr>
        <h3>Account Settings</h3>
        <a href="{% url 'edit_profile' %}" class="btn btn-primary me-2">Edit Profile</a>
        <a href="{% url 'delete_account' %}" class="btn btn-danger">Delete Account</a>
</div>
=======
<h2 class="mb-3">Your Profile</h2>
<p><strong>Username:</strong> {{ user.username }}</p>
<p><strong>Email:</strong> {{ user.email }}</p>
{% if organization_profile %}
<p><strong>Organization:</strong> {{ organization_profile.organization_name|default:"Not provided" }}</p>
{% endif %}
<hr>
<h3>Import Data</h3>
{% include 'form_template.html' with form=import_form submit_button_label="Import" form_action=import_form_action form_enctype=import_form_enctype %}
<hr>
<h3>Sample Groups</h3>
{% if sample_groups %}
<ul class="list-group mb-4">
        {% for group in sample_groups %}
        <li class="list-group-item d-flex justify-content-between align-items-center">
                <span>{{ group.name }}</span>
                <a class="btn btn-sm btn-outline-primary" href="{% url 'sample_group_edit' group.pk %}">Edit</a>
        </li>
        {% endfor %}
</ul>
{% else %}
<p class="text-muted">You haven't added any sample groups yet.</p>
{% endif %}
<hr>
<h3>Export Data</h3>
<a href="{% url 'home' %}" class="btn btn-success">Export Data</a>
<hr>
<h3>Account Settings</h3>
<a href="{% url 'edit_profile' %}" class="btn btn-primary me-2">Edit Profile</a>
<a href="{% url 'delete_account' %}" class="btn btn-danger">Delete Account</a>
>>>>>>> d37a83b2
{% endblock %}<|MERGE_RESOLUTION|>--- conflicted
+++ resolved
@@ -7,7 +7,6 @@
 {% endblock %}
 
 {% block content %}
-<<<<<<< HEAD
 <div class="container mt-5">
         <h2>Your Profile</h2>
         <p><strong>Username:</strong> {{ user.username }}</p>
@@ -41,36 +40,4 @@
         <a href="{% url 'edit_profile' %}" class="btn btn-primary me-2">Edit Profile</a>
         <a href="{% url 'delete_account' %}" class="btn btn-danger">Delete Account</a>
 </div>
-=======
-<h2 class="mb-3">Your Profile</h2>
-<p><strong>Username:</strong> {{ user.username }}</p>
-<p><strong>Email:</strong> {{ user.email }}</p>
-{% if organization_profile %}
-<p><strong>Organization:</strong> {{ organization_profile.organization_name|default:"Not provided" }}</p>
-{% endif %}
-<hr>
-<h3>Import Data</h3>
-{% include 'form_template.html' with form=import_form submit_button_label="Import" form_action=import_form_action form_enctype=import_form_enctype %}
-<hr>
-<h3>Sample Groups</h3>
-{% if sample_groups %}
-<ul class="list-group mb-4">
-        {% for group in sample_groups %}
-        <li class="list-group-item d-flex justify-content-between align-items-center">
-                <span>{{ group.name }}</span>
-                <a class="btn btn-sm btn-outline-primary" href="{% url 'sample_group_edit' group.pk %}">Edit</a>
-        </li>
-        {% endfor %}
-</ul>
-{% else %}
-<p class="text-muted">You haven't added any sample groups yet.</p>
-{% endif %}
-<hr>
-<h3>Export Data</h3>
-<a href="{% url 'home' %}" class="btn btn-success">Export Data</a>
-<hr>
-<h3>Account Settings</h3>
-<a href="{% url 'edit_profile' %}" class="btn btn-primary me-2">Edit Profile</a>
-<a href="{% url 'delete_account' %}" class="btn btn-danger">Delete Account</a>
->>>>>>> d37a83b2
 {% endblock %}