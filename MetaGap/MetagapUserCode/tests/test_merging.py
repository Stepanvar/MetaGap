"""Unit tests covering merging helpers and anonymization workflows."""

from __future__ import annotations

import shutil
from typing import Callable
import datetime
import gzip
import logging
from pathlib import Path
import time
import sys
from types import SimpleNamespace
from typing import Sequence

import pytest
from _pytest.monkeypatch import MonkeyPatch

sys.path.insert(0, str(Path(__file__).resolve().parents[2]))

from MetagapUserCode.merge_vcf import merging
from MetagapUserCode.merge_vcf import metadata as metadata_module
from MetagapUserCode.tests.test_append_metadata_cli_smoke import (
    SAMPLE_BODY_TRIMMED,
    _configure_fake_bcftools,
)
from MetagapUserCode.tests.test_large_merge_workflow import (
<<<<<<< HEAD
    _FakeVcfpyModule,
    _VCF_STORAGE,
=======
    _FakeCall,
    _FakeRecord,
    _FakeVcfpyModule,
    _HeaderDefinition,
    _VCF_STORAGE,
    _generate_demo_vcf,
>>>>>>> d19f4ca2
)


class _CallData(dict):
    """Mapping that normalizes GT lookups to mimic vcfpy semantics."""

    def __setitem__(self, key, value):
        if key == "GT" and isinstance(value, list):
            value = value[0] if value else None
        super().__setitem__(key, value)

    def __getitem__(self, key):
        value = super().__getitem__(key)
        return value

    def get(self, key, default=None):
        if key not in self:
            return default
        return self[key]

    def copy(self):  # pragma: no cover - simple delegation
        return _CallData({key: copy.deepcopy(value) for key, value in self.items()})


class _StubCall:
    """Minimal stand-in for ``vcfpy.Call`` used in unit tests."""

    def __init__(self, sample: str, data: dict[str, object]):
        self.sample = sample
        self.name = sample
        self.data = _CallData(data)

    def copy(self) -> "_StubCall":
        return _StubCall(self.sample, self.data.copy())

    def __deepcopy__(self, memo) -> "_StubCall":  # pragma: no cover - delegation
        return self.copy()


class _StubRecord:
    """Simple record carrying FORMAT/call data for padding tests."""

    def __init__(self, sample: str, genotype, *, alts=None, format_keys=None):
        self.CHROM = "1"
        self.POS = 100
        self.ID = "."
        self.REF = "A"
        self.ALT = list(alts) if alts is not None else ["G"]
        self.QUAL = "."
        self.FILTER = []
        self.INFO = {}
        self.FORMAT = list(format_keys) if format_keys is not None else ["GT"]
        self.calls = [_StubCall(sample, {"GT": genotype})]
        self.call_for_sample = {sample: self.calls[0]}

    def copy(self) -> "_StubRecord":
        duplicate = _StubRecord.__new__(_StubRecord)
        duplicate.CHROM = self.CHROM
        duplicate.POS = self.POS
        duplicate.ID = self.ID
        duplicate.REF = self.REF
        duplicate.ALT = list(self.ALT)
        duplicate.QUAL = self.QUAL
        duplicate.FILTER = list(self.FILTER)
        duplicate.INFO = dict(self.INFO)
        duplicate.FORMAT = list(self.FORMAT)
        duplicate.calls = [call.copy() for call in self.calls]
        duplicate.call_for_sample = {call.sample: call for call in duplicate.calls}
        return duplicate

    def __deepcopy__(self, memo) -> "_StubRecord":  # pragma: no cover - delegation
        return self.copy()

    def update_calls(self, updated_calls):
        self.calls = [call for call in updated_calls]
        self.call_for_sample = {call.sample: call for call in self.calls}


def _serialize_record(record) -> str:
    alt = ",".join(record.ALT) if getattr(record, "ALT", None) else "."
    filt = ";".join(record.FILTER) if getattr(record, "FILTER", None) else "."
    qual = getattr(record, "QUAL", None)
    if qual in {None, "", "."}:
        qual_field = "."
    else:
        qual_field = str(qual)

    fields = [
        str(record.CHROM),
        str(record.POS),
        getattr(record, "ID", ".") or ".",
        getattr(record, "REF", "."),
        alt if alt else ".",
        qual_field,
        filt if filt else ".",
        ".",
    ]

    fmt_keys = list(getattr(record, "FORMAT", []) or [])
    if fmt_keys:
        fields.append(":".join(fmt_keys))
        for call in getattr(record, "calls", []):
            values = []
            data = getattr(call, "data", {}) or {}
            for key in fmt_keys:
                value = data.get(key)
                if isinstance(value, list):
                    if not value:
                        values.append(".")
                    else:
                        serialized = ",".join(
                            "." if entry in {None, "", "."} else str(entry)
                            for entry in value
                        )
                        values.append(serialized)
                elif value in {None, "", "."}:
                    values.append(".")
                else:
                    values.append(str(value))
            fields.append(":".join(values))

    return "\t".join(fields)

class _MultiSampleRecord:
    """Record supporting multiple samples for _merge_colliding_records tests."""

    def __init__(self, format_keys, sample_data, *, chrom="1", pos=100, ref="A", alt=None):
        self.CHROM = chrom
        self.POS = pos
        self.ID = "."
        self.REF = ref
        self.ALT = list(alt or ["G"])
        self.QUAL = "."
        self.FILTER = []
        self.INFO = {}
        self.FORMAT = list(format_keys)
        self.calls = [_StubCall(sample, dict(data)) for sample, data in sample_data.items()]
        self.call_for_sample = {call.sample: call for call in self.calls}

    def copy(self) -> "_MultiSampleRecord":
        duplicate = _MultiSampleRecord.__new__(_MultiSampleRecord)
        duplicate.CHROM = self.CHROM
        duplicate.POS = self.POS
        duplicate.ID = self.ID
        duplicate.REF = self.REF
        duplicate.ALT = list(self.ALT)
        duplicate.QUAL = self.QUAL
        duplicate.FILTER = list(self.FILTER)
        duplicate.INFO = dict(self.INFO)
        duplicate.FORMAT = list(self.FORMAT)
        duplicate.calls = [call.copy() for call in self.calls]
        duplicate.call_for_sample = {call.sample: call for call in duplicate.calls}
        return duplicate

    def __deepcopy__(self, memo) -> "_MultiSampleRecord":  # pragma: no cover - delegation
        return self.copy()

    def update_calls(self, updated_calls):
        self.calls = [call for call in updated_calls]
        self.call_for_sample = {call.sample: call for call in self.calls}


def _header_with_formats(sample_names):
    header = SimpleNamespace()
    header.samples = SimpleNamespace(names=list(sample_names))
    header.lines = []
    header.formats = {}

    def _get_format_field_info(key):
        if key == "GT":
            return SimpleNamespace(number="1")
        return None

    header.get_format_field_info = _get_format_field_info
    header.copy = lambda: _header_with_formats(header.samples.names)
    return header


def test_merge_colliding_records_recomputes_allele_metrics(monkeypatch):
    header = _header_with_formats(["S1", "S2"])
    sample_order = ["S1", "S2"]

    monkeypatch.setattr(merging.vcfpy, "Call", _StubCall)

    record_a = _StubRecord("S1", "0/1")
    record_a.INFO.update({"AC": [99], "AN": 99, "AF": [0.99]})

    record_b = _StubRecord("S2", "1/1")
    record_b.INFO.update({"AC": [1], "AN": 2, "AF": [0.5]})

    merged = merging._merge_colliding_records(
        [(record_a, 0), (record_b, 1)], header, sample_order
    )

    merging._recompute_ac_an_af(merged)

    assert merged.INFO["AC"] == [3]
    assert merged.INFO["AN"] == 4
    assert merged.INFO["AF"] == [pytest.approx(0.75)]

    zero_alt = merged.copy()
    zero_alt.INFO.update({"AC": [7], "AN": 8, "AF": [1.0]})
    for call in zero_alt.calls:
        call.data["GT"] = "./."

    merging._recompute_ac_an_af(zero_alt)

    assert zero_alt.INFO["AC"] == [0]
    assert zero_alt.INFO["AN"] == 0
    assert zero_alt.INFO["AF"] == [0.0]


def test_pad_record_samples_adds_missing_calls(monkeypatch):
    header = _header_with_formats(["S1", "S2"])

    record = _StubRecord("S1", "0/1")
    record.FORMAT.append("DP")
    record.call_for_sample["S1"].data["DP"] = 5

    def _format_info(key):
        if key == "DP":
            return SimpleNamespace(number="1")
        if key == "GT":
            return SimpleNamespace(number="1")
        return None

    header.get_format_field_info = _format_info

    merging._pad_record_samples(record, header, ["S1", "S2"])

    assert set(record.call_for_sample) == {"S1", "S2"}
    assert record.call_for_sample["S2"].data["GT"] == "./."
    assert record.call_for_sample["S2"].data["DP"] is None

    # Existing numeric scalars are normalized to single-element lists
    assert record.call_for_sample["S1"].data["DP"] == [5]


def test_pad_record_samples_normalizes_blank_genotypes():
    header = _header_with_formats(["S1"])
    record = _StubRecord("S1", ".")

    merging._pad_record_samples(record, header, ["S1"])

    assert record.call_for_sample["S1"].data["GT"] == "./."


def test_merge_colliding_records_recomputes_ac_an_af_from_calls():
    header = _header_with_formats(["S1", "S2"])
    r1 = _StubRecord("S1", "0/1")
    r1.INFO.update({"AC": [5], "AN": 8, "AF": [0.6]})
    r2 = _StubRecord("S2", "1/1")
    r2.INFO.update({"AC": [2], "AN": 4, "AF": [0.5]})

    merged = merging._merge_colliding_records([(r1, 0), (r2, 1)], header, ["S1", "S2"])
    merging._recompute_ac_an_af(merged)

    assert merged.INFO["AC"] == [3]
    assert merged.INFO["AN"] == 4
    assert merged.INFO["AF"] == pytest.approx([0.75])


def test_recompute_ac_an_af_defaults_zero_frequencies_when_an_missing():
    record = _StubRecord("S1", "./.")
    record.INFO.update({"AC": [7], "AN": 10, "AF": [0.7]})

    merging._recompute_ac_an_af(record)

    assert record.INFO["AC"] == [0]
    assert record.INFO["AN"] == 0
    assert record.INFO["AF"] == [0.0]
def test_merge_colliding_records_inserts_missing_sample_defaults(monkeypatch):
    header = _header_with_formats(["X"])

    def _format_info(key):
        mappings = {
            "GT": SimpleNamespace(number="1"),
            "DP": SimpleNamespace(number="1"),
            "GQ": SimpleNamespace(number="1"),
            "AD": SimpleNamespace(number="R"),
        }
        return mappings.get(key)

    header.get_format_field_info = _format_info

    rec1 = _StubRecord("X", "0/1")
    rec1.FORMAT.extend(["DP", "GQ"])
    rec1.call_for_sample["X"].data["DP"] = 7
    rec1.call_for_sample["X"].data["GQ"] = 45

    rec2 = _StubRecord("X", "0/0")
    rec2.FORMAT.append("AD")
    rec2.call_for_sample["X"].data["AD"] = [10, 5]

    monkeypatch.setattr(merging.vcfpy, "Call", _StubCall)

    merged = merging._merge_colliding_records(
        [(rec1, 0), (rec2, 1)],
def test_merge_colliding_records_pads_missing_samples():
    header = _header_with_formats(["X", "Y"])

    def _format_info(key):
        if key == "GT":
            return SimpleNamespace(number="1")
        if key == "DP":
            return SimpleNamespace(number="1")
        if key == "AD":
            return SimpleNamespace(number="R")
        return None

    header.get_format_field_info = _format_info

    left = _MultiSampleRecord(["GT", "DP"], {"X": {"GT": "0/1", "DP": 12}})
    right = _MultiSampleRecord(["GT", "AD"], {"X": {"GT": "0/0", "AD": [3, 5]}})

    merged = merging._merge_colliding_records(
        [(left, 0), (right, 1)],
        header,
        ["X", "Y"],
    )

    assert list(merged.call_for_sample) == ["X", "Y"]
    missing = merged.call_for_sample["Y"].data
    assert missing["GT"] == "./."
    assert missing["DP"] is None
    assert missing["GQ"] is None
    assert missing["AD"] == []


def test_merge_vcfs_pads_missing_samples(monkeypatch, tmp_path):
    sample_order = ["S1", "S2"]

    def _with_format_info(header):
        def _format_info(key):
            if key == "GT":
                return SimpleNamespace(number="1")
            if key == "DP":
                return SimpleNamespace(number="1")
            if key == "AD":
                return SimpleNamespace(number="R")
            return None

        header.get_format_field_info = _format_info
        return header

    def fake_union_headers(paths, sample_order=None):
        names = sample_order if sample_order is not None else ["S1"]
        return _with_format_info(_header_with_formats(names))

    monkeypatch.setattr(merging, "union_headers", fake_union_headers)
    monkeypatch.setattr(merging, "apply_metadata_to_header", lambda header, **_: header)
    monkeypatch.setattr(merging, "preprocess_vcf", lambda path: path)
    monkeypatch.setattr(merging, "log_message", lambda *args, **kwargs: None)
    monkeypatch.setattr(merging, "_filter_vcf_records", lambda *args, **kwargs: None)
    monkeypatch.setattr(merging, "_ensure_info_header_lines", lambda header: None)

    reader_registry: dict[str, Callable[[], object]] = {}

    def _register_reader(path: Path, factory):
        reader_registry[str(path)] = factory

    format_header = _with_format_info(_header_with_formats(sample_order))

    records_by_path: dict[str, list[_MultiSampleRecord]] = {}
    headers_by_path: dict[str, SimpleNamespace] = {}

    class _Reader:
        def __init__(self, header, records):
            self.header = header
            self._records = [rec.copy() for rec in records]

        def __iter__(self):
            for record in self._records:
                yield record.copy()

        def close(self):
            return None

    class _Writer:
        def __init__(self, path, header):
            self.path = Path(path)
            self.header = header
            self.records = []
            self._handle = self.path.open("w", encoding="utf-8")

            def _factory():
                return _Reader(self.header.copy(), self.records)

            _register_reader(self.path, _factory)

            self._handle.write("##fileformat=VCFv4.2\n")
            columns = "#CHROM\tPOS\tID\tREF\tALT\tQUAL\tFILTER\tINFO"
            sample_names = getattr(getattr(self.header, "samples", None), "names", []) or []
            if sample_names:
                columns += "\tFORMAT"
                for name in sample_names:
                    columns += f"\t{name}"
            self._handle.write(columns + "\n")

        def write_record(self, record):
            self.records.append(record.copy())
            self._handle.write(_serialize_record(record) + "\n")

        def close(self):
            if self._handle:
                self._handle.close()
                self._handle = None

            def _factory():
                return _Reader(self.header.copy(), self.records)

            _register_reader(self.path, _factory)

    class _ReaderFactory:
        @staticmethod
        def from_path(path):
            return fake_reader_from_path(path)
    class _WriterFactory:
        @staticmethod
        def from_path(path, header):
            writer = _Writer(path, header)
            if "merged_writer" not in reader_registry:
                reader_registry["merged_writer"] = lambda: writer
            return writer

    def _register_input(path: Path, records: list[_MultiSampleRecord], samples=None):
        sample_names = list(samples) if samples is not None else ["S1"]
        headers_by_path[str(path)] = _with_format_info(_header_with_formats(sample_names))
        records_by_path[str(path)] = [record.copy() for record in records]

    monkeypatch.setattr(merging.vcfpy, "Call", _StubCall)
    monkeypatch.setattr(merging.vcfpy, "Reader", _ReaderFactory)
    monkeypatch.setattr(merging.vcfpy, "Writer", _WriterFactory)
    monkeypatch.setattr(
        merging.vcfpy,
        "header",
        SimpleNamespace(FormatHeaderLine=object, InfoHeaderLine=object),
    )

    class _PysamStub:
        @staticmethod
        def tabix_compress(src, dest, force=True):
            with open(src, "rt", encoding="utf-8") as src_handle:
                with gzip.open(dest, "wt", encoding="utf-8") as dest_handle:
                    dest_handle.write(src_handle.read())

        @staticmethod
        def tabix_index(path, preset="vcf", force=True):
            Path(path + ".tbi").write_text("stub-index", encoding="utf-8")

    monkeypatch.setattr(merging, "pysam", _PysamStub())

    output_dir = tmp_path
    input_path_1 = output_dir / "sample1.vcf"
    input_path_2 = output_dir / "sample2.vcf"
    input_path_1.write_text("placeholder")
    input_path_2.write_text("placeholder")

    record_a = _MultiSampleRecord(["GT", "DP"], {"S1": {"GT": "0/1", "DP": 9}})
    record_b = _MultiSampleRecord(["GT", "AD"], {"S1": {"GT": "0/0", "AD": [4, 6]}})

    _register_input(input_path_1, [record_a], samples=["S1"])
    _register_input(input_path_2, [record_b], samples=["S1"])

    def _input_reader_factory():
        header = _header_with_formats(["S1"])
        record = _StubRecord("S1", "0/1")
        return _Reader(header, [record])

    _register_reader(input_path, _input_reader_factory)

    result_path = merging.merge_vcfs([str(input_path)], str(output_dir), sample_order=sample_order)

    writer = reader_registry["merged_writer"]()
    assert writer.records, "Expected merge to emit at least one record"
    merged_record = writer.records[0]

    assert set(merged_record.call_for_sample) == {"S1", "S2"}
    s1_call = merged_record.call_for_sample["S1"].data
    s2_call = merged_record.call_for_sample["S2"].data

    assert s2_call["GT"] == "./."
    assert s2_call["DP"] is None
    assert s2_call["AD"] == []
    assert s1_call["GT"] == "0/0"
    assert s1_call["DP"] is None
    assert s1_call["AD"] == [4, 6]
    assert merged_record.FORMAT == ["GT", "DP", "AD"]
    assert result_path.endswith(".gz")

    gz_path = Path(result_path)
    assert gz_path.exists()
    with gzip.open(gz_path, "rt", encoding="utf-8") as handle:
        lines = [line.strip() for line in handle.readlines() if line.strip()]

    assert any(line.startswith("#CHROM\tPOS\tID\tREF\tALT\tQUAL\tFILTER\tINFO") for line in lines)
    data_rows = [line for line in lines if not line.startswith("#")]
    assert data_rows, "Expected data rows in compressed output"
    assert all(len(row.split("\t")) == 8 for row in data_rows)


def test_filter_vcf_records_applies_thresholds_and_filters(monkeypatch, tmp_path, caplog):
    class _Variant:
        def __init__(self, qual, an, filters):
            self.QUAL = qual
            self.INFO = {"AN": an} if an is not None else {}
            self.FILTER = list(filters)

    records = [
        _Variant(qual=60, an=120, filters=[]),
        _Variant(qual=10, an=200, filters=["PASS"]),
        _Variant(qual=80, an=20, filters=["PASS"]),
        _Variant(qual=70, an=200, filters=["q10"]),
        _Variant(qual=90, an=200, filters=["q10", "LowQual"]),
    ]

    input_path = tmp_path / "variants.vcf"
    input_path.write_text("placeholder")

    reader_instances = []
    writer_instances = []

    class _FakeReader:
        def __init__(self, path):
            assert str(path) == str(input_path)
            self.header = SimpleNamespace()
            self.closed = False

        def __iter__(self):
            for record in records:
                yield record

        def close(self):
            self.closed = True

    class _ReaderFactory:
        @staticmethod
        def from_path(path):
            reader = _FakeReader(path)
            reader_instances.append(reader)
            return reader

    class _FakeWriter:
        def __init__(self, path, header):
            assert path.endswith(".filtered")
            self.path = Path(path)
            self.header = header
            self.records = []
            self.closed = False
            self._handle = self.path.open("w", encoding="utf-8")

        def write_record(self, record):
            self.records.append(record)
            self._handle.write("record\n")

        def close(self):
            if not self.closed:
                self._handle.close()
                self.closed = True

    class _WriterFactory:
        @staticmethod
        def from_path(path, header):
            writer = _FakeWriter(path, header)
            writer_instances.append(writer)
            return writer

    monkeypatch.setattr(merging.vcfpy, "Reader", _ReaderFactory)
    monkeypatch.setattr(merging.vcfpy, "Writer", _WriterFactory)

    with caplog.at_level(logging.INFO, logger="vcf_merger"):
        merging._filter_vcf_records(
            str(input_path),
            qual_threshold=20,
            an_threshold=50,
            allowed_filter_values=("PASS", "q10"),
            verbose=False,
        )

    reader = reader_instances[0]
    writer = writer_instances[0]

    assert reader.closed
    assert writer.closed
    assert writer.records == [records[0], records[3]]

    final_lines = input_path.read_text().splitlines()
    assert len(final_lines) == 2

    summary_messages = [
        rec.message for rec in caplog.records if "Applied variant filter" in rec.message
    ]
    assert summary_messages == ["Applied variant filter: kept 2 of 5."]


def test_merge_colliding_records_rewrites_genotypes_for_reordered_alts():
    header = _header_with_formats(["S1", "S2", "S3"])

    record_a = _StubRecord("S1", "1|0", alts=["G", "T"])
    record_b = _StubRecord("S2", "1|0", alts=["T", "G"])
    record_c = _StubRecord("S3", "0/1", alts=["T", "G"])

    merged = merging._merge_colliding_records(
        [(record_a, 0), (record_b, 1), (record_c, 2)],
        header,
        ["S1", "S2", "S3"],
    )

    assert [alt for alt in merged.ALT] == ["G", "T"]
    assert merged.call_for_sample["S1"].data["GT"] == "1|0"
    assert merged.call_for_sample["S2"].data["GT"] == "2|0"
    assert merged.call_for_sample["S3"].data["GT"] == "0/2"


def test_filter_vcf_records_applies_thresholds(tmp_path, monkeypatch, caplog):
    class _Record:
        def __init__(self, qual, an, filters):
            self.QUAL = qual
            self.INFO = {} if an is None else {"AN": an}
            self.FILTER = filters

    records = [
        _Record(50, 120, ["PASS"]),
        _Record(35, 80, ["q10"]),
        _Record(10, 80, ["q10"]),
        _Record(40, 40, ["PASS"]),
        _Record(45, 90, ["LowQual"]),
        _Record(55, [150], []),
        _Record(60, None, ["PASS"]),
    ]

    written_records = []

    class _StubReader:
        def __init__(self, entries):
            self.header = SimpleNamespace()
            self._entries = entries

        def __iter__(self):
            for entry in self._entries:
                yield entry

        def close(self):
            return None

    class _StubWriter:
        def __init__(self, path, header):
            self.path = Path(path)
            self.header = header
            self._handle = self.path.open("w", encoding="utf-8")

        def write_record(self, record):
            written_records.append(record)
            self._handle.write("record\n")

        def close(self):
            self._handle.close()

    class _ReaderFactory:
        @staticmethod
        def from_path(path):
            return _StubReader(records)

    class _WriterFactory:
        @staticmethod
        def from_path(path, header):
            return _StubWriter(path, header)

    monkeypatch.setattr(merging.vcfpy, "Reader", _ReaderFactory)
    monkeypatch.setattr(merging.vcfpy, "Writer", _WriterFactory)

    input_path = tmp_path / "input.vcf"
    input_path.write_text("original\n", encoding="utf-8")

    with caplog.at_level(logging.INFO, logger="vcf_merger"):
        merging._filter_vcf_records(
            str(input_path),
            qual_threshold=20,
            an_threshold=50,
            allowed_filter_values=("PASS", "q10"),
            verbose=False,
        )

    assert written_records == [records[0], records[1], records[5]]
    assert input_path.read_text(encoding="utf-8").count("record\n") == 3

    messages = [rec.message for rec in caplog.records if "Applied variant filter" in rec.message]
    assert messages == ["Applied variant filter: kept 3 of 7."]


def test_append_metadata_to_merged_vcf_strips_sample_columns(tmp_path):
    header_checks: list[Path] = []
    patcher = MonkeyPatch()
    _VCF_STORAGE.clear()
    fake_vcfpy = _FakeVcfpyModule()
    patcher.setattr(metadata_module, "vcfpy", fake_vcfpy, raising=False)
    patcher.setattr(metadata_module, "VCFPY_AVAILABLE", True, raising=False)

    def _writer_enter(self):
        return self

    def _writer_exit(self, exc_type, exc, tb):
        self.close()
        return False

    patcher.setattr(fake_vcfpy.Writer, "__enter__", _writer_enter, raising=False)
    patcher.setattr(fake_vcfpy.Writer, "__exit__", _writer_exit, raising=False)

    original_writer_from_path = fake_vcfpy.Writer.from_path.__func__

    def _patched_writer_from_path(cls, path, header, *args, **kwargs):
        base_columns = "#CHROM\tPOS\tID\tREF\tALT\tQUAL\tFILTER\tINFO"
        if (
            hasattr(header, "samples")
            and hasattr(header.samples, "names")
            and not header.samples.names
            and hasattr(header, "_columns_line")
        ):
            header._columns_line = base_columns
        return original_writer_from_path(cls, path, header, *args, **kwargs)

    patcher.setattr(
        fake_vcfpy.Writer,
        "from_path",
        classmethod(_patched_writer_from_path),
        raising=False,
    )

    class _Record:
        def __init__(
            self,
            CHROM,
            POS,
            ID,
            REF,
            ALT,
            QUAL,
            FILTER,
            INFO,
            FORMAT,
            calls,
        ):
            self.CHROM = CHROM
            self.POS = POS
            self.ID = ID
            self.REF = REF
            if isinstance(ALT, (list, tuple)):
                self.ALT = list(ALT)
            elif ALT in (None, ".", ""):
                self.ALT = []
                
            else:
                self.ALT = [ALT]
            self.QUAL = QUAL
            if isinstance(FILTER, (list, tuple)):
                self.FILTER = list(FILTER)
            elif FILTER in (None, "", "."):
                self.FILTER = []
            else:
                self.FILTER = [FILTER]
            self.INFO = INFO
            self.FORMAT = FORMAT
            self.calls = calls

        def copy(self):
            return _Record(
                self.CHROM,
                self.POS,
                self.ID,
                self.REF,
                list(self.ALT),
                self.QUAL,
                list(self.FILTER),
                copy.deepcopy(self.INFO),
                self.FORMAT,
                [call for call in self.calls],
            )

        def to_line(self):
            info_parts = []
            for key, value in (self.INFO or {}).items():
                if isinstance(value, list):
                    serialized = ",".join(str(entry) for entry in value)
                else:
                    serialized = str(value)
                info_parts.append(f"{key}={serialized}")
            info_field = ";".join(info_parts) if info_parts else "."

            fields = [
                self.CHROM,
                str(self.POS),
                self.ID,
                self.REF,
                ",".join(self.ALT) if self.ALT else ".",
                str(self.QUAL) if self.QUAL not in {None, ""} else ".",
                ";".join(self.FILTER) if self.FILTER else ".",
                info_field,
            ]

            if self.FORMAT:
                fields.append(":".join(self.FORMAT))
                for call in self.calls:
                    if hasattr(call, "to_string"):
                        fields.append(call.to_string(self.FORMAT))
                    else:
                        fields.append(".")

            return "\t".join(fields)

    patcher.setattr(fake_vcfpy, "Record", _Record, raising=False)

    for cls_name in ("InfoHeaderLine", "SampleHeaderLine"):
        cls = getattr(fake_vcfpy.header, cls_name)

        def _from_mapping(inner_cls, mapping, _cls=cls):
            return _cls(mapping)

        patcher.setattr(cls, "from_mapping", classmethod(_from_mapping), raising=False)

    _configure_fake_bcftools(patcher, metadata_module, header_checks)

    merged_vcf = tmp_path / "merged.vcf"
    merged_vcf.write_text("placeholder")

    try:
        final_vcf = metadata_module.append_metadata_to_merged_vcf(str(merged_vcf))
    finally:
        patcher.undo()

    contents = Path(final_vcf).read_text()
    header_lines = [line for line in contents.splitlines() if line.startswith("##")]
    assert any(line.startswith("##fileformat=VCFv4.2") for line in header_lines)
    assert all(not line.startswith("##FORMAT=") for line in header_lines)

    columns_line = next(line for line in contents.splitlines() if line.startswith("#CHROM"))
    assert columns_line.split("\t") == [
        "#CHROM",
        "POS",
        "ID",
        "REF",
        "ALT",
        "QUAL",
        "FILTER",
        "INFO",
    ]

    data_lines = [line for line in contents.splitlines() if line and not line.startswith("#")]
    assert data_lines == [SAMPLE_BODY_TRIMMED.strip()]
    assert all(len(line.split("\t")) == 8 for line in data_lines)


<<<<<<< HEAD
def test_merge_vcfs_handles_many_shards_with_cleanup(tmp_path):
    output_dir = tmp_path / "output"
    output_dir.mkdir()

    shard_dir = tmp_path / "shards"
    shard_dir.mkdir()

    def _write_shard(path: Path, sample_name: str, genotype: str) -> None:
        ac_value = "2" if genotype == "1/1" else "1" if genotype == "0/1" else "0"
        info_field = f"AC={ac_value};AN=60;AF=0.05"
        lines = [
            "##fileformat=VCFv4.2",
            "##reference=GRCh38",
            '##INFO=<ID=AC,Number=A,Type=Integer,Description="Allele count in genotypes">',
            '##INFO=<ID=AN,Number=1,Type=Integer,Description="Total number of alleles">',
            '##INFO=<ID=AF,Number=A,Type=Float,Description="Allele frequency">',
            '##FORMAT=<ID=GT,Number=1,Type=String,Description="Genotype">',
            f"#CHROM\tPOS\tID\tREF\tALT\tQUAL\tFILTER\tINFO\tFORMAT\t{sample_name}",
            f"1\t100\t.\tA\tG\t60\tPASS\t{info_field}\tGT\t{genotype}",
        ]
        path.write_text("\n".join(lines) + "\n", encoding="utf-8")

    shard_paths = []
    for index in range(55):
        genotype = "0/1" if index % 3 else "0/0"
        shard_path = shard_dir / f"sample_{index:02d}.vcf"
        _write_shard(shard_path, f"Sample{index:02d}", genotype)
        shard_paths.append(str(shard_path))

    try:
        import psutil  # type: ignore

        process = psutil.Process()
        start_mem = process.memory_info().rss
    except Exception:  # pragma: no cover - psutil optional dependency
        psutil = None  # type: ignore
        process = None
        start_mem = None

    start_time = time.monotonic()
    merged_path = merging.merge_vcfs(shard_paths, str(output_dir), verbose=True)
    duration = time.monotonic() - start_time

    assert duration < 20, "merge_vcfs should finish promptly for small shards"

    if process is not None and start_mem is not None:
        end_mem = process.memory_info().rss
        # Ensure the merge did not balloon RSS usage dramatically.
        assert end_mem - start_mem < 128 * 1024 * 1024

    merged_file = Path(merged_path)
    assert merged_file.exists()
    assert merged_file.parent == output_dir

    index_file = Path(str(merged_file) + ".tbi")
    assert index_file.exists()

    remaining = {entry.name for entry in output_dir.iterdir()}
    assert remaining == {merged_file.name, index_file.name}
=======
def test_merge_vcfs_emits_anonymized_gzip(tmp_path, monkeypatch):
    import gzip, shutil
    from pathlib import Path
    from types import SimpleNamespace

    shard_template = """##fileformat=VCFv4.2
##INFO=<ID=AC,Number=A,Type=Integer,Description="Allele count">
##INFO=<ID=AN,Number=1,Type=Integer,Description="Allele number">
##INFO=<ID=AF,Number=A,Type=Float,Description="Allele frequency">
##FORMAT=<ID=GT,Number=1,Type=String,Description="Genotype">
#CHROM\tPOS\tID\tREF\tALT\tQUAL\tFILTER\tINFO\tFORMAT\t{sample}
1\t{pos}\t.\tA\tC\t99\tPASS\tAC=1;AN=2;AF=0.5\tGT\t0/1
"""

    shard_paths = []
    for idx, pos in enumerate((100, 200), start=1):
        p = tmp_path / f"shard{idx}.vcf"
        p.write_text(shard_template.format(sample=f"S{idx}", pos=pos), encoding="utf-8")
        shard_paths.append(str(p))

    compressed = {}

    def fake_tabix_compress(src, dest, force=True):
        with open(src, "rb") as s, gzip.open(dest, "wb") as d:
            shutil.copyfileobj(s, d)
        compressed["source"] = Path(src)
        compressed["dest"] = Path(dest)

    def fake_tabix_index(path, preset="vcf", force=True):
        idx = Path(f"{path}.tbi")
        idx.write_text("stub-index", encoding="utf-8")
        compressed["index"] = idx

    monkeypatch.setattr(
        merging,
        "pysam",
        SimpleNamespace(tabix_compress=fake_tabix_compress, tabix_index=fake_tabix_index),
    )

    result_path = Path(
        merging.merge_vcfs(
            shard_paths,
            str(tmp_path),
            qual_threshold=None,
            an_threshold=None,
        )
    )

    assert result_path.suffixes[-2:] == [".vcf", ".gz"]
    assert "dest" in compressed

    with gzip.open(result_path, "rt", encoding="utf-8") as fh:
        lines = [ln.rstrip("\n") for ln in fh if ln.strip()]

    header_lines = [ln for ln in lines if ln.startswith("##")]
    assert header_lines
    assert all(not ln.startswith("##FORMAT=") for ln in header_lines)

    columns_line = next(ln for ln in lines if ln.startswith("#CHROM"))
    assert columns_line.split("\t") == [
        "#CHROM",
        "POS",
        "ID",
        "REF",
        "ALT",
        "QUAL",
        "FILTER",
        "INFO",
    ]

    data_lines = [ln for ln in lines if not ln.startswith("#")]
    assert data_lines
    assert all(len(ln.split("\t")) == 8 for ln in data_lines)

    base_vcf_path = Path(str(result_path)[:-3])  # strip ".gz" -> ".vcf"
    assert not base_vcf_path.exists()
>>>>>>> d19f4ca2
<|MERGE_RESOLUTION|>--- conflicted
+++ resolved
@@ -25,17 +25,12 @@
     _configure_fake_bcftools,
 )
 from MetagapUserCode.tests.test_large_merge_workflow import (
-<<<<<<< HEAD
-    _FakeVcfpyModule,
-    _VCF_STORAGE,
-=======
     _FakeCall,
     _FakeRecord,
     _FakeVcfpyModule,
     _HeaderDefinition,
     _VCF_STORAGE,
     _generate_demo_vcf,
->>>>>>> d19f4ca2
 )
 
 
@@ -887,11 +882,12 @@
     assert all(len(line.split("\t")) == 8 for line in data_lines)
 
 
-<<<<<<< HEAD
 def test_merge_vcfs_handles_many_shards_with_cleanup(tmp_path):
+    import time
+    from pathlib import Path
+
     output_dir = tmp_path / "output"
     output_dir.mkdir()
-
     shard_dir = tmp_path / "shards"
     shard_dir.mkdir()
 
@@ -918,12 +914,10 @@
         shard_paths.append(str(shard_path))
 
     try:
-        import psutil  # type: ignore
-
+        import psutil  # optional
         process = psutil.Process()
         start_mem = process.memory_info().rss
-    except Exception:  # pragma: no cover - psutil optional dependency
-        psutil = None  # type: ignore
+    except Exception:  # pragma: no cover
         process = None
         start_mem = None
 
@@ -931,23 +925,20 @@
     merged_path = merging.merge_vcfs(shard_paths, str(output_dir), verbose=True)
     duration = time.monotonic() - start_time
 
-    assert duration < 20, "merge_vcfs should finish promptly for small shards"
-
+    assert duration < 20
     if process is not None and start_mem is not None:
         end_mem = process.memory_info().rss
-        # Ensure the merge did not balloon RSS usage dramatically.
         assert end_mem - start_mem < 128 * 1024 * 1024
 
     merged_file = Path(merged_path)
     assert merged_file.exists()
-    assert merged_file.parent == output_dir
-
     index_file = Path(str(merged_file) + ".tbi")
     assert index_file.exists()
 
     remaining = {entry.name for entry in output_dir.iterdir()}
     assert remaining == {merged_file.name, index_file.name}
-=======
+
+
 def test_merge_vcfs_emits_anonymized_gzip(tmp_path, monkeypatch):
     import gzip, shutil
     from pathlib import Path
@@ -1024,4 +1015,3 @@
 
     base_vcf_path = Path(str(result_path)[:-3])  # strip ".gz" -> ".vcf"
     assert not base_vcf_path.exists()
->>>>>>> d19f4ca2
