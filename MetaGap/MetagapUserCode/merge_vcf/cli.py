--- conflicted
+++ resolved
@@ -2,7 +2,6 @@
 from __future__ import annotations
 
 import argparse
-<<<<<<< HEAD
 import sys
 from pathlib import Path
 
@@ -10,6 +9,23 @@
 from . import metadata as metadata_module
 from . import validation
 from . import merging
+from .logging_utils import (
+    LOG_FILE,
+    MergeConflictError,
+    MergeVCFError,
+    ValidationError,
+    configure_logging,
+    handle_critical_error,
+    log_message,
+)
+from .metadata import append_metadata_to_merged_vcf, load_metadata_lines
+from .merging import merge_vcfs
+from .validation import (
+    find_first_vcf_with_header,
+    normalize_vcf_version,
+    validate_all_vcfs,
+    validate_merged_vcf,
+)
 
 def _validate_metadata_entry(arg: str) -> str:
     """Validate that a metadata argument is in KEY=VALUE format and return a sanitized string."""
@@ -29,31 +45,6 @@
     if key.startswith("-"):
         raise argparse.ArgumentTypeError("Metadata key cannot start with '-'")
     return f"{key}={value}"
-=======
-import datetime
-import glob
-import os
-import shutil
-
-from .logging_utils import (
-    LOG_FILE,
-    MergeConflictError,
-    MergeVCFError,
-    ValidationError,
-    configure_logging,
-    handle_critical_error,
-    log_message,
-)
-from .metadata import append_metadata_to_merged_vcf, load_metadata_lines
-from .merging import merge_vcfs
-from .validation import (
-    find_first_vcf_with_header,
-    normalize_vcf_version,
-    validate_all_vcfs,
-    validate_merged_vcf,
-)
-
->>>>>>> 851a754f
 
 def parse_arguments():
     """Parse and return command-line arguments for the VCF merging CLI."""
@@ -153,14 +144,11 @@
     """Main entry point for the VCF merging CLI. Parses arguments, runs the merging pipeline, and handles output."""
     args = parse_arguments()
     verbose = args.verbose
-<<<<<<< HEAD
-=======
 
     log_directory = os.path.abspath(args.output_dir) if args.output_dir else os.getcwd()
     log_path = os.path.join(log_directory, LOG_FILE)
     configure_logging(verbose=verbose, log_file=log_path)
 
->>>>>>> 851a754f
     try:
         out_dir = Path(args.output_dir)
         out_dir.mkdir(parents=True, exist_ok=True)
