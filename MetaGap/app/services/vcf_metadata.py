"""Metadata parsing utilities for VCF imports."""

from __future__ import annotations

import logging
import re
from dataclasses import dataclass
from importlib import import_module
from pathlib import Path
from typing import Any, Dict, Iterable, Mapping, Optional

import pysam
<<<<<<< HEAD
import yaml
=======

from ..models import (
    BioinfoAlignment,
    BioinfoPostProc,
    BioinfoVariantCalling,
    GenomeComplexity,
    IlluminaSeq,
    InputQuality,
    IonTorrentSeq,
    LibraryConstruction,
    MaterialType,
    OntSeq,
    PacBioSeq,
    ReferenceGenomeBuild,
    SampleGroup,
    SampleOrigin,
)
>>>>>>> 58411cf8

logger = logging.getLogger(__name__)


<<<<<<< HEAD
class MetadataConfigurationError(RuntimeError):
    """Raised when the metadata configuration file cannot be loaded."""


@dataclass(frozen=True)
class MetadataConfiguration:
    """Container for metadata configuration entries."""

    section_map: Mapping[str, str]
    models: Mapping[str, Any]
    field_aliases: Mapping[str, Mapping[str, Iterable[str]]]
    section_primary_field: Mapping[str, str]


_CONFIG_CACHE: dict[Path, MetadataConfiguration] = {}


def _default_config_path() -> Path:
    return Path(__file__).resolve().parent.parent / "config" / "metadata_fields.yaml"


def load_metadata_configuration(config_path: Optional[Path | str] = None) -> MetadataConfiguration:
    """Load the metadata configuration from disk.

    The configuration is cached in memory so repeated lookups avoid touching the
    filesystem.  Callers may supply an alternate ``config_path`` for testing or
    advanced scenarios.
    """

    path = Path(config_path) if config_path is not None else _default_config_path()
    path = path.resolve()

    cached = _CONFIG_CACHE.get(path)
    if cached is not None:
        return cached

    if not path.exists():
        raise MetadataConfigurationError(
            f"Metadata configuration file not found: {path}"
        )

    try:
        with path.open("r", encoding="utf-8") as handle:
            raw_config = yaml.safe_load(handle) or {}
    except yaml.YAMLError as exc:  # pragma: no cover - rare parse errors
        raise MetadataConfigurationError(
            f"Failed to parse metadata configuration: {exc}"
        ) from exc

    if not isinstance(raw_config, dict):
        raise MetadataConfigurationError(
            "Metadata configuration must be a mapping at the top level."
        )

    section_map = _coerce_str_dict(
        raw_config.get("metadata_section_map", {}),
        "metadata_section_map",
    )
    models = _load_model_map(raw_config.get("metadata_models", {}))
    field_aliases = _load_field_aliases(raw_config.get("metadata_field_aliases", {}))
    section_primary_field = _coerce_str_dict(
        raw_config.get("section_primary_field", {}),
        "section_primary_field",
    )

    configuration = MetadataConfiguration(
        section_map=section_map,
        models=models,
        field_aliases=field_aliases,
        section_primary_field=section_primary_field,
    )

    _CONFIG_CACHE[path] = configuration
    return configuration


def _coerce_str_dict(raw: Any, field_name: str) -> Dict[str, str]:
    if not isinstance(raw, dict):
        raise MetadataConfigurationError(
            f"'{field_name}' must be defined as a mapping in the metadata configuration."
        )

    coerced: Dict[str, str] = {}
    for key, value in raw.items():
        if not isinstance(key, str) or not isinstance(value, str):
            raise MetadataConfigurationError(
                f"Entries in '{field_name}' must map strings to strings."
            )
        coerced[key] = value
    return coerced


def _load_model_map(raw: Any) -> Dict[str, Any]:
    mapping = _coerce_str_dict(raw, "metadata_models")
    resolved: Dict[str, Any] = {}
    for section, import_path in mapping.items():
        module_path, _, attribute = import_path.rpartition(".")
        if not module_path or not attribute:
            raise MetadataConfigurationError(
                f"Invalid model import path '{import_path}' for section '{section}'."
            )
        try:
            module = import_module(module_path)
        except ModuleNotFoundError as exc:
            raise MetadataConfigurationError(
                f"Could not import module '{module_path}' for metadata model '{section}'."
            ) from exc
        try:
            resolved_model = getattr(module, attribute)
        except AttributeError as exc:
            raise MetadataConfigurationError(
                f"Module '{module_path}' does not define '{attribute}' for metadata section '{section}'."
            ) from exc
        resolved[section] = resolved_model
    return resolved


def _load_field_aliases(raw: Any) -> Dict[str, Dict[str, list[str]]]:
    if not isinstance(raw, dict):
        raise MetadataConfigurationError(
            "'metadata_field_aliases' must be defined as a mapping of sections."
        )

    field_aliases: Dict[str, Dict[str, list[str]]] = {}
    for section, section_aliases in raw.items():
        if not isinstance(section, str) or not isinstance(section_aliases, dict):
            raise MetadataConfigurationError(
                "Each entry in 'metadata_field_aliases' must map a section name to a mapping of fields."
            )
        aliases_for_section: Dict[str, list[str]] = {}
        for field_name, aliases in section_aliases.items():
            if not isinstance(field_name, str):
                raise MetadataConfigurationError(
                    "Field names in 'metadata_field_aliases' must be strings."
                )
            if aliases is None:
                aliases_list: list[str] = []
            elif isinstance(aliases, (list, tuple)):
                aliases_list = [str(alias) for alias in aliases]
            else:
                raise MetadataConfigurationError(
                    f"Aliases for field '{field_name}' in section '{section}' must be a list."
                )
            aliases_for_section[field_name] = aliases_list
        field_aliases[section] = aliases_for_section
    return field_aliases
=======
METADATA_SECTION_MAP = {
    "SAMPLE_GROUP": "sample_group",
    "SAMPLEGROUP": "sample_group",
    "GROUP": "sample_group",
    "SAMPLE": "sample_group",
    "REFERENCE_GENOME_BUILD": "reference_genome_build",
    "REFERENCE_GENOME": "reference_genome_build",
    "REFERENCE": "reference_genome_build",
    "GENOME_COMPLEXITY": "genome_complexity",
    "SAMPLE_ORIGIN": "sample_origin",
    "ORIGIN": "sample_origin",
    "MATERIAL_TYPE": "material_type",
    "LIBRARY_CONSTRUCTION": "library_construction",
    "LIBRARY_PREP": "library_construction",
    "ILLUMINA_SEQ": "illumina_seq",
    "ONT_SEQ": "ont_seq",
    "PACBIO_SEQ": "pacbio_seq",
    "IONTORRENT_SEQ": "iontorrent_seq",
    "ION_TORRENT_SEQ": "iontorrent_seq",
    "BIOINFO_ALIGNMENT": "bioinfo_alignment",
    "ALIGNMENT": "bioinfo_alignment",
    "BIOINFO_VARIANT_CALLING": "bioinfo_variant_calling",
    "VARIANT_CALLING": "bioinfo_variant_calling",
    "BIOINFO_POSTPROC": "bioinfo_post_proc",
    "BIOINFO_POST_PROC": "bioinfo_post_proc",
    "BIOINFO_POST_PROCESSING": "bioinfo_post_proc",
    "INPUT_QUALITY": "input_quality",
    "PLATFORM_INDEPENDENT": "platform_independent",
    "PLATFORM-INDEPENDENT": "platform_independent",
    "PLATFORMINDEPENDENT": "platform_independent",
}

METADATA_MODEL_MAP = {
    "reference_genome_build": ReferenceGenomeBuild,
    "genome_complexity": GenomeComplexity,
    "sample_origin": SampleOrigin,
    "material_type": MaterialType,
    "library_construction": LibraryConstruction,
    "illumina_seq": IlluminaSeq,
    "ont_seq": OntSeq,
    "pacbio_seq": PacBioSeq,
    "iontorrent_seq": IonTorrentSeq,
    "bioinfo_alignment": BioinfoAlignment,
    "bioinfo_variant_calling": BioinfoVariantCalling,
    "bioinfo_post_proc": BioinfoPostProc,
    "input_quality": InputQuality,
}

PLATFORM_SECTION_MAP = SampleGroup.PLATFORM_FIELD_MAP
PLATFORM_SECTION_FIELDS = set(PLATFORM_SECTION_MAP.values())
SECTION_PLATFORM_MAP = {
    field_name: platform
    for platform, field_name in PLATFORM_SECTION_MAP.items()
}

METADATA_FIELD_ALIASES = {
    "sample_group": {
        "name": ["group", "group_name", "dataset", "id"],
        "doi": ["dataset_doi", "group_doi"],
        "source_lab": ["lab", "lab_name", "source", "center"],
        "contact_email": ["email", "lab_email", "contact"],
        "contact_phone": ["phone", "lab_phone"],
        "sequencing_platform": ["platform", "sequencing_platform"],
        "total_samples": [
            "samples",
            "sample_count",
            "n_samples",
            "n",
            "num_samples",
            "number_of_samples",
        ],
        "inclusion_criteria": ["inclusion", "inclusioncriteria"],
        "exclusion_criteria": ["exclusion", "exclusioncriteria"],
        "comments": ["description", "notes"],
    },
    "input_quality": {
        "a260_a280": ["a260_280", "ratio_a260_a280"],
        "a260_a230": ["a260_230", "ratio_a260_a230"],
        "dna_concentration": ["dna_conc", "dna_concentration_ng_ul", "concentration"],
        "rna_concentration": ["rna_conc", "rna_concentration_ng_ul"],
        "notes": ["note", "comment", "comments"],
        "additional_metrics": ["metrics", "additional_metrics"],
    },
    "reference_genome_build": {
        "build_name": ["name", "reference", "build", "buildname"],
        "build_version": ["version", "build_version", "buildversion"],
        "additional_info": ["additional", "additional_info"],
    },
    "genome_complexity": {
        "size": ["genome_size", "size_bp"],
        "ploidy": ["ploidy_level"],
        "gc_content": ["gc", "gc_percent"],
    },
    "sample_origin": {
        "tissue": [
            "tissue_type",
            "sample_group_tissue",
            "samplegroup_tissue",
        ],
        "collection_method": [
            "collection",
            "method",
            "sample_group_collection_method",
            "samplegroup_collection_method",
        ],
        "storage_conditions": [
            "storage",
            "storage_conditions",
            "sample_group_storage_conditions",
            "samplegroup_storage_conditions",
        ],
        "time_stored": ["time", "storage_time"],
    },
    "material_type": {
        "material_type": ["type"],
        "integrity_number": ["rin", "din", "integrity"],
    },
    "library_construction": {
        "kit": ["library_kit", "kit_name"],
        "fragmentation": ["fragmentation_method"],
        "adapter_ligation_efficiency": ["adapter_efficiency"],
        "pcr_cycles": ["pcr", "pcr_cycles", "pcrcycle", "pcrcycles", "pcrcyles"],
    },
    "illumina_seq": {
        "instrument": ["machine", "instrument"],
        "flow_cell": ["flowcell", "flow_cell_id"],
        "channel_method": ["channel"],
        "cluster_density": ["cluster"],
        "qc_software": ["qc", "software"],
    },
    "ont_seq": {
        "instrument": ["machine", "instrument"],
        "flow_cell": ["flowcell", "flow_cell_id"],
        "flow_cell_version": ["flowcell_version"],
        "pore_type": ["pore"],
        "bias_voltage": ["bias"],
    },
    "pacbio_seq": {
        "instrument": ["machine", "instrument"],
        "flow_cell": ["flowcell", "flow_cell_id"],
        "smrt_cell_type": ["smrt_cell", "cell_type"],
        "zmw_density": ["zmw"],
    },
    "iontorrent_seq": {
        "instrument": ["machine", "instrument"],
        "flow_cell": ["flowcell", "flow_cell_id"],
        "chip_type": ["chip"],
        "ph_calibration": ["ph"],
        "flow_order": ["floworder"],
        "ion_sphere_metrics": ["ionsphere", "sphere_metrics"],
    },
    "bioinfo_alignment": {
        "tool": ["aligner", "software", "tool"],
        "params": ["parameters", "params"],
        "ref_genome_version": ["reference_version"],
        "recalibration_settings": ["recalibration", "recal_settings"],
    },
    "bioinfo_variant_calling": {
        "tool": ["caller", "tool"],
        "version": ["tool_version", "version"],
        "filtering_thresholds": ["filters", "thresholds"],
        "duplicate_handling": ["duplicates"],
        "mq": ["mapping_quality"],
    },
    "bioinfo_post_proc": {
        "normalization": ["normalisation", "normalization_method"],
        "harmonization": ["harmonisation", "harmonization_method"],
    },
}

SECTION_PRIMARY_FIELD = {
    "reference_genome_build": "build_name",
    "genome_complexity": "size",
    "sample_origin": "tissue",
    "material_type": "material_type",
    "library_construction": "kit",
    "illumina_seq": "instrument",
    "ont_seq": "instrument",
    "pacbio_seq": "instrument",
    "iontorrent_seq": "instrument",
    "bioinfo_alignment": "tool",
    "bioinfo_variant_calling": "tool",
    "bioinfo_post_proc": "normalization",
}
>>>>>>> 58411cf8


class VCFMetadataParser:
    """Parse metadata embedded in a VCF header."""

    def __init__(
        self,
        warnings: Optional[list[str]] = None,
        *,
        configuration: Optional[MetadataConfiguration] = None,
    ) -> None:
        self.warnings = warnings if warnings is not None else []
<<<<<<< HEAD
        self.configuration = configuration or load_metadata_configuration()
=======
        self._consumed_keys: set[str] = set()
        self._section_keys: dict[str, set[str]] = {}
        self._active_platform_section: Optional[str] = None
>>>>>>> 58411cf8

    def extract_sample_group_metadata(self, vcf_in: pysam.VariantFile) -> Dict[str, Any]:
        metadata: Dict[str, Any] = {}
        self._consumed_keys.clear()
        for record in vcf_in.header.records:
            items = self._collect_record_items(record)
            self.ingest_metadata_items(metadata, record.key, items)

        if "name" not in metadata and "sample_group_name" in metadata:
            metadata["name"] = metadata["sample_group_name"]

        if self._consumed_keys:
            metadata["_consumed_keys"] = sorted(self._consumed_keys)
        return metadata

    def ingest_metadata_items(
        self,
        metadata: Dict[str, Any],
        key: Optional[str],
        items: Dict[str, Any],
    ) -> None:
        normalized_key = (key or "").upper()
        if normalized_key == "SEQUENCING_PLATFORM":
            self._ingest_sequencing_platform_items(metadata, items)
            return

        section = self.configuration.section_map.get(normalized_key)
        if not section:
            if self._is_metadata_section_candidate(normalized_key):
                log_message = (
                    f"Unsupported metadata section '{key}' encountered in the VCF header."
                )
                logger.warning("%s", log_message)
                warning = f"Unsupported metadata section '{key}'"
                self.warnings.append(warning)
                additional = metadata.setdefault("additional_metadata", {})
                additional_key = normalize_metadata_key(key)
                additional[additional_key] = items
            return

        self._process_metadata_section(metadata, section, items)

    def _ingest_sequencing_platform_items(
        self, metadata: Dict[str, Any], items: Dict[str, Any]
    ) -> None:
        platform_value = None
        for candidate in ("platform", "Platform"):
            if candidate in items:
                platform_value = items[candidate]
                break

        section = self._determine_platform_section(platform_value)
        platform_choice = None
        if section:
            platform_choice = SECTION_PLATFORM_MAP.get(section)

        if not section:
            warning = (
                "Unsupported sequencing platform "
                f"{platform_value!r}; storing raw metadata only."
            )
            logger.warning("%s", warning)
            self.warnings.append(warning)
            section = "platform_independent"

        if platform_choice is not None:
            metadata["sequencing_platform"] = platform_choice.value
            self._record_section_keys("sample_group", {"sequencing_platform"})
            self._active_platform_section = section
            self._prune_inactive_platform_sections(metadata)

        restrict = section in PLATFORM_SECTION_FIELDS
        self._process_metadata_section(
            metadata, section, items, restrict_to_section=restrict
        )

    @staticmethod
    def _is_metadata_section_candidate(key: str) -> bool:
        normalized = (key or "").upper()
        metadata_prefixes = (
            "SAMPLE_",
            "SAMPLEGROUP",
            "SAMPLE-GROUP",
            "GROUP_",
        )
        return any(normalized.startswith(prefix) for prefix in metadata_prefixes)

    def _determine_platform_section(self, platform_value: Any) -> Optional[str]:
        if not platform_value:
            return None

        normalized = str(platform_value).strip().lower()
        if "illumina" in normalized:
            return "illumina_seq"
        if "nanopore" in normalized or "ont" in normalized or "oxford" in normalized:
            return "ont_seq"
        if "pacbio" in normalized or "sequel" in normalized or "revio" in normalized:
            return "pacbio_seq"
        if "iontorrent" in normalized or "ion" in normalized:
            return "iontorrent_seq"
        return None

    def _collect_record_items(
        self, record: pysam.libcbcf.VariantHeaderRecord
    ) -> Dict[str, Any]:
        collected: Dict[str, Any] = {}
        for key, value in record.items():
            normalized_key = str(key)
            if isinstance(value, str):
                normalized_value = normalize_metadata_value(value)
            else:
                normalized_value = value
            collected[normalized_key] = normalized_value
        return collected

    def _process_metadata_section(
        self,
        metadata: Dict[str, Any],
        section: str,
        items: Dict[str, Any],
        *,
        restrict_to_section: bool = False,
    ) -> None:
        if (
            section in PLATFORM_SECTION_FIELDS
            and self._active_platform_section is not None
            and section != self._active_platform_section
        ):
            return

        def normalize_alias_key(candidate: str) -> str:
            stripped = candidate.rstrip("?!.,;:")
            return normalize_metadata_key(stripped)

        alias_map = self.configuration.field_aliases.get(section, {})
        normalized_section = normalize_metadata_key(section)
        section_values: Dict[str, Any] = {}
        section_keys: set[str] = set()

        if restrict_to_section and alias_map:
            alias_keys_to_remove = {
                normalize_metadata_key(field_name)
                for field_name in alias_map.keys()
            }
            for aliases in alias_map.values():
                for alias in aliases:
                    alias_keys_to_remove.add(normalize_alias_key(alias))

            for alias_key in alias_keys_to_remove:
                metadata.pop(alias_key, None)

        for key, value in items.items():
            normalized_key = normalize_metadata_key(key)

            for field_name, aliases in alias_map.items():
                canonical_field = normalize_metadata_key(field_name)
                alias_candidates = {canonical_field, canonical_field.replace("_", "")}
                for alias in aliases:
                    normalized_alias = normalize_alias_key(alias)
                    if normalized_alias:
                        alias_candidates.add(normalized_alias)
                        alias_candidates.add(normalized_alias.replace("_", ""))
                if normalized_key in alias_candidates:
                    normalized_key = canonical_field
                    break

            section_values[normalized_key] = value
            if normalized_key.startswith(f"{normalized_section}_"):
                qualified_key = normalized_key
            else:
                qualified_key = f"{normalized_section}_{normalized_key}"
            if not restrict_to_section:
                metadata[normalized_key] = value
                section_keys.add(normalized_key)
            metadata[qualified_key] = value
            section_keys.add(qualified_key)

            if section == "sample_group" and normalized_key in {
                "name",
                "comments",
                "description",
            }:
                self._consumed_keys.add(normalized_key)

        primary_field = self.configuration.section_primary_field.get(section)
        if primary_field:
            normalized_primary = normalize_metadata_key(primary_field)
            if normalized_primary in section_values:
                metadata[section] = section_values[normalized_primary]
                section_keys.add(section)
        elif not restrict_to_section and section not in metadata:
            primary_aliases: Iterable[str] = alias_map.get(section, [])
            for alias in primary_aliases:
                alias_key = normalize_metadata_key(alias)
                if alias_key in metadata:
                    metadata[section] = metadata[alias_key]
                    section_keys.add(section)
                    break

        if section_keys:
            self._record_section_keys(section, section_keys)

    def _record_section_keys(self, section: str, keys: set[str]) -> None:
        if not keys:
            return
        recorded = self._section_keys.setdefault(section, set())
        recorded.update(keys)

    def _prune_inactive_platform_sections(self, metadata: Dict[str, Any]) -> None:
        for section in PLATFORM_SECTION_FIELDS:
            if section == self._active_platform_section:
                continue
            self._prune_section(metadata, section)

    def _prune_section(self, metadata: Dict[str, Any], section: str) -> None:
        keys = self._section_keys.pop(section, set())
        for key in keys:
            metadata.pop(key, None)


def normalize_metadata_value(value: str) -> str:
    stripped = value.strip()
    if len(stripped) >= 2 and stripped[0] == stripped[-1] and stripped[0] in {'"', "'"}:
        stripped = stripped[1:-1]
    if "\\" in stripped:
        try:
            stripped = bytes(stripped, "utf-8").decode("unicode_escape")
        except UnicodeDecodeError:
            pass
    return stripped


def normalize_metadata_key(key: Any) -> str:
    """Normalize metadata keys to snake_case-friendly strings.

    The importer expects metadata keys to be lower case and delimited by
    underscores.  Previously, normalization removed non-alphanumeric
    characters entirely, which collapsed delimiters and caused section
    qualified keys (e.g., ``sample_group_contact_email``) to lose their
    underscores.  This new implementation replaces runs of
    non-alphanumeric characters with single underscores and trims leading or
    trailing underscores to maintain consistent snake_case keys.
    """

    normalized = re.sub(r"[^0-9a-z]+", "_", str(key).lower())
    return normalized.strip("_")


__all__ = [
    "MetadataConfiguration",
    "MetadataConfigurationError",
    "VCFMetadataParser",
    "load_metadata_configuration",
    "normalize_metadata_key",
    "normalize_metadata_value",
]<|MERGE_RESOLUTION|>--- conflicted
+++ resolved
@@ -10,9 +10,7 @@
 from typing import Any, Dict, Iterable, Mapping, Optional
 
 import pysam
-<<<<<<< HEAD
 import yaml
-=======
 
 from ..models import (
     BioinfoAlignment,
@@ -30,12 +28,10 @@
     SampleGroup,
     SampleOrigin,
 )
->>>>>>> 58411cf8
 
 logger = logging.getLogger(__name__)
 
 
-<<<<<<< HEAD
 class MetadataConfigurationError(RuntimeError):
     """Raised when the metadata configuration file cannot be loaded."""
 
@@ -182,7 +178,6 @@
             aliases_for_section[field_name] = aliases_list
         field_aliases[section] = aliases_for_section
     return field_aliases
-=======
 METADATA_SECTION_MAP = {
     "SAMPLE_GROUP": "sample_group",
     "SAMPLEGROUP": "sample_group",
@@ -367,7 +362,6 @@
     "bioinfo_variant_calling": "tool",
     "bioinfo_post_proc": "normalization",
 }
->>>>>>> 58411cf8
 
 
 class VCFMetadataParser:
@@ -380,13 +374,7 @@
         configuration: Optional[MetadataConfiguration] = None,
     ) -> None:
         self.warnings = warnings if warnings is not None else []
-<<<<<<< HEAD
         self.configuration = configuration or load_metadata_configuration()
-=======
-        self._consumed_keys: set[str] = set()
-        self._section_keys: dict[str, set[str]] = {}
-        self._active_platform_section: Optional[str] = None
->>>>>>> 58411cf8
 
     def extract_sample_group_metadata(self, vcf_in: pysam.VariantFile) -> Dict[str, Any]:
         metadata: Dict[str, Any] = {}
