--- conflicted
+++ resolved
@@ -2,16 +2,13 @@
 from __future__ import annotations
 
 import argparse
-<<<<<<< HEAD
 import datetime
 import glob
 import logging
 import os
 import shutil
-=======
 import sys
 from pathlib import Path
->>>>>>> 3ea7e4df
 
 from .logging_utils import MergeConflictError, MergeVCFError, ValidationError, log_message
 from . import metadata as metadata_module
@@ -154,7 +151,6 @@
     args = parse_arguments()
     verbose = args.verbose
 
-<<<<<<< HEAD
     try:
         input_dir = os.path.abspath(args.input_dir)
         if not os.path.isdir(input_dir):
@@ -213,11 +209,9 @@
             )
 
         log_message(f"Reference genome: {ref_genome}, VCF version: {vcf_version}", verbose)
-=======
     log_directory = os.path.abspath(args.output_dir) if args.output_dir else os.getcwd()
     log_path = os.path.join(log_directory, LOG_FILE)
     configure_logging(verbose=verbose, log_file=log_path)
->>>>>>> 3ea7e4df
 
     try:
         out_dir = Path(args.output_dir)
