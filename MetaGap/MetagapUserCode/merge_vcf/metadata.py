"""Metadata helpers for augmenting merged VCF files.

This module orchestrates the construction of VCF headers by combining CLI
metadata with auto-generated INFO definitions and helper utilities for reading
and writing VCF text streams. The helpers centralize tricky logic such as
escaping header descriptions and de-duplicating metadata contributed by
multiple sources so that downstream workflows can reuse the same guarantees.
"""

from __future__ import annotations

import collections
from collections.abc import MutableMapping
import gzip
import logging
import os
import re
from collections import OrderedDict
from typing import List, Optional, Sequence, Tuple, Iterable
import subprocess

from . import PYSAM_AVAILABLE, VCFPY_AVAILABLE, pysam, vcfpy
from .logging_utils import (
    MergeConflictError,
    ValidationError,
    handle_critical_error,
    log_message,
)

DEFAULT_QUAL_THRESHOLD = 30.0
"""Minimum QUAL value required for a record to pass default filtering."""

DEFAULT_AN_THRESHOLD = 50.0
"""Minimum allele number required for a record to pass default filtering."""

try:  # pragma: no cover - optional dependency
    import pysam
except ImportError:  # pragma: no cover - exercised in environments without pysam
    pysam = None


DEFAULT_QUAL_THRESHOLD: Optional[float] = 30.0
DEFAULT_AN_THRESHOLD: Optional[float] = 50.0
DEFAULT_ALLOWED_FILTER_VALUES: Tuple[str, ...] = ("PASS",)


STANDARD_INFO_DEFINITIONS = OrderedDict(
    [
        (
            "AC",
            collections.OrderedDict(
                [
                    ("Number", "A"),
                    ("Type", "Integer"),
                    (
                        "Description",
                        "Alternate allele count in genotypes, for each ALT allele",
                    ),
                ]
            ),
        ),
        (
            "AN",
            collections.OrderedDict(
                [
                    ("Number", "1"),
                    ("Type", "Integer"),
                    ("Description", "Total number of alleles in called genotypes"),
                ]
            ),
        ),
        (
            "AF",
            collections.OrderedDict(
                [
                    ("Number", "A"),
                    ("Type", "Float"),
                    ("Description", "Alternate allele frequency"),
                ]
            ),
        ),
    ]
)


INFO_HEADER_PATTERN = re.compile(r"^##INFO=<ID=([^,>]+)")
FILTER_HEADER_PATTERN = re.compile(r"^##FILTER=<ID=([^,>]+)")
CONTIG_HEADER_PATTERN = re.compile(r"^##contig=<ID=([^,>]+)", re.IGNORECASE)


def _format_info_definition(
    info_id: str, definition_mapping: collections.OrderedDict[str, object]
) -> str:
    parts = [f"ID={info_id}"]
    for key, value in definition_mapping.items():
        if value is None:
            continue
        if key == "Description":
            # Escape embedded quotes so the serialized INFO line survives a
            # round-trip through vcfpy and pysam without corrupting the
            # comma-delimited payload defined by the VCF specification.
            escaped_value = str(value).replace('"', '\\"')
            parts.append(f'Description="{escaped_value}"')
            continue
        parts.append(f"{key}={value}")
    return "##INFO=<" + ",".join(parts) + ">"


def ensure_standard_info_definitions(header, verbose: bool = False):
    """Ensure AC/AN/AF INFO definitions exist on a ``vcfpy`` header object.

    The helper inspects the mutable ``header`` supplied by ``vcfpy`` and
    inserts definitions for the canonical AC, AN, and AF INFO tags when they are
    absent. All operations are performed defensively so that environments
    lacking ``vcfpy`` support can continue without modification.
    """

    if not VCFPY_AVAILABLE:
        return header

    info_module = getattr(vcfpy, "header", None)
    info_cls = getattr(info_module, "InfoHeaderLine", None) if info_module else None
    if info_cls is None:
        return header

    existing_ids = set()
    for line in getattr(header, "lines", []):
        if isinstance(line, info_cls):
            existing_ids.add(getattr(line, "id", None))

    added_ids = []
    for info_id, definition in STANDARD_INFO_DEFINITIONS.items():
        if info_id in existing_ids:
            continue

        mapping = collections.OrderedDict([("ID", info_id)])
        mapping.update(definition)

        try:
            info_line = info_cls.from_mapping(mapping)
        except Exception as exc:  # pragma: no cover - defensive logging
            log_message(
                f"Unable to create INFO header definition for {info_id}: {exc}",
                verbose,
                level=logging.WARNING,
            )
            continue

        try:
            header.add_line(info_line)
        except Exception as exc:  # pragma: no cover - defensive logging
            log_message(
                f"Failed to append INFO header definition for {info_id}: {exc}",
                verbose,
                level=logging.WARNING,
            )
            continue

        existing_ids.add(info_id)
        added_ids.append(info_id)

    if added_ids:
        log_message(
            "Inserted INFO header definitions for missing fields: "
            + ", ".join(added_ids),
            verbose,
            level=logging.INFO,
        )

    return header


def ensure_standard_info_header_lines(
    final_header_lines, existing_header_lines, verbose: bool = False
):
    """Inject AC/AN/AF INFO lines into serialized header text when needed.

    ``final_header_lines`` contains the mutable list of header strings that will
    be written to disk, while ``existing_header_lines`` tracks the set of lines
    already present. The helper mirrors :func:`ensure_standard_info_definitions`
    but operates on raw strings so that code paths without ``vcfpy`` access can
    benefit from the same guarantees.
    """

    current_ids = set()
    for line in final_header_lines:
        if not isinstance(line, str):
            continue
        match = INFO_HEADER_PATTERN.match(line.strip())
        if match:
            current_ids.add(match.group(1))

    added_ids = []
    for info_id, definition in STANDARD_INFO_DEFINITIONS.items():
        if info_id in current_ids:
            continue

        formatted = _format_info_definition(info_id, definition)
        if formatted in existing_header_lines:
            # Header lines supplied by CLI metadata or pre-existing files must
            # not be duplicated; mark the ID so later iterations skip it.
            current_ids.add(info_id)
            continue

        final_header_lines.append(formatted)
        existing_header_lines.add(formatted)
        current_ids.add(info_id)
        added_ids.append(info_id)

    if added_ids:
        log_message(
            "Inserted INFO header definitions for missing fields: "
            + ", ".join(added_ids),
            verbose,
            level=logging.INFO,
        )

    return final_header_lines


def _open_vcf(path: str):
    return (
        gzip.open(path, "rt", encoding="utf-8")
        if path.endswith(".gz")
        else open(path, "r", encoding="utf-8")
    )


def _read_header_lines(path: str) -> List[str]:
    header_lines: List[str] = []
    with _open_vcf(path) as handle:
        for raw in handle:
            if not raw.startswith("#"):
                break
            header_lines.append(raw.rstrip("\n"))
    return header_lines


def _format_scalar(value) -> str:
    if value is None:
        return "."
    if isinstance(value, float):
        return "%g" % value
    return str(value)


def _serialize_info(info: OrderedDict) -> str:
    entries = []
    for key, value in info.items():
        if value is None:
            continue
        if isinstance(value, list):
            if not value:
                serialized = "."
            else:
                serialized = ",".join(_format_scalar(item) for item in value)
        else:
            serialized = _format_scalar(value)
        entries.append(f"{key}={serialized}")
    return ";".join(entries) if entries else "."


def _normalize_filter(field) -> str:
    if field in {None, [], ["PASS"], "PASS"}:
        return "PASS"
    if isinstance(field, list):
        return ";".join(str(entry) for entry in field)
    return str(field)


def _normalize_quality(qual_value):
    if qual_value in {None, ".", ""}:
        return None
    try:
        return float(qual_value)
    except (TypeError, ValueError):
        return None


def _extract_called_alleles(gt_value) -> List[int]:
    if gt_value is None:
        return []
    if isinstance(gt_value, (list, tuple)):
        tokens = []
        for item in gt_value:
            if item is None:
                continue
            tokens.extend(str(item).replace("|", "/").split("/"))
    else:
        tokens = str(gt_value).replace("|", "/").split("/")
    allele_indices: List[int] = []
    for token in tokens:
        cleaned = token.strip()
        if not cleaned or cleaned == ".":
            continue
        try:
            allele_indices.append(int(cleaned))
        except ValueError:
            continue
    return allele_indices


def _serialize_record(record) -> str:
    alt_values = getattr(record, "ALT", []) or []
    alt_field = ",".join(str(alt) for alt in alt_values) if alt_values else "."
    qual_value = _normalize_quality(getattr(record, "QUAL", None))
    qual_field = _format_scalar(qual_value) if qual_value is not None else "."
    info_field = _serialize_info(getattr(record, "INFO", OrderedDict()))
    filter_field = _normalize_filter(getattr(record, "FILTER", None))
    record_id = getattr(record, "ID", None)
    if isinstance(record_id, list):
        record_id_field = ";".join(str(entry) for entry in record_id)
    else:
        record_id_field = str(record_id or ".")
    return "\t".join(
        [
            str(getattr(record, "CHROM", ".")),
            str(getattr(record, "POS", ".")),
            record_id_field,
            str(getattr(record, "REF", ".")),
            alt_field,
            qual_field,
            filter_field,
            info_field,
        ]
    )


def _cleanup_temp_files(
    joint_temp: str, filtered_temp: str, verbose: bool = False
) -> None:
    for path in (joint_temp, filtered_temp):
        if not path:
            continue
        if not os.path.exists(path):
            continue
        try:
            os.remove(path)
        except OSError as exc:  # pragma: no cover - defensive logging
            log_message(
                f"Failed to remove temporary file {path}: {exc}",
                verbose,
                level=logging.WARNING,
            )


def _format_sample_metadata_value(value: str) -> str:
    """Return a VCF-safe representation of the provided metadata value."""

    value = str(value)
    needs_quotes = any(char in value for char in [" ", ",", "\t", "\"", "<", ">", "="])
    if not needs_quotes:
        return value

    escaped = value.replace("\\", "\\\\").replace("\"", "\\\"")
    return f'"{escaped}"'


<<<<<<< HEAD
def _open_vcf_stream(path: str):
    """Return a text-mode handle for ``path`` that transparently handles gzip."""

    return (
        gzip.open(path, "rt", encoding="utf-8")
        if path.endswith(".gz")
        else open(path, "r", encoding="utf-8")
    )


def _read_vcf_header_lines(path: str) -> List[str]:
    """Return the header lines from ``path`` without consuming variant records.

    The function mirrors the streaming logic used in :func:`vcfpy.Reader` but
    returns raw strings without trailing newlines so callers can merge them with
    additional metadata before writing to disk.
    """

    header_lines: List[str] = []
    with _open_vcf_stream(path) as handle:
        for raw in handle:
            if not raw.startswith("#"):
                break
            header_lines.append(raw.rstrip("\n"))
    return header_lines
=======
def _extract_called_alleles(gt_value) -> List[int]:
    if gt_value is None:
        return []
    if isinstance(gt_value, (list, tuple)):
        tokens: List[str] = []
        for item in gt_value:
            if item is None:
                continue
            tokens.extend(str(item).replace("|", "/").split("/"))
    else:
        tokens = str(gt_value).replace("|", "/").split("/")

    allele_indices: List[int] = []
    for token in tokens:
        cleaned = token.strip()
        if not cleaned or cleaned == ".":
            continue
        try:
            allele_indices.append(int(cleaned))
        except ValueError:
            continue
    return allele_indices


def _compute_ac_an_af(genotypes: Iterable, alt_count: int) -> Tuple[List[int], int, List[float]]:
    ac = [0] * alt_count
    an = 0

    for genotype in genotypes:
        for allele in _extract_called_alleles(genotype):
            if allele is None or allele < 0:
                continue
            an += 1
            if allele == 0:
                continue
            index = allele - 1
            if 0 <= index < alt_count:
                ac[index] += 1

    if alt_count == 0:
        af: List[float] = []
    elif an > 0:
        af = [count / an for count in ac]
    else:
        af = [0.0 for _ in ac]

    return ac, an, af
>>>>>>> 95f55163


def build_sample_metadata_line(entries: "OrderedDict[str, str]") -> str:
    """Serialize an ordered mapping into a single ``##SAMPLE`` metadata line."""

    id_value = entries.get("ID", "").strip()
    if not id_value:
        raise ValueError("Sample metadata must include a non-empty ID value.")

    parts = []
    for key, raw_value in entries.items():
        if raw_value is None:
            continue
        value = str(raw_value).strip()
        if not value and key != "ID":
            continue
        parts.append(f"{key}={_format_sample_metadata_value(value)}")

    serialized = ",".join(parts)
    return f"##SAMPLE=<{serialized}>"


def _parse_sample_metadata_line(serialized: str) -> collections.OrderedDict[str, str]:
    """Return an ordered mapping extracted from a serialized ``##SAMPLE`` line."""

    if not isinstance(serialized, str):
        raise TypeError("Serialized sample metadata must be provided as a string.")

    text = serialized.strip()
    prefix = "##SAMPLE=<"
    suffix = ">"
    if not text.startswith(prefix) or not text.endswith(suffix):
        raise ValueError("Serialized sample metadata must be in '##SAMPLE=<...>' format.")

    body = text[len(prefix) : -len(suffix)]
    entries = collections.OrderedDict()

    token: list[str] = []
    stack: list[str] = []
    in_quotes = False
    escape = False

    def flush_token() -> None:
        raw = "".join(token).strip()
        token.clear()
        if not raw:
            return
        if "=" not in raw:
            raise ValueError(f"Invalid SAMPLE metadata entry: '{raw}'")
        key, value = raw.split("=", 1)
        key = key.strip()
        value = value.strip()
        if not key:
            raise ValueError("SAMPLE metadata keys cannot be empty.")
        if len(value) >= 2 and value[0] == value[-1] == '"':
            inner = value[1:-1]
            unescaped: list[str] = []
            i = 0
            while i < len(inner):
                ch = inner[i]
                if ch == "\\" and i + 1 < len(inner):
                    next_ch = inner[i + 1]
                    if next_ch in {'\\', '"'}:
                        unescaped.append(next_ch)
                        i += 2
                        continue
                unescaped.append(ch)
                i += 1
            value_to_store = "".join(unescaped)
        else:
            value_to_store = value
        entries[key] = value_to_store

    for ch in body:
        if escape:
            token.append(ch)
            escape = False
            continue

        if ch == "\\":
            token.append(ch)
            escape = True
            continue

        if in_quotes:
            if ch == '"':
                in_quotes = False
            token.append(ch)
            continue

        if ch == '"':
            in_quotes = True
            token.append(ch)
            continue

        if ch in "{[":
            stack.append(ch)
            token.append(ch)
            continue

        if ch in "}]":
            if stack:
                opener = stack[-1]
                if (opener == "{" and ch == "}") or (opener == "[" and ch == "]"):
                    stack.pop()
            token.append(ch)
            continue

        if ch == "," and not stack:
            flush_token()
            continue

        token.append(ch)

    flush_token()

    if "ID" in entries and isinstance(entries["ID"], str):
        entries["ID"] = entries["ID"].strip()
    return entries


def _parse_simple_metadata_line(line: str) -> tuple[str, str] | None:
    stripped = line.strip()
    if not stripped.startswith("##") or "=" not in stripped:
        return None
    key, value = stripped[2:].split("=", 1)
    key = key.strip()
    value = value.strip()
    if not key:
        return None
    return key, value


def _load_metadata_template(
    template_path: str | None, verbose: bool = False
) -> tuple[collections.OrderedDict[str, str] | None, list, list[str], str | None]:
    """Return metadata derived from a user-supplied template header file."""

    if not template_path:
        return None, [], [], None

    normalized_path = os.path.abspath(template_path)
    if not os.path.exists(normalized_path):
        raise ValidationError(
            f"Metadata template header file does not exist: {template_path}"
        )
    if not os.path.isfile(normalized_path):
        raise ValidationError(
            f"Metadata template header path is not a file: {template_path}"
        )

    template_sample_mapping: collections.OrderedDict[str, str] | None = None
    template_serialized_sample: str | None = None
    sanitized_lines: list[str] = []
    simple_header_lines = []
    existing_simple = set()
    existing_sanitized = set()

    try:
        with open(normalized_path, "r", encoding="utf-8") as handle:
            for line_number, raw_line in enumerate(handle, 1):
                stripped = raw_line.strip()
                if not stripped:
                    continue
                if stripped.startswith("#CHROM"):
                    continue
                if not stripped.startswith("##"):
                    log_message(
                        (
                            "Skipping non-metadata line in template "
                            f"{normalized_path} line {line_number}: {stripped}"
                        ),
                        verbose,
                        level=logging.DEBUG,
                    )
                    continue
                if stripped.startswith("##SAMPLE="):
                    try:
                        parsed_sample = _parse_sample_metadata_line(stripped)
                    except ValueError as exc:
                        raise ValidationError(
                            "Invalid SAMPLE metadata line in template "
                            f"{normalized_path} line {line_number}: {exc}"
                        ) from exc
                    if template_sample_mapping is not None:
                        log_message(
                            (
                                "Multiple ##SAMPLE lines found in metadata "
                                f"template {normalized_path}; using the last occurrence"
                            ),
                            verbose,
                            level=logging.WARNING,
                        )
                    template_sample_mapping = collections.OrderedDict(parsed_sample.items())
                    template_serialized_sample = stripped
                    continue

                parsed = _parse_simple_metadata_line(stripped)
                if not parsed:
                    raise ValidationError(
                        "Metadata template lines must be in '##key=value' format. "
                        f"Problematic entry at {normalized_path} line {line_number}: {stripped}"
                    )
                key, value = parsed
                sanitized = f"##{key}={value}"
                if sanitized not in existing_sanitized:
                    sanitized_lines.append(sanitized)
                    existing_sanitized.add(sanitized)

                try:
                    simple_line = vcfpy.SimpleHeaderLine(key, value)
                except Exception as exc:  # pragma: no cover - defensive logging
                    log_message(
                        f"Failed to parse metadata template line '{sanitized}': {exc}",
                        verbose,
                        level=logging.WARNING,
                    )
                    continue

                identifier = (simple_line.key, getattr(simple_line, "value", None))
                if identifier in existing_simple:
                    continue
                simple_header_lines.append(simple_line)
                existing_simple.add(identifier)
    except OSError as exc:
        raise ValidationError(
            f"Unable to read metadata template header file {template_path}: {exc}"
        ) from exc

    log_message(
        f"Loaded metadata template header from {normalized_path}",
        verbose,
        level=logging.INFO,
    )
    if sanitized_lines:
        log_message(
            "Metadata template header lines: " + ", ".join(sanitized_lines),
            verbose,
            level=logging.DEBUG,
        )
    if template_serialized_sample:
        log_message(
            f"Metadata template sample line: {template_serialized_sample}",
            verbose,
            level=logging.DEBUG,
        )

    return (
        template_sample_mapping,
        simple_header_lines,
        sanitized_lines,
        template_serialized_sample,
    )


def load_metadata_lines(metadata_file: str, verbose: bool = False) -> list[str]:
    """Return sanitized ``##key=value`` metadata lines from ``metadata_file``."""

    if not metadata_file:
        raise ValidationError("A metadata file path must be provided.")

    normalized_path = os.path.abspath(metadata_file)
    if not os.path.exists(normalized_path):
        raise ValidationError(f"Metadata file does not exist: {metadata_file}")
    if not os.path.isfile(normalized_path):
        raise ValidationError(f"Metadata file path is not a file: {metadata_file}")

    sanitized_lines: list[str] = []
    seen_lines = set()

    try:
        with open(normalized_path, "r", encoding="utf-8") as handle:
            for line_number, raw_line in enumerate(handle, 1):
                stripped = raw_line.strip()
                if not stripped:
                    continue
                if not stripped.startswith("##"):
                    stripped = "##" + stripped
                parsed = _parse_simple_metadata_line(stripped)
                if not parsed:
                    raise ValidationError(
                        "Metadata file lines must be in '##key=value' format. "
                        f"Problematic entry at {normalized_path} line {line_number}: {raw_line.strip()}"
                    )
                key, value = parsed
                sanitized = f"##{key}={value}"
                if sanitized in seen_lines:
                    continue
                sanitized_lines.append(sanitized)
                seen_lines.add(sanitized)
    except OSError as exc:
        raise ValidationError(
            f"Unable to read metadata file {metadata_file}: {exc}"
        ) from exc

    log_message(
        f"Loaded {len(sanitized_lines)} metadata header line(s) from {normalized_path}",
        verbose,
        level=logging.INFO,
    )

    return sanitized_lines


def apply_metadata_to_header(
    header,
    sample_header_line=None,
    simple_header_lines=None,
    verbose: bool = False,
):
    """Return ``header`` with CLI metadata applied."""

    if sample_header_line is None and not simple_header_lines:
        return header

    simple_header_lines = simple_header_lines or []

    if simple_header_lines:
        existing_simple = {
            (line.key, getattr(line, "value", None))
            for line in header.lines
            if isinstance(line, vcfpy.SimpleHeaderLine)
        }
        for simple_line in simple_header_lines:
            identifier = (simple_line.key, simple_line.value)
            if identifier in existing_simple:
                continue
            header.add_line(simple_line)
            existing_simple.add(identifier)

    if sample_header_line is not None:
        header.lines = [
            line for line in header.lines if getattr(line, "key", None) != "SAMPLE"
        ]
        header.add_line(sample_header_line)

    header = ensure_standard_info_definitions(header, verbose=verbose)

    log_message("Applied CLI metadata to merged header.", verbose, level=logging.INFO)
    return header


def _validate_anonymized_vcf_header(final_vcf_path: str, ensure_for_uncompressed: bool = False):
    """Ensure the anonymized VCF header can be parsed by ``vcfpy``."""

    if not final_vcf_path:
        return

    requires_validation = ensure_for_uncompressed or final_vcf_path.endswith(".vcf.gz")
    if not requires_validation:
        return

    opener = gzip.open if final_vcf_path.endswith(".gz") else open
    try:
        with opener(final_vcf_path, "rt", encoding="utf-8") as stream:
            reader = vcfpy.Reader.from_stream(stream)
            # Force header consumption
            _ = reader.header
            reader.close()
    except Exception as exc:
        handle_critical_error(
            f"Failed to read header from anonymized VCF using vcfpy: {exc}"
        )


def append_metadata_to_merged_vcf(
    merged_vcf: str,
    sample_metadata_entries=None,
    header_metadata_lines=None,
    serialized_sample_line=None,
    qual_threshold: Optional[float] = DEFAULT_QUAL_THRESHOLD,
    an_threshold: Optional[float] = DEFAULT_AN_THRESHOLD,
    allowed_filter_values: Optional[Sequence[str]] = DEFAULT_ALLOWED_FILTER_VALUES,
    verbose: bool = False,
):
    """Finalize the merged VCF by applying in-Python processing and metadata."""

    if not PYSAM_AVAILABLE or not VCFPY_AVAILABLE:  # pragma: no cover - defensive
        handle_critical_error(
            "vcfpy and pysam must be available to finalize the merged VCF output."
        )

    header_metadata_lines = header_metadata_lines or []
    joint_temp = f"{merged_vcf}.joint.temp.vcf"
    filtered_temp = f"{merged_vcf}.filtered.temp.vcf"

    expects_gzip = merged_vcf.endswith(".gz")
    final_plain_vcf: str | None
    final_vcf: str | None

    if merged_vcf.endswith(".vcf.gz"):
        base_path = merged_vcf[: -len(".vcf.gz")]
        final_plain_vcf = f"{base_path}.anonymized.vcf"
        final_vcf = f"{final_plain_vcf}.gz"
    elif merged_vcf.endswith(".vcf"):
        base_path = merged_vcf[: -len(".vcf")]
        final_plain_vcf = f"{base_path}.anonymized.vcf"
        final_vcf = final_plain_vcf
    else:
        base_path, ext = os.path.splitext(merged_vcf)
        if ext == ".gz":
            base_path = base_path or merged_vcf[:-3]
            final_plain_vcf = f"{base_path}.anonymized"
            final_vcf = f"{final_plain_vcf}.gz"
        else:
            final_plain_vcf = f"{base_path}.anonymized{ext or '.vcf'}"
            final_vcf = final_plain_vcf

<<<<<<< HEAD
    def _format_scalar(value) -> str:
        if value is None:
            return "."
        if isinstance(value, float):
            return ("%g" % value)
        return str(value)

    def _serialize_info(info: OrderedDict) -> str:
        entries = []
        for key, value in info.items():
            if value is None:
                continue
            if isinstance(value, list):
                if not value:
                    serialized = "."
                else:
                    serialized = ",".join(_format_scalar(item) for item in value)
            else:
                serialized = _format_scalar(value)
            entries.append(f"{key}={serialized}")
        return ";".join(entries) if entries else "."

    def _normalize_filter(field) -> str:
        if field in {None, [], ["PASS"], "PASS"}:
            return "PASS"
        if isinstance(field, list):
            return ";".join(str(entry) for entry in field)
        return str(field)

    def _normalize_quality(qual_value):
        if qual_value in {None, ".", ""}:
            return None
        try:
            return float(qual_value)
        except (TypeError, ValueError):
            return None

    def _extract_called_alleles(gt_value) -> List[int]:
        if gt_value is None:
            return []
        if isinstance(gt_value, (list, tuple)):
            tokens = []
            for item in gt_value:
                if item is None:
                    continue
                tokens.extend(str(item).replace("|", "/").split("/"))
        else:
            tokens = str(gt_value).replace("|", "/").split("/")
        allele_indices: List[int] = []
        for token in tokens:
            cleaned = token.strip()
            if not cleaned or cleaned == ".":
                continue
    def _cleanup_temp_files():
        for path in [joint_temp, filtered_temp]:
            try:
                allele_indices.append(int(cleaned))
            except ValueError:
                continue
        return allele_indices

=======
>>>>>>> 95f55163
    def _recalculate_info_fields(record) -> int:
        alt_count = len(getattr(record, "ALT", []) or [])
        genotypes = (
            getattr(call, "data", {}).get("GT")
            for call in getattr(record, "calls", []) or []
        )
        ac, an, af = _compute_ac_an_af(genotypes, alt_count)
        info = getattr(record, "INFO", OrderedDict())
        info["AC"] = ac if alt_count else []
        info["AN"] = an
        info["AF"] = af if an else []
        record.INFO = info
        return an

    def _record_passes_filters(record, allele_number: int) -> bool:
        """Return whether a record satisfies the default QUAL and AN thresholds."""

        qual_value = _normalize_quality(getattr(record, "QUAL", None))
        if qual_threshold is not None:
            if qual_value is None or qual_value <= qual_threshold:
                return False
        if an_threshold is not None:
            if allele_number is None or allele_number <= an_threshold:
                return False

        filters = getattr(record, "FILTER", None)

        if allowed_filter_values is None:
            return True

        if filters in {None, [], (), "", "."}:
            return True

        if isinstance(filters, (list, tuple)):
            filter_tokens = [token for token in filters if token not in {None, "", "."}]
        else:
            filter_tokens = [filters] if filters not in {None, "", "."} else []

        if not filter_tokens:
            return True

        allowed = {
            str(value)
            for value in allowed_filter_values
            if value not in {None, "", "."}
        }

        if not allowed:
            return False

        return all(str(token) in allowed for token in filter_tokens)

    def _serialize_record(record) -> str:
        alt_field = (
            ",".join(str(alt) for alt in getattr(record, "ALT", []) or [])
            if getattr(record, "ALT", [])
            else "."
        )
        qual_value = _normalize_quality(getattr(record, "QUAL", None))
        qual_field = _format_scalar(qual_value) if qual_value is not None else "."
        info_field = _serialize_info(
            getattr(record, "INFO", collections.OrderedDict())
        )
        filter_field = _normalize_filter(getattr(record, "FILTER", None))
        record_id = getattr(record, "ID", None)
        if isinstance(record_id, list):
            record_id_field = ";".join(str(entry) for entry in record_id)
        else:
            record_id_field = str(record_id or ".")
        return "\t".join(
            [
                str(getattr(record, "CHROM", ".")),
                str(getattr(record, "POS", ".")),
                record_id_field,
                str(getattr(record, "REF", ".")),
                alt_field,
                qual_field,
                filter_field,
                info_field,
            ]
        )

    log_message(
        "Recalculating AC, AN, AF tags across the merged cohort...",
        verbose,
        level=logging.DEBUG,
    )

    header_lines = _read_vcf_header_lines(merged_vcf)
    fileformat_line = None
    remaining_header_lines: list[str] = []
    for line in header_lines:
        stripped = line.strip()
        if not stripped:
            continue
        if stripped.startswith("#CHROM"):
            continue
        if stripped.startswith("##fileformat") and fileformat_line is None:
            fileformat_line = stripped
            continue
        if stripped.startswith("##SAMPLE="):
            continue
        remaining_header_lines.append(stripped)

    final_header_lines: list[str] = []
    if fileformat_line is not None:
        final_header_lines.append(fileformat_line)
    final_header_lines.extend(remaining_header_lines)
    existing_header_lines = set(final_header_lines)

    ensure_standard_info_header_lines(
        final_header_lines, existing_header_lines, verbose=verbose
    )

    if sample_metadata_entries:
        try:
            serialized_line = (
                serialized_sample_line
                if serialized_sample_line is not None
                else build_sample_metadata_line(sample_metadata_entries)
            )
            if serialized_line not in existing_header_lines:
                final_header_lines.append(serialized_line)
                existing_header_lines.add(serialized_line)
        except ValueError as exc:
            handle_critical_error(str(exc))

    for metadata_line in header_metadata_lines:
        normalized = metadata_line.strip()
        if not normalized:
            continue
        if not normalized.startswith("##"):
            normalized = "##" + normalized
        if normalized in existing_header_lines:
            # Metadata provided via CLI flags may duplicate content that already
            # exists on the merged header; skip the line to preserve a clean
            # header and to avoid confusing downstream tooling.
            continue
        final_header_lines.append(normalized)
        existing_header_lines.add(normalized)

    ensure_standard_info_header_lines(
        final_header_lines, existing_header_lines, verbose=verbose
    )

    final_header_lines.append("#CHROM\tPOS\tID\tREF\tALT\tQUAL\tFILTER\tINFO")

<<<<<<< HEAD
    body_lines: List[str] = []
    with _open_vcf_stream(merged_vcf) as stream:
=======
    body_lines: list[str] = []
    with _open_vcf(merged_vcf) as stream:
>>>>>>> 95f55163
        reader = vcfpy.Reader.from_stream(stream)
        for record in reader:
            allele_number = _recalculate_info_fields(record)
            if not _record_passes_filters(record, allele_number):
                continue
            body_lines.append(_serialize_record(record))
        reader.close()

    if not final_plain_vcf:
        base, ext = os.path.splitext(merged_vcf)
        if not ext:
            ext = ".vcf"
        final_plain_vcf = f"{base}.anonymized{ext}"

    try:
        with open(final_plain_vcf, "w", encoding="utf-8") as output_handle:
            for line in final_header_lines:
                output_handle.write(line + "\n")
            for line in body_lines:
                output_handle.write(line + "\n")
        final_vcf = final_plain_vcf
    except Exception as exc:
        if final_plain_vcf and os.path.exists(final_plain_vcf):
            try:
                os.remove(final_plain_vcf)
            except Exception:
                pass
        handle_critical_error(
            f"Failed to assemble final anonymized VCF contents: {exc}",
            exc_cls=MergeConflictError,
        )
    finally:
        try:
            reader.close()
        except Exception:
            pass

    if expects_gzip and final_plain_vcf and os.path.exists(final_plain_vcf):
        if pysam is None:
            _cleanup_temp_files(joint_temp, filtered_temp, verbose=verbose)
            handle_critical_error(
                "pysam is required to BGZF-compress and index the anonymized VCF."
            )

        try:
            final_vcf = f"{final_plain_vcf}.gz"
            pysam.bgzip(final_plain_vcf, final_vcf, force=True)
            pysam.tabix_index(final_vcf, preset="vcf", force=True)
        except (OSError, ValueError) as exc:
            _cleanup_temp_files(joint_temp, filtered_temp, verbose=verbose)
            if os.path.exists(final_plain_vcf):
                try:
                    os.remove(final_plain_vcf)
                except Exception:
                    pass
            if final_vcf and os.path.exists(final_vcf):
                try:
                    os.remove(final_vcf)
                except Exception:
                    pass
            handle_critical_error(
                f"Failed to compress or index anonymized VCF: {exc}",
                exc_cls=MergeConflictError,
            )
    elif not expects_gzip:
        final_vcf = final_plain_vcf

    _validate_anonymized_vcf_header(final_vcf, ensure_for_uncompressed=True)

    log_message(
        f"Anonymized merged VCF written to: {final_vcf}",
        verbose,
        level=logging.INFO,
    )
    return final_vcf


def recalculate_cohort_info_tags(vcf_path: str, verbose: bool = False) -> None:
    """Recompute AC, AN, and AF INFO tags in-place for ``vcf_path``."""

    log_message(
        "Recalculating AC, AN, AF tags across the merged cohort...",
        verbose,
        level=logging.DEBUG,
    )

    if VCFPY_AVAILABLE:
        try:
            reader = vcfpy.Reader.from_path(vcf_path)
        except Exception as exc:
            handle_critical_error(
                f"Failed to open {vcf_path} for AC/AN/AF recalculation: {exc}",
                exc_cls=MergeConflictError,
            )

        records = []
        header = reader.header

        for record in reader:
            info = dict(getattr(record, "INFO", {}) or {})
            alt_alleles = list(getattr(record, "ALT", []) or [])
            alt_count = len(alt_alleles)
            genotypes = (
                getattr(call, "data", {}).get("GT")
                for call in getattr(record, "calls", []) or []
            )
            alt_counts, allele_number, allele_frequencies = _compute_ac_an_af(
                genotypes, alt_count
            )

            info["AN"] = allele_number
            if alt_count:
                info["AC"] = alt_counts
                info["AF"] = allele_frequencies
            else:
                info["AC"] = []
                info["AF"] = []

            record.INFO = info
            records.append(record)

        try:
            reader.close()
        except Exception:
            pass

        try:
            writer = vcfpy.Writer.from_path(vcf_path, header)
        except Exception as exc:
            handle_critical_error(
                f"Failed to reopen {vcf_path} for writing: {exc}",
                exc_cls=MergeConflictError,
            )

        try:
            for record in records:
                writer.write_record(record)
        finally:
            writer.close()
        return

    _recalculate_cohort_info_tags_without_vcfpy(vcf_path)


def _recalculate_cohort_info_tags_without_vcfpy(vcf_path: str) -> None:
    opener = gzip.open if vcf_path.endswith(".gz") else open
    try:
        with opener(vcf_path, "rt", encoding="utf-8") as handle:
            lines = [line.rstrip("\n") for line in handle]
    except OSError as exc:
        handle_critical_error(
            f"Failed to open {vcf_path}: {exc}",
            exc_cls=MergeConflictError,
        )

    header_lines = []
    records = []
    column_header = None
    for line in lines:
        if line.startswith("##"):
            header_lines.append(line)
            continue
        if line.startswith("#CHROM"):
            column_header = line
            header_lines.append(line)
            continue
        if not line:
            continue
        records.append(line)

    if column_header is None:
        handle_critical_error(
            f"Failed to parse {vcf_path}: Missing #CHROM header line.",
            exc_cls=MergeConflictError,
        )

    updated_records = []
    for record_line in records:
        fields = record_line.split("\t")
        if len(fields) < 8:
            updated_records.append(record_line)
            continue

        alt_alleles = [allele for allele in fields[4].split(",") if allele]
        alt_count = len(alt_alleles)
        genotype_values: List[str] = []

        if len(fields) >= 10:
            format_keys = fields[8].split(":") if fields[8] else []
            try:
                gt_index = format_keys.index("GT")
            except ValueError:
                gt_index = None

            if gt_index is not None:
                for sample_entry in fields[9:]:
                    parts = sample_entry.split(":")
                    if gt_index >= len(parts):
                        continue
                    genotype_values.append(parts[gt_index])

        alt_counts, allele_number, allele_frequencies = _compute_ac_an_af(
            genotype_values, alt_count
        )

        info_field = fields[7]
        info_map = {}
        order = []
        for entry in info_field.split(";"):
            if not entry:
                continue
            if "=" in entry:
                key, value = entry.split("=", 1)
            else:
                key, value = entry, ""
            if key not in info_map:
                order.append(key)
            info_map[key] = value

        info_map["AN"] = str(allele_number)
        if alt_count:
            info_map["AC"] = ",".join(str(count) for count in alt_counts)
            info_map["AF"] = ",".join(f"{value:.6g}" for value in allele_frequencies)
        else:
            info_map["AC"] = "."
            info_map["AF"] = "."

        for key in ("AC", "AN", "AF"):
            if key not in order:
                order.append(key)

        new_entries = []
        for key in order:
            value = info_map.get(key, "")
            if value == "":
                new_entries.append(f"{key}=")
            else:
                new_entries.append(f"{key}={value}")
        fields[7] = ";".join(new_entries)
        updated_records.append("\t".join(fields))

    try:
        with opener(vcf_path, "wt", encoding="utf-8") as handle:
            for line in header_lines:
                handle.write(line + "\n")
            for line in updated_records:
                handle.write(line + "\n")
    except OSError as exc:
        handle_critical_error(
            f"Failed to rewrite {vcf_path}: {exc}",
            exc_cls=MergeConflictError,
        )


__all__ = [
    "_format_sample_metadata_value",
    "build_sample_metadata_line",
    "_parse_sample_metadata_line",
    "_parse_simple_metadata_line",
    "load_metadata_lines",
    "apply_metadata_to_header",
    "_validate_anonymized_vcf_header",
    "append_metadata_to_merged_vcf",
    "recalculate_cohort_info_tags",
]<|MERGE_RESOLUTION|>--- conflicted
+++ resolved
@@ -356,7 +356,6 @@
     return f'"{escaped}"'
 
 
-<<<<<<< HEAD
 def _open_vcf_stream(path: str):
     """Return a text-mode handle for ``path`` that transparently handles gzip."""
 
@@ -382,55 +381,6 @@
                 break
             header_lines.append(raw.rstrip("\n"))
     return header_lines
-=======
-def _extract_called_alleles(gt_value) -> List[int]:
-    if gt_value is None:
-        return []
-    if isinstance(gt_value, (list, tuple)):
-        tokens: List[str] = []
-        for item in gt_value:
-            if item is None:
-                continue
-            tokens.extend(str(item).replace("|", "/").split("/"))
-    else:
-        tokens = str(gt_value).replace("|", "/").split("/")
-
-    allele_indices: List[int] = []
-    for token in tokens:
-        cleaned = token.strip()
-        if not cleaned or cleaned == ".":
-            continue
-        try:
-            allele_indices.append(int(cleaned))
-        except ValueError:
-            continue
-    return allele_indices
-
-
-def _compute_ac_an_af(genotypes: Iterable, alt_count: int) -> Tuple[List[int], int, List[float]]:
-    ac = [0] * alt_count
-    an = 0
-
-    for genotype in genotypes:
-        for allele in _extract_called_alleles(genotype):
-            if allele is None or allele < 0:
-                continue
-            an += 1
-            if allele == 0:
-                continue
-            index = allele - 1
-            if 0 <= index < alt_count:
-                ac[index] += 1
-
-    if alt_count == 0:
-        af: List[float] = []
-    elif an > 0:
-        af = [count / an for count in ac]
-    else:
-        af = [0.0 for _ in ac]
-
-    return ac, an, af
->>>>>>> 95f55163
 
 
 def build_sample_metadata_line(entries: "OrderedDict[str, str]") -> str:
@@ -839,7 +789,6 @@
             final_plain_vcf = f"{base_path}.anonymized{ext or '.vcf'}"
             final_vcf = final_plain_vcf
 
-<<<<<<< HEAD
     def _format_scalar(value) -> str:
         if value is None:
             return "."
@@ -901,8 +850,6 @@
                 continue
         return allele_indices
 
-=======
->>>>>>> 95f55163
     def _recalculate_info_fields(record) -> int:
         alt_count = len(getattr(record, "ALT", []) or [])
         genotypes = (
@@ -1050,13 +997,8 @@
 
     final_header_lines.append("#CHROM\tPOS\tID\tREF\tALT\tQUAL\tFILTER\tINFO")
 
-<<<<<<< HEAD
     body_lines: List[str] = []
     with _open_vcf_stream(merged_vcf) as stream:
-=======
-    body_lines: list[str] = []
-    with _open_vcf(merged_vcf) as stream:
->>>>>>> 95f55163
         reader = vcfpy.Reader.from_stream(stream)
         for record in reader:
             allele_number = _recalculate_info_fields(record)
