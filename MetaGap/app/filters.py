--- conflicted
+++ resolved
@@ -1,7 +1,6 @@
 # filters.py
 from django import forms
 import django_filters
-<<<<<<< HEAD
 from django.db.models import (
     CharField,
     F,
@@ -11,18 +10,12 @@
 )
 from django.db.models.functions import Cast, NullIf
 from django.db.models.fields.json import KeyTextTransform
-=======
-from django.db.models import F, Q
-from django.db.models.functions import Cast
-from django.db.models import FloatField, IntegerField
->>>>>>> 78ba278a
 
 from .models import AlleleFrequency, SampleGroup
 
 
 class AlleleFrequencyFilter(django_filters.FilterSet):
     query = django_filters.CharFilter(method="universal_search", label="Search")
-<<<<<<< HEAD
     chrom = django_filters.CharFilter(
         field_name="chrom", lookup_expr="iexact", label="Chrom"
     )
@@ -159,8 +152,6 @@
         "fs": KeyTextTransform("FS", "info__additional"),
         "sor": KeyTextTransform("SOR", "info__additional"),
     }
-=======
->>>>>>> 78ba278a
 
     class Meta:
         model = AlleleFrequency
