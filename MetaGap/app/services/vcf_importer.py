"""Utilities for importing VCF files into the relational schema."""

from __future__ import annotations

import logging
from typing import Any, Dict, Iterable, Optional, Tuple

import pysam

from django.core.exceptions import ObjectDoesNotExist, ValidationError
from django.utils.encoding import force_str
from django.db import transaction

from ..models import Format, Info, OrganizationProfile, SampleGroup
from .import_exceptions import (
    ImporterConfigurationError,
    ImporterError,
    ImporterValidationError,
)
from .vcf_database import VCFDatabaseWriter
from .vcf_file_utils import extract_metadata_text_fallback, parse_vcf_text_fallback
from .vcf_metadata import VCFMetadataParser

logger = logging.getLogger(__name__)


class VCFImporter:
    """Encapsulate the VCF parsing workflow."""

    def __init__(self, user: Any) -> None:
        self.user = user
        self.warnings: list[str] = []
        self.metadata_parser = VCFMetadataParser(self.warnings)
        self.database_writer = VCFDatabaseWriter()

    def import_file(self, file_path: str) -> SampleGroup:
        """Import the provided VCF file and return the created sample group."""

        try:
            organization_profile = self.user.organization_profile
        except AttributeError as exc:  # pragma: no cover - defensive fallback
            raise ImporterConfigurationError(
                "Please complete your organization profile before importing data."
            ) from exc
        except (OrganizationProfile.DoesNotExist, ObjectDoesNotExist) as exc:
            raise ImporterConfigurationError(
                "Please complete your organization profile before importing data."
            ) from exc

        if organization_profile is None:
            raise ImporterConfigurationError(
                "Please complete your organization profile before importing data."
            )

        metadata: Dict[str, Any] = {}
        sample_group: Optional[SampleGroup] = None
        with transaction.atomic():
            try:
                try:
                    with pysam.VariantFile(file_path) as vcf_in:
                        metadata = self.extract_sample_group_metadata(vcf_in)
                        sample_group = self._create_sample_group(
                            metadata, file_path, organization_profile
                        )
                        self._populate_sample_group_from_pysam(vcf_in, sample_group)
                except (OSError, ValueError, NotImplementedError) as exc:
                    warning = (
                        f"Could not parse VCF metadata with pysam: {exc}. "
                        "Falling back to a text parser."
                    )
                    logger.warning("%s", warning)
                    self.warnings.append(warning)
                    if sample_group is not None:
                        sample_group.delete()
                    try:
                        metadata = self._extract_metadata_text_fallback(file_path)
                        sample_group = self._create_sample_group(
                            metadata, file_path, organization_profile
                        )
                        parse_vcf_text_fallback(
                            file_path,
                            sample_group,
                            self.database_writer,
                            warnings=self.warnings,
                        )
                    except (UnicodeDecodeError, ValueError, TypeError) as fallback_exc:
                        if sample_group is not None:
                            sample_group.delete()
                        raise ValidationError(
                            "The uploaded VCF file appears to be invalid or corrupted. "
                            "Please verify the file contents and try again."
                        ) from fallback_exc
            except ImporterError:
                raise
            except ValidationError as exc:
                raise ImporterValidationError(
                    self._render_validation_error(exc)
                ) from exc
            except (TypeError, ValueError) as exc:
<<<<<<< HEAD
                message = str(exc).strip() or "The uploaded file could not be parsed as a valid VCF."
                raise ImporterValidationError(message) from exc
                self._populate_sample_group_from_pysam(vcf_in, sample_group)
            except (OSError, ValueError) as exc:
                warning = (
                    f"Could not parse VCF metadata with pysam: {exc}. "
                    "Falling back to a text parser."
                )
            logger.warning("%s", warning)
            self.warnings.append(warning)
            if sample_group is not None:
                sample_group.delete()
            try:
                metadata = self._extract_metadata_text_fallback(file_path)
                sample_group = self._create_sample_group(
                    metadata, file_path, organization_profile
                )
                parse_vcf_text_fallback(
                    file_path, sample_group, self.database_writer, warnings=self.warnings,
=======
                message = (
                    str(exc).strip()
                    or "The uploaded file could not be parsed as a valid VCF."
>>>>>>> 06df9e40
                )
                raise ImporterValidationError(message) from exc

        assert sample_group is not None
        return sample_group

    def _populate_sample_group_from_pysam(
        self, vcf_in: pysam.VariantFile, sample_group: SampleGroup
    ) -> None:
        for record in vcf_in.fetch():
            info_instance = self._create_info_instance(record.info)
            format_instance, format_sample = self._create_format_instance(
                record.samples
            )

            self.database_writer.create_allele_frequency(
                sample_group,
                chrom=record.chrom,
                pos=record.pos,
                variant_id=record.id,
                ref=record.ref,
                alt=self.database_writer.serialize_alt(record.alts),
                qual=record.qual,
                filter_value=self.database_writer.serialize_filter(record.filter),
                info=info_instance,
                format_instance=format_instance,
                format_sample=format_sample,
            )

    # ------------------------------------------------------------------
    # Wrapper helpers used by the unit tests
    # ------------------------------------------------------------------
    def _create_info_instance(self, info: Any) -> Optional[Info]:
        return self.database_writer.create_info_instance(info)

    def _create_format_instance(
        self, samples: Any
    ) -> Tuple[Optional[Format], Optional[str]]:
        return self.database_writer.create_format_instance(samples)

    def _create_sample_group(
        self, metadata: Dict[str, Any], file_path: str, organization_profile: Any
    ) -> SampleGroup:
        return self.database_writer.create_sample_group(
            metadata, file_path, organization_profile
        )

    def _extract_metadata_text_fallback(self, file_path: str) -> Dict[str, Any]:
        return extract_metadata_text_fallback(file_path)

    @staticmethod
    def _render_validation_error(exc: ValidationError) -> str:
        messages: list[str] = []
        if hasattr(exc, "message_dict"):
            for field, field_errors in exc.message_dict.items():
                for message in VCFImporter._iterate_messages(field_errors):
                    if field:
                        messages.append(f"{field}: {message}")
                    else:
                        messages.append(message)
        elif hasattr(exc, "messages"):
            for message in exc.messages:
                messages.append(force_str(message))
        else:
            messages.append(force_str(exc))

        if not messages:
            messages.append("The uploaded file is not valid.")
        return "; ".join(messages)

    @staticmethod
    def _iterate_messages(messages: Iterable[Any]) -> Iterable[str]:
        for message in messages:
            if isinstance(message, (list, tuple)):
                yield from VCFImporter._iterate_messages(message)
            else:
                yield force_str(message)

    def _extract_section_data(
        self, metadata: Dict[str, Any], section: str, model_cls: Any
    ) -> Tuple[Dict[str, Any], set[str], Optional[Dict[str, Any]]]:
        return self.database_writer._extract_section_data(metadata, section, model_cls)

    def extract_sample_group_metadata(
        self, vcf_in: pysam.VariantFile
    ) -> Dict[str, Any]:
        return self.metadata_parser.extract_sample_group_metadata(vcf_in)<|MERGE_RESOLUTION|>--- conflicted
+++ resolved
@@ -97,7 +97,6 @@
                     self._render_validation_error(exc)
                 ) from exc
             except (TypeError, ValueError) as exc:
-<<<<<<< HEAD
                 message = str(exc).strip() or "The uploaded file could not be parsed as a valid VCF."
                 raise ImporterValidationError(message) from exc
                 self._populate_sample_group_from_pysam(vcf_in, sample_group)
@@ -105,23 +104,6 @@
                 warning = (
                     f"Could not parse VCF metadata with pysam: {exc}. "
                     "Falling back to a text parser."
-                )
-            logger.warning("%s", warning)
-            self.warnings.append(warning)
-            if sample_group is not None:
-                sample_group.delete()
-            try:
-                metadata = self._extract_metadata_text_fallback(file_path)
-                sample_group = self._create_sample_group(
-                    metadata, file_path, organization_profile
-                )
-                parse_vcf_text_fallback(
-                    file_path, sample_group, self.database_writer, warnings=self.warnings,
-=======
-                message = (
-                    str(exc).strip()
-                    or "The uploaded file could not be parsed as a valid VCF."
->>>>>>> 06df9e40
                 )
                 raise ImporterValidationError(message) from exc
 
