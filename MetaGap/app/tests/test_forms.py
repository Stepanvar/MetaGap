--- conflicted
+++ resolved
@@ -2,13 +2,7 @@
 
 from django.contrib.auth.models import User
 from django.core.files.uploadedfile import SimpleUploadedFile
-<<<<<<< HEAD
 from django.test import SimpleTestCase, TestCase, override_settings
-=======
-from django.contrib.auth.models import User
-from django.test import SimpleTestCase, TestCase
->>>>>>> 00a0d2c2
-
 from app import forms
 from app.models import OrganizationProfile
 
@@ -31,7 +25,6 @@
         self.assertIn("data_file", form.errors)
 
 
-<<<<<<< HEAD
 @override_settings(MIGRATION_MODULES={"app": None})
 class CustomUserCreationFormTests(TestCase):
     """Behaviour specific to :class:`app.forms.CustomUserCreationForm`."""
@@ -102,7 +95,6 @@
         self.profile.refresh_from_db()
         self.assertEqual(self.profile.organization_name, "Updated Org")
         self.assertFalse(hasattr(form, "_pending_organization_name"))
-=======
 class SampleGroupFormTests(TestCase):
     """Tests for :class:`app.forms.SampleGroupForm`."""
 
@@ -136,5 +128,4 @@
         with self.assertRaisesMessage(
             ValueError, "SampleGroupForm.save() requires a user when creating a sample group."
         ):
-            form.save()
->>>>>>> 00a0d2c2
+            form.save()