--- conflicted
+++ resolved
@@ -139,7 +139,6 @@
     )
 
     def get_queryset(self):
-<<<<<<< HEAD
         base_queryset = (
             AlleleFrequency.objects.select_related(
                 "info",
@@ -162,23 +161,6 @@
                 "sample_group__created_by",
             )
         )
-=======
-        base_queryset = SampleGroup.objects.select_related(
-            "reference_genome_build",
-            "genome_complexity",
-            "sample_origin",
-            "material_type",
-            "library_construction",
-            "illumina_seq",
-            "ont_seq",
-            "pacbio_seq",
-            "iontorrent_seq",
-            "bioinfo_alignment",
-            "bioinfo_variant_calling",
-            "bioinfo_post_proc",
-            "created_by",
-        ).prefetch_related("allele_frequencies").order_by(*self.ordering)
->>>>>>> ecf9fd94
 
         # Instantiate the filter set manually so that we can reuse it in the template context.
         self.filterset = self.filterset_class(
