--- conflicted
+++ resolved
@@ -97,7 +97,6 @@
         self.call_for_sample = {call.sample: call for call in self.calls}
 
 
-<<<<<<< HEAD
 class _MultiSampleRecord:
     """Record supporting multiple samples for _merge_colliding_records tests."""
 
@@ -116,26 +115,6 @@
 
     def copy(self) -> "_MultiSampleRecord":
         duplicate = _MultiSampleRecord.__new__(_MultiSampleRecord)
-=======
-class _CollidingRecord:
-    """Stub VCF record with configurable ALT order and multiple samples."""
-
-    def __init__(self, alt: Sequence[str], genotypes: dict[str, str]):
-        self.CHROM = "1"
-        self.POS = 100
-        self.ID = "."
-        self.REF = "A"
-        self.ALT = list(alt)
-        self.QUAL = "."
-        self.FILTER = []
-        self.INFO = {}
-        self.FORMAT = ["GT"]
-        self.calls = [_StubCall(sample, {"GT": gt}) for sample, gt in genotypes.items()]
-        self.call_for_sample = {call.sample: call for call in self.calls}
-
-    def copy(self) -> "_CollidingRecord":
-        duplicate = _CollidingRecord.__new__(_CollidingRecord)
->>>>>>> 55e2c326
         duplicate.CHROM = self.CHROM
         duplicate.POS = self.POS
         duplicate.ID = self.ID
@@ -149,11 +128,7 @@
         duplicate.call_for_sample = {call.sample: call for call in duplicate.calls}
         return duplicate
 
-<<<<<<< HEAD
     def __deepcopy__(self, memo) -> "_MultiSampleRecord":  # pragma: no cover - delegation
-=======
-    def __deepcopy__(self, memo) -> "_CollidingRecord":  # pragma: no cover - delegation
->>>>>>> 55e2c326
         return self.copy()
 
     def update_calls(self, updated_calls):
@@ -246,7 +221,6 @@
     assert record.call_for_sample["S1"].data["GT"] == "./."
 
 
-<<<<<<< HEAD
 def test_merge_colliding_records_pads_missing_samples():
     header = _header_with_formats(["X", "Y"])
 
@@ -275,24 +249,6 @@
     assert y_call["GT"] == "./."
     assert y_call["DP"] is None
     assert y_call["AD"] == []
-=======
-def test_merge_colliding_records_rewrites_genotypes_for_consistent_alt_order():
-    header = _header_with_formats(["A", "B", "C"])
-
-    record_a = _CollidingRecord(["G", "T"], {"A": "1|0"})
-    record_b = _CollidingRecord(["T", "G"], {"B": "1|0", "C": "1/0"})
-
-    merged = merging._merge_colliding_records(
-        [(record_a, 0), (record_b, 1)], header, ["A", "B", "C"]
-    )
-
-    assert [merging._alt_value(alt) for alt in merged.ALT] == ["G", "T"]
-
-    calls = merged.call_for_sample
-    assert calls["A"].data["GT"] == "1|0"
-    assert calls["B"].data["GT"] == "2|0"
-    assert calls["C"].data["GT"] == "2/0"
->>>>>>> 55e2c326
 
 
 def test_merge_vcfs_pads_missing_samples(monkeypatch, tmp_path):
