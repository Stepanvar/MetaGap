--- conflicted
+++ resolved
@@ -4,59 +4,6 @@
 
 {% block content %}
 <div class="container mt-5">
-<<<<<<< HEAD
-	<h2>Your Profile</h2>
-	<p><strong>Username:</strong> {{ user.username }}</p>
-	<p><strong>Email:</strong> {{ user.email }}</p>
-	<hr>
-	{% with form_title="Import Data" %}
-	{% include 'form_template.html' with form=import_form %}
-	{% endwith %}
-        <hr>
-        <h3>Export Data</h3>
-        <a href="{% url 'home' %}" class="btn btn-success">Export Data</a>
-        <hr>
-        <h3>Account Settings</h3>
-        <a href="{% url 'home' %}" class="btn btn-primary">Edit Profile</a>
-        <a href="{% url 'home' %}" class="btn btn-danger">Delete Account</a>
-        <hr>
-        <h3>Your Sample Groups</h3>
-        {% if sample_groups %}
-        <div class="table-responsive">
-            <table class="table table-striped">
-                <thead>
-                    <tr>
-                        <th scope="col">Name</th>
-                        <th scope="col">Tissue</th>
-                        <th scope="col">Reference Build</th>
-                        <th scope="col">Key Variant</th>
-                        <th scope="col">Notes</th>
-                    </tr>
-                </thead>
-                <tbody>
-                    {% for group in sample_groups %}
-                    <tr>
-                        <td>{{ group.name }}</td>
-                        <td>{{ group.tissue|default:"—" }}</td>
-                        <td>{{ group.reference_genome_build.build_name|default:"—" }}</td>
-                        <td>
-                            {% if group.allele_frequency %}
-                                {{ group.allele_frequency.chrom }}:{{ group.allele_frequency.pos }}
-                                {{ group.allele_frequency.ref }}→{{ group.allele_frequency.alt }}
-                            {% else %}
-                                —
-                            {% endif %}
-                        </td>
-                        <td>{{ group.comments|default:"" }}</td>
-                    </tr>
-                    {% endfor %}
-                </tbody>
-            </table>
-        </div>
-        {% else %}
-        <p class="text-muted">You have not added any sample groups yet.</p>
-        {% endif %}
-=======
         <h2>Your Profile</h2>
         <p><strong>Username:</strong> {{ user.username }}</p>
         <p><strong>Email:</strong> {{ user.email }}</p>
@@ -86,6 +33,5 @@
         <h3>Account Settings</h3>
         <a href="{% url 'edit_profile' %}" class="btn btn-primary me-2">Edit Profile</a>
         <a href="{% url 'delete_account' %}" class="btn btn-danger">Delete Account</a>
->>>>>>> 5ba9cebc
 </div>
 {% endblock %}