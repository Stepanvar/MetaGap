"""Application views."""

import csv
import logging
import os
from typing import Any, Dict, Iterable, Optional, Tuple
from django.conf import settings
from django.contrib import messages
from django.contrib.auth import logout
from django.contrib.auth.decorators import login_required
from django.contrib.auth.mixins import LoginRequiredMixin
from django.core.files.storage import default_storage
from django.db import models as django_models
from django.http import Http404, HttpResponse
from django.shortcuts import get_object_or_404
from django.urls import reverse_lazy
from django.utils.text import slugify
from django.views.generic import (
    CreateView,
    DeleteView,
    DetailView,
    FormView,
    ListView,
    TemplateView,
    UpdateView,
)
from django_filters.views import FilterView
from django_tables2 import RequestConfig
from django_tables2.views import SingleTableMixin

from .filters import AlleleFrequencySearchFilter, SampleGroupFilter
from .forms import (
    CustomUserCreationForm,
    DeleteAccountForm,
    EditProfileForm,
    ImportDataForm,
    SampleGroupForm,
    SearchForm,
)
from .models import (
    AlleleFrequency,
    BioinfoAlignment,
    BioinfoPostProc,
    BioinfoVariantCalling,
    Format,
    GenomeComplexity,
    IlluminaSeq,
    InputQuality,
    IonTorrentSeq,
    Info,
    LibraryConstruction,
    MaterialType,
    OntSeq,
    PacBioSeq,
    ReferenceGenomeBuild,
    SampleGroup,
    SampleOrigin,
)
from .tables import build_allele_frequency_table, create_dynamic_table
from .services.vcf_importer import VCFImporter
from .tables import create_dynamic_table
from .mixins import OrganizationSampleGroupMixin


logger = logging.getLogger(__name__)

class SampleGroupTableView(ListView):
    """Display a django-tables2 listing of sample groups."""

    model = SampleGroup
    template_name = "sample_group_table.html"
    context_object_name = "sample_groups"
    paginate_by = 10
    ordering = ("name",)

    def get_queryset(self):
        # Optimize query by selecting related metadata and prefetching variants
        queryset = (
            super()
            .get_queryset()
            .select_related(
                "reference_genome_build",
                "genome_complexity",
                "sample_origin",
                "material_type",
                "library_construction",
                "illumina_seq",
                "ont_seq",
                "pacbio_seq",
                "iontorrent_seq",
                "bioinfo_alignment",
                "bioinfo_variant_calling",
                "bioinfo_post_proc",
                "input_quality",
            )
            .prefetch_related("allele_frequencies")
        )
        return queryset.order_by("name", "pk")

    def get_context_data(self, **kwargs):
        context = super().get_context_data(**kwargs)
        table_class = create_dynamic_table(
            SampleGroup, table_name="SampleGroupTable", include_related=True
        )
        table = table_class(self.get_queryset())
        RequestConfig(self.request, paginate={"per_page": self.paginate_by}).configure(table)
        context["table"] = table
        return context

class SearchResultsView(SingleTableMixin, FilterView):
    template_name = "results.html"
    model = AlleleFrequency
    context_object_name = "allele_frequencies"
    paginate_by = 10
    filterset_class = AlleleFrequencySearchFilter
    ordering = ("chrom", "pos", "ref", "alt", "pk")

    # Dynamically create a table class prioritising variant descriptors first.
    table_class = build_allele_frequency_table()

    def get_queryset(self):
        base_queryset = (
            AlleleFrequency.objects.select_related(
                "info",
                "format",
                "sample_group",
                "sample_group__reference_genome_build",
                "sample_group__genome_complexity",
                "sample_group__sample_origin",
                "sample_group__material_type",
                "sample_group__library_construction",
                "sample_group__illumina_seq",
                "sample_group__ont_seq",
                "sample_group__pacbio_seq",
                "sample_group__iontorrent_seq",
                "sample_group__bioinfo_alignment",
                "sample_group__bioinfo_variant_calling",
                "sample_group__bioinfo_post_proc",
                "sample_group__input_quality",
                "sample_group__created_by",
            )
        )

        # Instantiate the filter set manually so that we can reuse it in the template context.
        self.filterset = self.filterset_class(
            self.request.GET or None, queryset=base_queryset.order_by(*self.ordering)
        )
        return self.filterset.qs.order_by(*self.ordering).distinct()

    def get_context_data(self, **kwargs):
        context = super().get_context_data(**kwargs)
        context.setdefault("filter", getattr(self, "filterset", None))
        if hasattr(self, "filterset"):
            context["filter_form"] = self.filterset.form
        return context


class HomePageView(TemplateView):
    """Landing page that exposes the primary search form."""

    template_name = "index.html"

    def get_context_data(self, **kwargs):
        context = super().get_context_data(**kwargs)
        context["form"] = SearchForm()
        return context


class ProfileView(LoginRequiredMixin, OrganizationSampleGroupMixin, TemplateView):
    """Display the user's organisation profile and related import tools."""

    template_name = "profile.html"

    def get_context_data(self, **kwargs):
        context = super().get_context_data(**kwargs)
        organization_profile = self.get_organization_profile()
        sample_groups = self.get_owned_sample_groups().order_by("name")

        context.update(
            {
                "organization_profile": organization_profile,
                "sample_groups": sample_groups,
                "import_form": ImportDataForm(),
                "import_form_action": reverse_lazy("import_data"),
                "import_form_enctype": "multipart/form-data",
            }
        )
        return context


def _serialize_info(info: Optional[Info]) -> str:
    """Serialise an ``Info`` instance into a flattened key/value string."""

    if not info:
        return ""

    serialized: Dict[str, Any] = {}
    for field in info._meta.concrete_fields:
        if field.name == "id":
            continue
        value = getattr(info, field.name)
        if value in (None, "", {}):
            continue
        if field.name == "additional":
            if isinstance(value, dict):
                for key, additional_value in value.items():
                    if additional_value in (None, "", {}):
                        continue
                    serialized[str(key).upper()] = additional_value
            continue
        serialized[field.name.upper()] = value

    return ";".join(f"{key}={value}" for key, value in serialized.items())


@login_required
def export_sample_group_variants(request, pk: int) -> HttpResponse:
    """Export allele frequency data for a user's sample group."""

    sample_group = get_object_or_404(
        SampleGroup.objects.select_related("created_by"), pk=pk
    )
    organization_profile = getattr(request.user, "organization_profile", None)

    if organization_profile is None or sample_group.created_by != organization_profile:
        raise Http404("Sample group not found.")

    export_format = request.GET.get("format", "csv").lower()
    if export_format == "tsv":
        delimiter = "\t"
        file_extension = "tsv"
        content_type = "text/tab-separated-values"
    else:
        delimiter = ","
        file_extension = "csv"
        content_type = "text/csv"

    filename = slugify(sample_group.name) or f"sample-group-{sample_group.pk}"
    response = HttpResponse(content_type=content_type)
    response["Content-Disposition"] = (
        f"attachment; filename=\"{filename}.{file_extension}\""
    )

    allele_frequencies_qs = sample_group.allele_frequencies.select_related("info").order_by(
        "chrom", "pos", "pk"
    )
    allele_frequencies = list(allele_frequencies_qs)

    info_field_columns = [
        f"info_{field.name.lower()}"
        for field in Info._meta.concrete_fields
        if field.name not in {"id", "additional"}
    ]

    additional_info_keys = set()
    for allele in allele_frequencies:
        info = allele.info
        if info and isinstance(info.additional, dict):
            additional_info_keys.update(str(key) for key in info.additional.keys())

    additional_info_columns = [
        f"info_{key.lower()}" for key in sorted(additional_info_keys)
    ]

    fieldnames = [
        "chrom",
        "pos",
        "ref",
        "alt",
        "variant_id",
        *info_field_columns,
        *additional_info_columns,
    ]

    writer = csv.DictWriter(response, fieldnames=fieldnames, delimiter=delimiter)
    writer.writeheader()

    for allele in allele_frequencies:
        info = allele.info
        row: Dict[str, Any] = {
            "chrom": allele.chrom,
            "pos": allele.pos,
            "ref": allele.ref,
            "alt": allele.alt,
            "variant_id": allele.variant_id or "",
        }

        if info:
            for field in Info._meta.concrete_fields:
                if field.name in {"id", "additional"}:
                    continue
                column = f"info_{field.name.lower()}"
                value = getattr(info, field.name)
                if value not in (None, ""):
                    row[column] = value

            if isinstance(info.additional, dict):
                for key, value in info.additional.items():
                    column = f"info_{str(key).lower()}"
                    if value not in (None, ""):
                        row[column] = value

        for column in fieldnames:
            row.setdefault(column, "")

        writer.writerow(row)

    return response


class DashboardView(LoginRequiredMixin, TemplateView):
    """Authenticated dashboard summarising recent datasets and activity."""

    template_name = "dashboard.html"

    def get_context_data(self, **kwargs):
        context = super().get_context_data(**kwargs)
        organization_profile = getattr(self.request.user, "organization_profile", None)

        dataset_queryset = (
            SampleGroup.objects.select_related("created_by", "created_by__user")
            .order_by("-pk")
        )
        action_queryset = (
            AlleleFrequency.objects.select_related(
                "sample_group",
                "sample_group__created_by",
                "sample_group__created_by__user",
            )
            .order_by("-pk")
        )

        if organization_profile is not None:
            dataset_queryset = dataset_queryset.filter(created_by=organization_profile)
            action_queryset = action_queryset.filter(
                sample_group__created_by=organization_profile
            )

        context.update(
            {
                "recent_datasets": list(dataset_queryset[:6]),
                "recent_actions": list(action_queryset[:6]),
            }
        )
        return context


class EditProfileView(LoginRequiredMixin, FormView):
    form_class = EditProfileForm
    template_name = "edit_profile.html"
    success_url = reverse_lazy("profile")

    def get_form_kwargs(self):
        kwargs = super().get_form_kwargs()
        kwargs["instance"] = self.request.user
        return kwargs

    def form_valid(self, form):
        form.save()
        messages.success(self.request, "Your profile has been updated.")
        return super().form_valid(form)


class DeleteAccountView(LoginRequiredMixin, FormView):
    form_class = DeleteAccountForm
    template_name = "confirm_delete.html"
    success_url = reverse_lazy("home")

    def form_valid(self, form):
        user = self.request.user
        logout(self.request)
        user.delete()
        messages.success(self.request, "Your account has been deleted.")
        return super().form_valid(form)

    def get_context_data(self, **kwargs):
        context = super().get_context_data(**kwargs)
        context.setdefault(
            "form_extra_actions",
            [
                {
                    "url": reverse_lazy("profile"),
                    "class": "btn btn-secondary",
                    "label": "Cancel",
                    "text": "Cancel",
                }
            ],
        )
        return context

class UserRegistrationView(CreateView):
    form_class = CustomUserCreationForm
    template_name = "signup.html"
    success_url = reverse_lazy("login")


class ContactView(TemplateView):
    template_name = "contact.html"


class AboutView(TemplateView):
    template_name = "about.html"


class SampleGroupUpdateView(
    LoginRequiredMixin, OrganizationSampleGroupMixin, UpdateView
):
    """Allow organisation members to edit their sample group metadata."""

    model = SampleGroup
    form_class = SampleGroupForm
    template_name = "sample_group_form.html"
    success_url = reverse_lazy("profile")

    def get_queryset(self):
        """Restrict editing to groups owned by the user's organisation."""

        return self.get_owned_sample_groups()

    def get_form_kwargs(self) -> Dict[str, Any]:
        kwargs = super().get_form_kwargs()
        kwargs["user"] = self.request.user
        return kwargs

    def form_valid(self, form):
        messages.success(self.request, "Sample group metadata updated successfully.")
        return super().form_valid(form)

    def get_context_data(self, **kwargs):
        context = super().get_context_data(**kwargs)
        context.setdefault(
            "form_extra_actions",
            [
                {
                    "url": reverse_lazy("profile"),
                    "class": "btn btn-outline-secondary",
                    "label": "Cancel",
                    "text": "Cancel",
                }
            ],
        )
        return context


class SampleGroupDeleteView(
    LoginRequiredMixin, OrganizationSampleGroupMixin, DeleteView
):
    """Provide a confirmation flow for removing imported sample groups."""

    model = SampleGroup
    template_name = "sample_group_confirm_delete.html"
    success_url = reverse_lazy("profile")

    def get_queryset(self):
        return self.get_owned_sample_groups()

    def get_context_data(self, **kwargs):
        context = super().get_context_data(**kwargs)
        context.setdefault(
            "cancel_url",
            reverse_lazy("sample_group_detail", args=[self.object.pk]),
        )
        return context

    def delete(self, request, *args, **kwargs):
        self.object = self.get_object()
        group_name = self.object.name
        response = super().delete(request, *args, **kwargs)
        messages.success(request, f"Deleted {group_name} successfully.")
        return response


class SampleGroupDetailView(
    LoginRequiredMixin, OrganizationSampleGroupMixin, DetailView
):
    """Display an individual sample group's metadata and variant catalogue."""

    model = SampleGroup
    template_name = "sample_group_detail.html"
    context_object_name = "sample_group"

    def get_queryset(self):
        """Limit access to groups owned by the requesting organisation."""

        return (
            self.get_owned_sample_groups()
            .select_related(
                "created_by",
                "created_by__user",
                "reference_genome_build",
                "genome_complexity",
                "sample_origin",
                "material_type",
                "library_construction",
                "illumina_seq",
                "ont_seq",
                "pacbio_seq",
                "iontorrent_seq",
                "bioinfo_alignment",
                "bioinfo_variant_calling",
                "bioinfo_post_proc",
                "input_quality",
            )
            .prefetch_related(
                "allele_frequencies",
                "allele_frequencies__info",
                "allele_frequencies__format",
            )
        )

    def get_context_data(self, **kwargs):
        context = super().get_context_data(**kwargs)
        sample_group_field_names = [
            field.name
            for field in SampleGroup._meta.get_fields()
            if isinstance(field, django_models.Field) and not field.auto_created
        ]
        exclude_columns = [
            "sample_group",
            "sample_group__id",
            *[f"sample_group__{name}" for name in sample_group_field_names],
            "info__id",
            "format__id",
        ]
        table_class = build_allele_frequency_table(
            priority_extra=("variant_id", "format__genotype"),
            exclude_extra=exclude_columns,
        )
        allele_qs = self.object.allele_frequencies.all()
        table = table_class(allele_qs)
        RequestConfig(self.request, paginate={"per_page": 25}).configure(table)
        sample_group = self.object

        def build_section(title: str, items: Iterable[Tuple[str, Any, Optional[str]]]):
            section: Dict[str, Any] = {"title": title, "items": []}
            for key, value, item_type in items:
                label = key
                value_key = slugify(key).replace("-", "_")
                section[value_key] = value
                item_context = {"label": label, "value": value}
                if item_type:
                    item_context["type"] = item_type
                section["items"].append(item_context)
            return section

        metadata_sections = [
            build_section(
                "Summary",
                [
                    ("Name", sample_group.name, None),
                    ("DOI", sample_group.doi, None),
                    ("Source lab", sample_group.source_lab, None),
                    ("Total samples", sample_group.total_samples, None),
                    ("Contact email", sample_group.contact_email, "email"),
                    ("Contact phone", sample_group.contact_phone, None),
                    (
                        "Created by",
                        getattr(sample_group.created_by, "organization_name", None)
                        or sample_group.created_by,
                        None,
                    ),
                ],
            ),
            build_section(
                "Criteria",
                [
                    ("Inclusion", sample_group.inclusion_criteria, None),
                    ("Exclusion", sample_group.exclusion_criteria, None),
                    ("Comments", sample_group.comments, None),
                ],
            ),
            build_section(
                "Sample & Material",
                [
                    (
                        "Reference genome build",
                        getattr(
                            sample_group.reference_genome_build,
                            "build_name",
                            sample_group.reference_genome_build,
                        ),
                        None,
                    ),
                    (
                        "Genome complexity",
                        getattr(
                            sample_group.genome_complexity,
                            "size",
                            sample_group.genome_complexity,
                        ),
                        None,
                    ),
                    ("Sample origin", sample_group.sample_origin, None),
                    ("Material type", sample_group.material_type, None),
                    ("Library construction", sample_group.library_construction, None),
                ],
            ),
            build_section(
                "Sequencing & Bioinformatics",
                [
                    ("Illumina", sample_group.illumina_seq, None),
                    ("Oxford Nanopore", sample_group.ont_seq, None),
                    ("PacBio", sample_group.pacbio_seq, None),
                    ("Ion Torrent", sample_group.iontorrent_seq, None),
                    ("Alignment", sample_group.bioinfo_alignment, None),
                    ("Variant calling", sample_group.bioinfo_variant_calling, None),
                    ("Post-processing", sample_group.bioinfo_post_proc, None),
                ],
            ),
            build_section(
                "Input Quality",
                [
                    ("A260/A280", getattr(sample_group.input_quality, "a260_a280", None), None),
                    ("A260/A230", getattr(sample_group.input_quality, "a260_a230", None), None),
                    (
                        "DNA concentration",
                        getattr(sample_group.input_quality, "dna_concentration", None),
                        None,
                    ),
                    (
                        "RNA concentration",
                        getattr(sample_group.input_quality, "rna_concentration", None),
                        None,
                    ),
                    ("Notes", getattr(sample_group.input_quality, "notes", None), None),
                ],
            ),
        ]

        additional_metadata = sample_group.additional_metadata
        if isinstance(additional_metadata, dict) and additional_metadata:
            metadata_sections.append(
                build_section(
                    "Custom metadata",
                    [
                        (key, value, None)
                        for key, value in additional_metadata.items()
                    ],
                )
            )

        context["metadata_sections"] = metadata_sections
        context["allele_frequency_table"] = table
        context["variant_table"] = table
        return context


class ImportDataView(LoginRequiredMixin, OrganizationSampleGroupMixin, FormView):
    """Handle ingestion of VCF uploads into the relational schema."""

    template_name = "import_data.html"
    form_class = ImportDataForm
    success_url = reverse_lazy("profile")

    def get_context_data(self, **kwargs):
        context = super().get_context_data(**kwargs)
        sample_groups = self.get_owned_sample_groups().order_by("name")
        context.setdefault("sample_groups", sample_groups)
        return context

    def form_valid(self, form):
        data_file = form.cleaned_data["data_file"]
        temp_path = default_storage.save(f"tmp/{data_file.name}", data_file)
        full_path = os.path.join(settings.MEDIA_ROOT, temp_path)

        importer = VCFImporter(self.request.user)
        try:
            created_group = importer.import_file(full_path)
        except Exception as exc:  # pragma: no cover - defensive feedback channel
            messages.error(self.request, f"An error occurred: {exc}")
        else:
            messages.success(
                self.request,
                f"Imported {created_group.name} successfully.",
            )
            for warning in importer.warnings:
                messages.warning(self.request, warning)
        finally:
            default_storage.delete(temp_path)

        return super().form_valid(form)
<<<<<<< HEAD

    def parse_vcf_file(self, file_path: str) -> SampleGroup:
        organization_profile = getattr(self.request.user, "organization_profile", None)
        if organization_profile is None:
            raise ValueError("The current user does not have an organisation profile.")

        metadata: Dict[str, Any] = {}
        sample_group: Optional[SampleGroup] = None
        try:
            with pysam.VariantFile(file_path) as vcf_in:
                metadata = self.extract_sample_group_metadata(vcf_in)
                sample_group = self._create_sample_group(
                    metadata, file_path, organization_profile
                )

                self._populate_sample_group_from_pysam(vcf_in, sample_group)
        except (OSError, ValueError) as exc:  # pragma: no cover - defensive fallback
            messages.warning(
                self.request,
                f"Could not parse VCF metadata with pysam: {exc}. Falling back to a text parser.",
            )
            if sample_group is not None:
                sample_group.delete()
            metadata = self._extract_metadata_text_fallback(file_path)
            sample_group = self._create_sample_group(
                metadata, file_path, organization_profile
            )
            self._parse_vcf_text_fallback(file_path, sample_group)

        assert sample_group is not None
        return sample_group

    def _populate_sample_group_from_pysam(
        self, vcf_in: pysam.VariantFile, sample_group: SampleGroup
    ) -> None:
        for record in vcf_in.fetch():
            info_instance = self._create_info_instance(record.info)
            format_instance, format_sample = self._create_format_instance(record.samples)

            self._create_allele_frequency(
                sample_group,
                chrom=record.chrom,
                pos=record.pos,
                variant_id=record.id,
                ref=record.ref,
                alt=self._serialize_alt(record.alts),
                qual=record.qual,
                filter_value=self._serialize_filter(record.filter),
                info=info_instance,
                format_instance=format_instance,
                format_sample=format_sample,
            )

        return None

    def _create_sample_group(
        self,
        metadata: Dict[str, Any],
        file_path: str,
        organization_profile: Any,
    ) -> SampleGroup:
        group_data, group_consumed, group_additional = self._extract_section_data(
            metadata, "sample_group", SampleGroup
        )

        consumed_keys = set(group_consumed)
        additional_metadata: Dict[str, Any] = {}
        if group_additional:
            additional_metadata.update(group_additional)

        fallback_name = os.path.splitext(os.path.basename(file_path))[0]
        name = group_data.pop("name", None) or metadata.get("name") or fallback_name
        comments = (
            group_data.pop("comments", None)
            or metadata.get("comments")
            or metadata.get("description")
        )

        sample_group = SampleGroup.objects.create(
            name=name,
            created_by=organization_profile,
            comments=comments,
            **group_data,
        )

        update_fields: list[str] = []
        for section, model_cls in self.METADATA_MODEL_MAP.items():
            section_data, section_consumed, additional = self._extract_section_data(
                metadata, section, model_cls
            )

            consumed_keys.update(section_consumed)
            if not section_data and additional is None:
                continue

            payload = {key: value for key, value in section_data.items() if value is not None}
            if additional is not None:
                additional_field = self._resolve_additional_field(model_cls)
                if additional_field:
                    existing = payload.get(additional_field)
                    if isinstance(existing, dict) and isinstance(additional, dict):
                        payload[additional_field] = {**existing, **additional}
                    elif existing is None:
                        payload[additional_field] = additional
                    else:
                        payload[additional_field] = additional

            if not payload:
                continue

            instance = model_cls.objects.create(**payload)
            setattr(sample_group, section, instance)
            if section not in update_fields:
                update_fields.append(section)

        for key, value in metadata.items():
            if key in consumed_keys:
                continue
            coerced = self._coerce_additional_value(value)
            if key not in additional_metadata:
                additional_metadata[key] = coerced

        additional_payload = additional_metadata or None
        if additional_payload != getattr(sample_group, "additional_metadata", None):
            sample_group.additional_metadata = additional_payload
            if "additional_metadata" not in update_fields:
                update_fields.append("additional_metadata")

        if update_fields:
            sample_group.save(update_fields=update_fields)

        return sample_group

    def _extract_section_data(
        self,
        metadata: Dict[str, Any],
        section: str,
        model_cls: Any,
    ) -> Tuple[Dict[str, Any], set[str], Optional[Dict[str, Any]]]:
        alias_map = self.METADATA_FIELD_ALIASES.get(section, {})
        section_data: Dict[str, Any] = {}
        consumed: set[str] = set()

        for field_name, aliases in alias_map.items():
            model_field = self._get_model_field(model_cls, field_name)
            if model_field is None:
                continue
            key = self._find_metadata_key(metadata, section, field_name, aliases)
            if key is None:
                continue
            raw_value = metadata[key]
            section_data[field_name] = self._coerce_model_value(model_field, raw_value)
            consumed.add(key)

        primary_field = self.SECTION_PRIMARY_FIELD.get(section)
        if (
            primary_field
            and primary_field not in section_data
            and section in metadata
        ):
            model_field = self._get_model_field(model_cls, primary_field)
            if model_field is not None:
                section_data[primary_field] = self._coerce_model_value(
                    model_field, metadata[section]
                )
                consumed.add(section)

        additional, additional_consumed = self._build_additional_payload(
            metadata, section, consumed
        )
        consumed.update(additional_consumed)
        return section_data, consumed, additional

    @staticmethod
    def _get_model_field(model_cls: Any, field_name: str) -> Optional[django_models.Field]:
        try:
            return model_cls._meta.get_field(field_name)
        except django_models.FieldDoesNotExist:  # pragma: no cover - defensive
            return None

    def _find_metadata_key(
        self,
        metadata: Dict[str, Any],
        section: str,
        field_name: str,
        aliases: Iterable[str],
    ) -> Optional[str]:
        ordered_aliases = [field_name.lower()]
        for alias in aliases:
            normalized_alias = alias.lower()
            if normalized_alias not in ordered_aliases:
                ordered_aliases.append(normalized_alias)

        normalized_variants: list[str] = []
        for candidate in ordered_aliases:
            for variant in (
                candidate,
                candidate.replace(" ", "_"),
                candidate.replace("-", "_"),
            ):
                if variant not in normalized_variants:
                    normalized_variants.append(variant)

        parts = section.split("_")
        section_variants_set: set[str] = set()

        def build_section_variants(index: int, current: str) -> None:
            current += parts[index]
            if index == len(parts) - 1:
                section_variants_set.add(current)
                return
            build_section_variants(index + 1, current + "_")
            build_section_variants(index + 1, current)

        if parts:
            build_section_variants(0, "")
        else:  # pragma: no cover - defensive
            section_variants_set.add(section)

        section_variants = list(section_variants_set)
        section_variants.sort(key=len)

        prefixes: list[str] = []
        for variant in section_variants:
            for suffix in ("_", ".", "-"):
                candidate_prefix = f"{variant}{suffix}"
                if candidate_prefix not in prefixes:
                    prefixes.append(candidate_prefix)
        prefixes.append("")

        for candidate in normalized_variants:
            for prefix in prefixes:
                key = f"{prefix}{candidate}" if prefix else candidate
                if key in metadata:
                    return key
        return None

    def _coerce_model_value(
        self, field: django_models.Field, value: Any
    ) -> Optional[Any]:
        if value is None:
            return None
        if isinstance(value, str):
            stripped = value.strip()
            if stripped == "":
                return None
        else:
            stripped = value

        if isinstance(field, django_models.IntegerField):
            try:
                return int(stripped)
            except (TypeError, ValueError):
                return None
        if isinstance(field, django_models.FloatField):
            try:
                return float(stripped)
            except (TypeError, ValueError):
                return None
        if isinstance(field, django_models.JSONField):
            if isinstance(stripped, str):
                try:
                    return json.loads(stripped)
                except json.JSONDecodeError:
                    pass
            return stripped
        return stripped

    def _build_additional_payload(
        self,
        metadata: Dict[str, Any],
        section: str,
        consumed: Iterable[str],
    ) -> Tuple[Optional[Dict[str, Any]], set[str]]:
        consumed_set = set(consumed)
        prefixes = (f"{section}_", f"{section}.", f"{section}-")
        additional: Dict[str, Any] = {}
        additional_consumed: set[str] = set()

        for key, value in metadata.items():
            if key in consumed_set:
                continue
            for prefix in prefixes:
                if key.startswith(prefix):
                    trimmed = key[len(prefix) :]
                    additional[trimmed] = self._coerce_additional_value(value)
                    additional_consumed.add(key)
                    break

        payload = additional or None
        return payload, additional_consumed

    @staticmethod
    def _coerce_additional_value(value: Any) -> Any:
        if isinstance(value, str):
            stripped = value.strip()
            if stripped == "":
                return None
            try:
                return json.loads(stripped)
            except json.JSONDecodeError:
                pass
            try:
                return int(stripped)
            except ValueError:
                try:
                    return float(stripped)
                except ValueError:
                    return stripped
        return value

    @staticmethod
    def _resolve_additional_field(model_cls: Any) -> Optional[str]:
        for candidate in ("additional_info", "additional_metrics", "additional"):
            if hasattr(model_cls, candidate):
                return candidate
        return None

    @staticmethod
    def _split_sample_attributes(content: str) -> Iterable[str]:
        items: list[str] = []
        current: list[str] = []
        quote_char: Optional[str] = None
        escape = False
        bracket_stack: list[str] = []
        opening = {"{": "}", "[": "]", "(": ")"}
        closing = {value: key for key, value in opening.items()}

        for char in content:
            if quote_char:
                current.append(char)
                if escape:
                    escape = False
                    continue
                if char == "\\":
                    escape = True
                    continue
                if char == quote_char:
                    quote_char = None
                continue

            if char in {'"', "'"}:
                quote_char = char
                current.append(char)
                continue

            if char in opening:
                bracket_stack.append(char)
                current.append(char)
                continue

            if char in closing:
                if bracket_stack and bracket_stack[-1] == closing[char]:
                    bracket_stack.pop()
                current.append(char)
                continue

            if char == "," and not bracket_stack:
                item = "".join(current).strip()
                if item:
                    items.append(item)
                current = []
                continue

            current.append(char)

        tail = "".join(current).strip()
        if tail:
            items.append(tail)

        return items

    @staticmethod
    def _normalize_metadata_value(value: str) -> str:
        stripped = value.strip()
        if len(stripped) >= 2 and stripped[0] == stripped[-1] and stripped[0] in {'"', "'"}:
            stripped = stripped[1:-1]
        if "\\" in stripped:
            try:
                stripped = bytes(stripped, "utf-8").decode("unicode_escape")
            except UnicodeDecodeError:  # pragma: no cover - defensive decoding
                pass
        return stripped

    @staticmethod
    def _normalize_metadata_key(key: Any) -> str:
        normalized = re.sub(r"[^0-9a-z]+", "", str(key).lower())
        return normalized

    def _extract_metadata_text_fallback(self, file_path: str) -> Dict[str, Any]:
        metadata: Dict[str, Any] = {}
        with open(file_path, "r", encoding="utf-8") as handle:
            for line in handle:
                stripped = line.strip()
                if not stripped:
                    continue
                if stripped.startswith("##SAMPLE"):
                    start = stripped.find("<")
                    end = stripped.rfind(">")
                    if start == -1 or end == -1 or end <= start:
                        continue
                    content = stripped[start + 1 : end]
                    for item in self._split_sample_attributes(content):
                        if "=" not in item:
                            continue
                        key, value = item.split("=", 1)
                        metadata[key.lower()] = self._normalize_metadata_value(value)
                    metadata.setdefault("name", metadata.get("id"))
                if stripped.startswith("#CHROM"):
                    break
        return metadata

    def _create_allele_frequency(
        self,
        sample_group: SampleGroup,
        *,
        chrom: str,
        pos: int,
        variant_id: Optional[str],
        ref: str,
        alt: str,
        qual: Optional[float],
        filter_value: Optional[str],
        info: Optional[Info],
        format_instance: Optional[Format],
        format_sample: Optional[str],
    ) -> AlleleFrequency:
        allele = AlleleFrequency.objects.create(
            sample_group=sample_group,
            chrom=chrom,
            pos=pos,
            variant_id=variant_id,
            ref=ref,
            alt=alt,
            qual=qual,
            filter=filter_value,
            info=info,
            format=format_instance,
        )

        if format_instance and format_sample:
            payload: Dict[str, Any] = dict(format_instance.payload or {})
            additional = dict(payload.get("additional") or {})
            if additional.get("sample_id") != format_sample:
                additional["sample_id"] = format_sample
                if additional:
                    payload["additional"] = additional
                elif "additional" in payload:
                    payload.pop("additional")
                format_instance.payload = payload or None
                format_instance.save(update_fields=["payload"])

        return allele

    def _parse_vcf_text_fallback(
        self, file_path: str, sample_group: SampleGroup
    ) -> None:
        header_sample: Optional[str] = None

        with open(file_path, "r", encoding="utf-8") as handle:
            for line in handle:
                stripped = line.strip()
                if not stripped:
                    continue
                if stripped.startswith("#CHROM"):
                    columns = stripped.lstrip("#").split("\t")
                    if len(columns) > 9:
                        header_sample = columns[9]
                    continue
                if stripped.startswith("#"):
                    continue

                fields = stripped.split("\t")
                if len(fields) < 8:
                    continue

                chrom, pos, variant_id, ref, alt, qual, filter_value, info_field = fields[:8]
                info_mapping: Dict[str, Any] = {}
                for entry in info_field.split(";"):
                    if not entry:
                        continue
                    if "=" in entry:
                        key, value = entry.split("=", 1)
                        info_mapping[key] = value
                    else:
                        info_mapping[entry] = True

                info_instance = self._create_info_instance(info_mapping)

                format_instance: Optional[Format] = None
                sample_identifier: Optional[str] = None
                if len(fields) > 9:
                    format_keys = fields[8].split(":") if len(fields) > 8 else []
                    format_values = fields[9].split(":")
                    sample_identifier = header_sample or "Sample"
                    samples = (
                        {sample_identifier: dict(zip(format_keys, format_values))}
                        if format_keys
                        else {}
                    )
                    if samples:
                        format_instance, sample_identifier = self._create_format_instance(samples)

                self._create_allele_frequency(
                    sample_group,
                    chrom=chrom,
                    pos=int(pos),
                    variant_id=None if variant_id == "." else variant_id,
                    ref=ref,
                    alt=self._serialize_alt((alt,)),
                    qual=None if qual in {".", ""} else float(qual),
                    filter_value=self._serialize_filter(filter_value),
                    info=info_instance,
                    format_instance=format_instance,
                    format_sample=sample_identifier,
                )

        return None

    def extract_sample_group_metadata(self, vcf_in: pysam.VariantFile) -> Dict[str, Any]:
        metadata: Dict[str, Any] = {}
        for record in vcf_in.header.records:
            key = (record.key or "").upper()
            if key == "SEQUENCING_PLATFORM":
                self._ingest_sequencing_platform_record(metadata, record)
                continue

            section = self.METADATA_SECTION_MAP.get(key)
            if not section:
                continue

            items = self._collect_record_items(record)
            self._process_metadata_section(metadata, section, items)

        if "name" not in metadata and "sample_group_name" in metadata:
            metadata["name"] = metadata["sample_group_name"]
        return metadata

    def _ingest_sequencing_platform_record(
        self, metadata: Dict[str, Any], record: pysam.libcbcf.VariantHeaderRecord
    ) -> None:
        items = self._collect_record_items(record)
        platform_value = None
        for candidate in ("platform", "Platform"):
            if candidate in items:
                platform_value = items[candidate]
                break

        section = self._determine_platform_section(platform_value)
        if not section:
            logger.warning(
                "Unsupported sequencing platform %r; storing raw metadata only.",
                platform_value,
            )
            section = "platform_independent"

        self._process_metadata_section(metadata, section, items)

    def _determine_platform_section(self, platform_value: Any) -> Optional[str]:
        if not platform_value:
            return None

        normalized = str(platform_value).strip().lower()
        if "illumina" in normalized:
            return "illumina_seq"
        if "nanopore" in normalized or "ont" in normalized or "oxford" in normalized:
            return "ont_seq"
        if "pacbio" in normalized or "sequel" in normalized or "revio" in normalized:
            return "pacbio_seq"
        if "ion" in normalized:
            return "iontorrent_seq"
        return None

    def _collect_record_items(
        self, record: pysam.libcbcf.VariantHeaderRecord
    ) -> Dict[str, Any]:
        collected: Dict[str, Any] = {}
        for key, value in record.items():
            normalized_key = str(key)
            if isinstance(value, str):
                normalized_value = self._normalize_metadata_value(value)
            else:
                normalized_value = value
            collected[normalized_key] = normalized_value
        return collected

    def _process_metadata_section(
        self, metadata: Dict[str, Any], section: str, items: Dict[str, Any]) -> None:
        def normalize_alias_key(candidate: str) -> str:
            stripped = candidate.rstrip("?!.,;:")
            return stripped or candidate

        # alias lookup including punctuation-stripped variants
        alias_lookup: Dict[str, str] = {}
        for field_name, aliases in self.METADATA_FIELD_ALIASES.get(section, {}).items():
            canonical = field_name.lower()
            for candidate in [canonical, *aliases]:
                norm = str(candidate).lower()
                alias_lookup[norm] = field_name
                stripped = normalize_alias_key(norm)
                if stripped != norm:
                    alias_lookup[stripped] = field_name

        recognized: Dict[str, Any] = {}
        leftovers: Dict[str, Any] = {}

        for raw_key, value in items.items():
            nk = str(raw_key).lower()
            sk = normalize_alias_key(nk)
            field = alias_lookup.get(nk) or alias_lookup.get(sk)
            if field:
                recognized[field] = value
            else:
                leftovers[sk] = value

        for field_name, value in recognized.items():
            if section == "sample_group":
                metadata[field_name] = value
                if field_name == "name" and value is not None:
                    metadata.setdefault("name", value)
                elif field_name == "comments" and value is not None:
                    metadata.setdefault("comments", value)
            else:
                metadata_key = f"{section}_{field_name}"
                metadata[metadata_key] = value

        custom_keys: list[str] = []
        for raw_key, value in leftovers.items():
            if not raw_key:
                continue

            normalized_custom_key = self._normalize_metadata_key(raw_key)
            if not normalized_custom_key:
                continue

            metadata_key = f"{section}_{normalized_custom_key}"
            suffix = 2
            while metadata_key in metadata:
                metadata_key = f"{section}_{normalized_custom_key}_{suffix}"
                suffix += 1

            metadata[metadata_key] = value
            custom_keys.append(str(raw_key))

        if custom_keys:
            joined_keys = ", ".join(sorted(custom_keys))
            logger.info(
                "Preserved custom metadata keys (%s) for section '%s'.",
                joined_keys,
                section,
            )

    def _create_info_instance(self, info: Any) -> Optional[Info]:
        info_dict = dict(info)
        structured: Dict[str, Any] = {}
        additional: Dict[str, Any] = {}

        for key, value in info_dict.items():
            normalized = key.lower()
            mapped_field = self.INFO_FIELD_MAP.get(normalized)
            if mapped_field:
                field_name, field_type = mapped_field
                structured[field_name] = self._coerce_info_value(value, field_type)
            else:
                additional_value = self._normalize_additional_info_value(value)
                additional[normalized] = additional_value

        if not structured and not additional:
            return None

        return Info.objects.create(**structured, additional=additional or None)

    def _create_format_instance(
        self, samples: Any
    ) -> Tuple[Optional[Format], Optional[str]]:
        if not samples:
            return None, None

        sample_name, sample_data = next(iter(samples.items()))
        structured: Dict[str, Any] = {}
        additional: Dict[str, Any] = {}

        for key in sample_data.keys():
            normalized = key.lower()
            if normalized == "gt":
                serialized = self._serialize_genotype(sample_data, key)
            else:
                serialized = self._stringify(sample_data[key])

            mapped_field = self.FORMAT_FIELD_MAP.get(normalized)
            if mapped_field:
                structured[mapped_field] = serialized
            else:
                additional[normalized] = serialized

        payload: Dict[str, Any] = {}
        if structured:
            payload["fields"] = structured
        if additional:
            payload["additional"] = additional

        if not payload:
            return None, sample_name

        format_instance = Format.objects.create(
            genotype=structured.get("gt"),
            payload=payload,
        )
        return format_instance, sample_name

    @classmethod
    def _coerce_info_value(cls, value: Any, field_type: str) -> Any:
        normalized = cls._normalize_info_scalar(value)
        return cls._stringify(normalized)

    @classmethod
    def _normalize_info_scalar(cls, value: Any) -> Any:
        if value is None:
            return None
        if isinstance(value, (list, tuple)):
            normalized_items = [
                cls._normalize_info_scalar(item)
                for item in value
                if item not in (None, "")
            ]
            flattened = [item for item in normalized_items if item not in (None, "")]
            if not flattened:
                return None
            return flattened
        if isinstance(value, str):
            stripped = value.strip()
            if not stripped:
                return None
            return stripped
        return value

    @staticmethod
    def _coerce_int(value: Any) -> Optional[int]:
        if value is None:
            return None
        if isinstance(value, bool):
            return int(value)
        try:
            decimal_value = Decimal(str(value))
        except (InvalidOperation, TypeError, ValueError):
            return None

        try:
            integral_value = decimal_value.to_integral_value()
        except InvalidOperation:
            return None

        if integral_value != decimal_value:
            return None
        return int(integral_value)

    @staticmethod
    def _coerce_float(value: Any) -> Optional[float]:
        if value is None:
            return None
        if isinstance(value, bool):
            return float(value)
        try:
            return float(value)
        except (TypeError, ValueError):
            return None

    @classmethod
    def _normalize_additional_info_value(cls, value: Any) -> Any:
        if isinstance(value, (list, tuple)):
            normalized_list = [
                cls._normalize_additional_info_value(item)
                for item in value
                if item not in (None, "")
            ]
            return normalized_list or None
        if value in (None, ""):
            return None
        if isinstance(value, (int, float, bool)):
            return value
        return str(value)

    @staticmethod
    def _serialize_alt(alts: Optional[Iterable[str]]) -> str:
        return ",".join(alts or [])

    @staticmethod
    def _serialize_filter(filter_field: Any) -> Optional[str]:
        if not filter_field:
            return None
        if isinstance(filter_field, str):
            return filter_field
        values = filter_field.keys() if hasattr(filter_field, "keys") else filter_field
        serialized = [str(value) for value in values]
        return ",".join(serialized) if serialized else None

    @staticmethod
    def _serialize_genotype(sample_data: Any, key: str) -> Optional[str]:
        value = sample_data[key]
        if value is None:
            return None
        if isinstance(value, (list, tuple)):
            separator = "|" if getattr(sample_data, "phased", False) else "/"
            return separator.join(str(item) for item in value)
        return str(value)

    @staticmethod
    def _stringify(value: Any) -> Optional[str]:
        if value is None:
            return None
        if isinstance(value, (list, tuple)):
            return ",".join(str(item) for item in value)
        return str(value)
=======
>>>>>>> 279eee1e
<|MERGE_RESOLUTION|>--- conflicted
+++ resolved
@@ -679,7 +679,6 @@
             default_storage.delete(temp_path)
 
         return super().form_valid(form)
-<<<<<<< HEAD
 
     def parse_vcf_file(self, file_path: str) -> SampleGroup:
         organization_profile = getattr(self.request.user, "organization_profile", None)
@@ -1492,6 +1491,4 @@
             return None
         if isinstance(value, (list, tuple)):
             return ",".join(str(item) for item in value)
-        return str(value)
-=======
->>>>>>> 279eee1e
+        return str(value)