{% load static %}
{% load django_bootstrap5 %}
<!DOCTYPE html>
<html lang="en" data-bs-theme="light">
<head>
<<<<<<< HEAD
        {% load static %}
        {% load django_bootstrap5 %}
=======
>>>>>>> 3afb75ea
        <meta charset="UTF-8">
        <meta name="viewport" content="width=device-width, initial-scale=1.0">
        <title>{% block title %}{{ SITE_NAME }}{% endblock %}</title>
        <!-- MDB5 CSS -->
        <link href="https://cdnjs.cloudflare.com/ajax/libs/mdb-ui-kit/6.2.0/mdb.min.css"
              rel="stylesheet" />
        <!-- Font Awesome Icons -->
        <link rel="stylesheet"
              href="https://cdnjs.cloudflare.com/ajax/libs/font-awesome/6.4.0/css/all.min.css"
              integrity="sha512-iecdLmaskl7CVkqkXNQ/ZH/XLlvWZOJyj7Yy7tcenmpD1ypASozpmT/E0iPtmFIB46ZmdtAc9eNBvH0H/ZpiBw=="
              crossorigin="anonymous"
              referrerpolicy="no-referrer" />
        <!-- Custom CSS -->
        <link rel="stylesheet" href="{% static 'app/css/styles.css' %}">
        {% block datatable_head %}{% endblock %}
        {% block extra_head %}{% endblock %}
</head>
<body class="bg-body text-body" style="--color-primary: {{ SITE_COLORS.primary|default:'#1f6feb' }}; --color-secondary: {{ SITE_COLORS.secondary|default:'#2ea043' }};">
<div class="d-flex flex-column min-vh-100">
{% block body %}
<<<<<<< HEAD
<header>
        <!-- Navigation Bar -->
        <nav class="navbar navbar-expand-lg navbar-light bg-white shadow-sm fixed-top">
                <div class="container-fluid">
                        <a class="navbar-brand" href="{% url 'home' %}">{{ SITE_NAME }}</a>
                        <button class="navbar-toggler"
                                type="button"
                                data-bs-toggle="collapse"
                                data-bs-target="#navbarNav"
                                aria-controls="navbarNav"
                                aria-expanded="false"
                                aria-label="Toggle navigation">
                                <span class="navbar-toggler-icon"></span>
                        </button>
                        <div class="collapse navbar-collapse" id="navbarNav">
                                <ul class="navbar-nav ms-auto">
                                        <li class="nav-item">
                                                <a class="nav-link" href="{% url 'about' %}">About</a>
                                        </li>
                                        <li class="nav-item">
                                                <a class="nav-link" href="{% url 'contact' %}">Contact</a>
                                        </li>
                                        {% include 'loginpartial.html' %}
                                </ul>
                        </div>
                </div>
        </nav>
</header>

<!-- Breadcrumbs -->
{% block breadcrumbs %}
<nav aria-label="breadcrumb">
  <ol class="breadcrumb m-3">
    <li class="breadcrumb-item"><a href="{% url 'home' %}">Home</a></li>
    {% block breadcrumb_items %}{% endblock %}
  </ol>
</nav>
{% endblock %}

<!-- Main Content -->
<main id="main-content" role="main" class="container my-4 main-content">
        {% block content %}{% endblock %}
</main>

<!-- Footer -->
<footer class="bg-light text-center text-lg-start">
        <div class="text-center p-3">
                © {% now "Y" %} {{ SITE_NAME }}
        </div>
</footer>
=======
        <header>
                {% include "partials/navbar.html" %}
        </header>

        <main id="main-content" role="main" class="container my-4 main-content">
                {% block breadcrumbs %}{% endblock %}
                {% include "partials/alerts.html" %}
                {% block content %}{% endblock %}
        </main>

        {% include "partials/footer.html" %}
>>>>>>> 3afb75ea
{% endblock %}
</div>
<!-- MDB5 JS -->
<script type="text/javascript"
        src="https://cdnjs.cloudflare.com/ajax/libs/mdb-ui-kit/6.2.0/mdb.min.js"></script>
<!-- DataTables and other optional scripts -->
{% block datatable_scripts %}{% endblock %}
<!-- Custom JS -->
{% block extra_scripts %}
        <script src="{% static 'js/theme.js' %}" defer></script>
{% endblock %}
</body>
</html><|MERGE_RESOLUTION|>--- conflicted
+++ resolved
@@ -3,11 +3,8 @@
 <!DOCTYPE html>
 <html lang="en" data-bs-theme="light">
 <head>
-<<<<<<< HEAD
         {% load static %}
         {% load django_bootstrap5 %}
-=======
->>>>>>> 3afb75ea
         <meta charset="UTF-8">
         <meta name="viewport" content="width=device-width, initial-scale=1.0">
         <title>{% block title %}{{ SITE_NAME }}{% endblock %}</title>
@@ -28,7 +25,6 @@
 <body class="bg-body text-body" style="--color-primary: {{ SITE_COLORS.primary|default:'#1f6feb' }}; --color-secondary: {{ SITE_COLORS.secondary|default:'#2ea043' }};">
 <div class="d-flex flex-column min-vh-100">
 {% block body %}
-<<<<<<< HEAD
 <header>
         <!-- Navigation Bar -->
         <nav class="navbar navbar-expand-lg navbar-light bg-white shadow-sm fixed-top">
@@ -79,19 +75,6 @@
                 © {% now "Y" %} {{ SITE_NAME }}
         </div>
 </footer>
-=======
-        <header>
-                {% include "partials/navbar.html" %}
-        </header>
-
-        <main id="main-content" role="main" class="container my-4 main-content">
-                {% block breadcrumbs %}{% endblock %}
-                {% include "partials/alerts.html" %}
-                {% block content %}{% endblock %}
-        </main>
-
-        {% include "partials/footer.html" %}
->>>>>>> 3afb75ea
 {% endblock %}
 </div>
 <!-- MDB5 JS -->
