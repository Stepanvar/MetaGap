"""Routines for combining VCF shards into a merged cohort file (Python-native)."""

from __future__ import annotations

import copy
import datetime
import heapq
import itertools
import gzip
import os
import re
import shutil
from collections import OrderedDict
from typing import Callable, List, Optional, Sequence, Tuple, Iterable

import pysam  # BGZF + Tabix
from . import vcfpy
from .logging_utils import (
    MergeConflictError,
    handle_critical_error,
    log_message,
)
from .metadata import (
    _parse_sample_metadata_line,
    apply_metadata_to_header,
    build_sample_metadata_line,
)


def _alt_value(alt) -> str:
    if alt is None:
        return ""
    return getattr(alt, "value", str(alt))


def _normalized_alt_key(record) -> Tuple[str, ...]:
    alts = record.ALT or []
    values = {_alt_value(alt) for alt in alts if alt is not None}
    return tuple(sorted(values)) if values else ()


def _record_sort_key(record, contig_ranks: dict) -> Tuple[int, int, str, Tuple[str, ...]]:
    chrom = getattr(record, "CHROM", "")
    rank = contig_ranks.get(chrom, len(contig_ranks))
    pos = getattr(record, "POS", 0) or 0
    ref = getattr(record, "REF", "") or ""
    return (rank, pos, ref, _normalized_alt_key(record))


def _remap_genotype(value: Optional[str], allele_map: dict) -> Optional[str]:
    if value is None:
        return None
    text = str(value)
    if not text or text in {".", "./.", ".|."}:
        return text
    parts = re.split(r"([/|])", text)
    out: List[str] = []
    for tok in parts:
        if tok in {"/", "|"}:
            out.append(tok)
            continue
        if tok == "" or tok == ".":
            out.append(tok or "")
            continue
        try:
            a = int(tok)
        except ValueError:
            out.append(tok)
            continue
        if a == 0:
            out.append("0")
        else:
            out.append(str(allele_map.get(a, a)))
    return "".join(out)


def _merge_colliding_records(
    grouped_records: Sequence[Tuple["vcfpy.Record", int]],
    header,
    sample_order: Sequence[str],
) -> "vcfpy.Record":
    base = copy.deepcopy(grouped_records[0][0])

    # IDs
    merged_ids: List[str] = []
    for r, _ in grouped_records:
        rid = getattr(r, "ID", None)
        if not rid or rid == ".":
            continue
        for tok in str(rid).split(";"):
            tok = tok.strip()
            if tok and tok not in merged_ids:
                merged_ids.append(tok)
    base.ID = ";".join(merged_ids) if merged_ids else "."

    # FILTER
    merged_filters: List[str] = []
    for r, _ in grouped_records:
        for f in (r.FILTER or []):
            if f not in merged_filters:
                merged_filters.append(f)
    base.FILTER = merged_filters

    # Unified ALT order
    alt_objects: OrderedDict[str, object] = OrderedDict()
    for r, _ in grouped_records:
        for alt in (r.ALT or []):
            val = _alt_value(alt)
            if val not in alt_objects:
                alt_objects[val] = copy.deepcopy(alt)
    base.ALT = list(alt_objects.values())
    allele_map_global = {val: i for i, val in enumerate(alt_objects.keys(), start=1)}

    # FORMAT keys union
    fmt_keys: List[str] = []
    for r, _ in grouped_records:
        for k in (r.FORMAT or []):
            if k not in fmt_keys:
                fmt_keys.append(k)
    base.FORMAT = fmt_keys

    # Merge calls across all samples; union of samples
    calls_by_sample: dict = {}
    for r, _ in grouped_records:
        # per-record allele remap (old ALT indices -> new)
        per_map = {}
        for idx, alt in enumerate(r.ALT or [], start=1):
            per_map[idx] = allele_map_global[_alt_value(alt)]
        for call in (getattr(r, "calls", []) or []):
            data = copy.deepcopy(call.data) if call.data is not None else {}
            if "GT" in data:
                data["GT"] = _remap_genotype(data["GT"], per_map)
            calls_by_sample[call.sample] = vcfpy.Call(call.sample, data)

    ordered: List["vcfpy.Call"] = []
    for name in sample_order:
        call = calls_by_sample.get(name)
        if call is None:
            call = vcfpy.Call(name, {})
        ordered.append(call)

    base.update_calls(ordered)
    _pad_record_samples(base, header, sample_order)
    return base


<<<<<<< HEAD
def preprocess_vcf(file_path: str, *, chunk_size: int = 1024) -> str:
    """Normalize whitespace delimiters in ``file_path`` if necessary."""

    if chunk_size <= 0:
        raise ValueError("chunk_size must be a positive integer")

    opener = gzip.open if str(file_path).endswith(".gz") else open
    mode = "rt" if opener is gzip.open else "r"
=======
def preprocess_vcf(file_path: str) -> str:
    opener = gzip.open if str(file_path).endswith(".gz") else open
    mode = "rt" if opener is gzip.open else "r"
    with opener(file_path, mode, encoding="utf-8") as fh:
        lines = fh.readlines()
>>>>>>> 05c38eb0

    modified = False
    header_found = False
<<<<<<< HEAD

    with opener(file_path, mode, encoding="utf-8") as handle:
        for line in handle:
            if line.startswith("##"):
                continue
            if line.startswith("#"):
                header_found = True
                normalized = re.sub(r"\s+", "\t", line.rstrip()) + "\n"
                if normalized != line:
                    modified = True
            elif header_found:
                normalized = re.sub(r"\s+", "\t", line.rstrip()) + "\n"
                if normalized != line:
                    modified = True

    if not modified:
        return file_path

    temp_file = f"{file_path}.tmp"

    with opener(file_path, mode, encoding="utf-8") as read_handle, open(
        temp_file, "w", encoding="utf-8"
    ) as write_handle:
        header_found = False
        buffer: List[str] = []

        def flush_buffer() -> None:
            if buffer:
                write_handle.writelines(buffer)
                buffer.clear()

        for line in read_handle:
            if line.startswith("##"):
                buffer.append(line)
            elif line.startswith("#"):
                header_found = True
                buffer.append(re.sub(r"\s+", "\t", line.rstrip()) + "\n")
            else:
                if header_found:
                    buffer.append(re.sub(r"\s+", "\t", line.rstrip()) + "\n")
                else:
                    buffer.append(line)

            if len(buffer) >= chunk_size:
                flush_buffer()

        flush_buffer()

    return temp_file
=======
    for line in lines:
        if line.startswith("##"):
            new_lines.append(line)
        elif line.startswith("#"):
            nl = re.sub(r"\s+", "\t", line.rstrip()) + "\n"
            new_lines.append(nl); header_found = True
            modified |= nl != line
        else:
            if header_found:
                nl = re.sub(r"\s+", "\t", line.rstrip()) + "\n"
                new_lines.append(nl); modified |= nl != line
            else:
                new_lines.append(line)

    if modified:
        tmp = file_path + ".tmp"
        with open(tmp, "w", encoding="utf-8") as out:
            out.writelines(new_lines)
        return tmp
    return file_path
>>>>>>> 05c38eb0


def _create_missing_call_factory(format_keys: Sequence[str], header) -> Callable[[], dict]:
    if not format_keys:
        return lambda: {}
    template = {}
    for key in format_keys:
        if key == "GT":
            template[key] = "./."
            continue
        try:
            fi = header.get_format_field_info(key)
        except Exception:
            fi = None
        number = getattr(fi, "number", None)
        if isinstance(number, str):
            s = number.strip()
            if not s:
                number = None
            elif s in {".", "A", "G", "R"}:
                template[key] = []
                continue
            else:
                try:
                    number = int(s)
                except ValueError:
                    number = None
        if isinstance(number, int):
            default_value = None if number <= 1 else [None] * number
        elif number in {".", "A", "G", "R"}:
            default_value = []
        else:
            default_value = None
        template.setdefault(key, default_value)

    def factory() -> dict:
        data = {}
        for k, d in template.items():
            data[k] = ([None] * len(d)) if isinstance(d, list) else d
        return data

    return factory


def _ensure_info_header_lines(header) -> None:
    info_defs = (
        ("AC", OrderedDict((("ID","AC"),("Number","A"),("Type","Integer"),
            ("Description","Alternate allele count in genotypes, for each ALT allele"))))),
        ("AN", OrderedDict((("ID","AN"),("Number","1"),("Type","Integer"),
            ("Description","Total number of alleles in called genotypes"))))),
        ("AF", OrderedDict((("ID","AF"),("Number","A"),("Type","Float"),
            ("Description","Allele frequency, for each ALT allele"))))),
    )
    for key, mapping in info_defs:
        try:
            existing = header.get_info_field_info(key)
        except Exception:
            existing = None
        if existing is None:
            header.add_info_line(mapping)


def _iter_called_genotype_alleles(value) -> Iterable[int]:
    if value is None:
        return
    if isinstance(value, (list, tuple)):
        for item in value:
            yield from _iter_called_genotype_alleles(item)
        return
    if isinstance(value, int):
        yield value; return
    if isinstance(value, str):
        s = value.strip()
        if not s or s == ".": return
        parts = re.split(r"[\\/|]", s) if ("/" in s or "|" in s) else [s]
        for part in parts:
            t = part.strip()
            if not t or t == ".": continue
            try: yield int(t)
            except ValueError: continue
        return
    try:
        yield int(value)
    except (TypeError, ValueError):
        return


def _recompute_ac_an_af(record) -> None:
    alt_n = len(record.ALT or [])
    ac = [0] * alt_n
    an = 0
    for call in (record.calls or []):
        g = (call.data or {}).get("GT")
        for ai in _iter_called_genotype_alleles(g):
            if isinstance(ai, bool):  # guard
                continue
            an += 1
            if ai is None or ai <= 0:
                continue
            if 1 <= ai <= alt_n:
                ac[ai - 1] += 1
    record.INFO["AC"] = ac
    record.INFO["AN"] = an
    record.INFO["AF"] = ([c / an for c in ac] if an > 0 else [0.0] * alt_n)


def _remove_format_and_sample_definitions(header) -> None:
    if header is None:
        return
    if hasattr(header, "lines"):
        filtered = []
        for line in header.lines:
            if isinstance(line, vcfpy.header.FormatHeaderLine):
                continue
            key = getattr(line, "key", None)
            if isinstance(key, str) and key.upper() == "FORMAT":
                continue
            filtered.append(line)
        header.lines = filtered
    if hasattr(header, "formats"):
        try:
            header.formats.clear()
        except AttributeError:
            header.formats = OrderedDict()
    if hasattr(header, "samples") and hasattr(header.samples, "names"):
        header.samples.names = []


def _pad_record_samples(record, header, sample_order: Sequence[str]) -> None:
    if not sample_order or not hasattr(record, "call_for_sample"):
        return
    fmt_keys = list(record.FORMAT or [])
    factory = _create_missing_call_factory(fmt_keys, header)
    new_calls = []
    for name in sample_order:
        call = record.call_for_sample.get(name)
        if call is None:
            call = vcfpy.Call(name, factory())
        else:
            defaults = factory()
            for k in fmt_keys:
                if k not in call.data:
                    call.data[k] = defaults.get(k)
                else:
                    cur = call.data[k]
                    if isinstance(cur, tuple):
                        call.data[k] = list(cur)
        if "GT" in call.data and call.data["GT"] in {None, "", "."}:
            call.data["GT"] = defaults.get("GT", "./.")
        new_calls.append(call)
    record.update_calls(new_calls)


def _record_passes_filters(
    record,
    qual_threshold: Optional[float],
    an_threshold: Optional[float],
    allowed_filter_values: Optional[Sequence[str]],
) -> bool:
    if qual_threshold is not None:
        q = getattr(record, "QUAL", None)
        try:
            if q is None or float(q) <= qual_threshold:
                return False
        except (TypeError, ValueError):
            return False
    if an_threshold is not None:
        an_val = record.INFO.get("AN")
        if isinstance(an_val, list):
            an_val = an_val[0] if an_val else None
        try:
            if an_val is None or float(an_val) <= an_threshold:
                return False
        except (TypeError, ValueError):
            return False
    filters = record.FILTER or []
    if not filters:
        return True
    vals = [f for f in filters if f not in {None, "", "."}]
    if not vals:
        return True
    allowed = tuple(allowed_filter_values or ("PASS",))
    allowed_set = {v for v in allowed if v not in {None, "", "."}}
    return bool(allowed_set) and all(v in allowed_set for v in vals)


def _filter_vcf_records(
    input_path: str,
    qual_threshold: Optional[float],
    an_threshold: Optional[float],
    allowed_filter_values: Optional[Sequence[str]],
    verbose: bool,
) -> None:
    try:
        reader = vcfpy.Reader.from_path(input_path)
    except Exception as exc:
        handle_critical_error(f"Failed to read VCF for filtering ({input_path}): {exc}")
    tmp = input_path + ".filtered"
    kept = 0; total = 0
    try:
        writer = vcfpy.Writer.from_path(tmp, reader.header)
    except Exception as exc:
        reader.close()
        handle_critical_error(f"Failed to open filtered VCF writer ({input_path}): {exc}")
    try:
        for rec in reader:
            total += 1
            if _record_passes_filters(rec, qual_threshold, an_threshold, allowed_filter_values):
                writer.write_record(rec); kept += 1
    finally:
        reader.close(); writer.close()
    shutil.move(tmp, input_path)
    log_message(f"Applied variant filter: kept {kept} of {total}.", verbose)


def merge_vcfs(
    valid_files: Sequence[str],
    output_dir: str,
    verbose: bool = False,
    sample_order: Optional[Sequence[str]] = None,
    sample_header_line=None,
    simple_header_lines=None,
    qual_threshold: Optional[float] = 30.0,
    an_threshold: Optional[float] = 50.0,
    allowed_filter_values: Optional[Sequence[str]] = ("PASS",),
) -> str:
    timestamp = datetime.datetime.now().strftime("%Y%m%d_%H%M%S")
    base_vcf = os.path.join(output_dir, f"merged_vcf_{timestamp}.vcf")
    gz_vcf = base_vcf + ".gz"

    file_count = len(valid_files)
    log_message(f"Discovered {file_count} validated VCF shard(s) for merging.", verbose)

    temp_files: List[str] = []
    preprocessed: List[str] = []
    for p in valid_files:
        try:
            pre = preprocess_vcf(p)
        except Exception as exc:
            handle_critical_error(f"Failed to preprocess {p}: {exc}", exc_cls=MergeConflictError)
        preprocessed.append(pre)
        if pre != p:
            temp_files.append(pre)

    merged_header = None
    info_ids: set[str] = set()
    format_ids: set[str] = set()
    filter_ids: set[str] = set()
    contig_ids: set[str] = set()
    discovered_samples: List[str] = []

    record_store: "OrderedDict[Tuple[str, int, str, Tuple[str, ...]], Dict[str, object]]" = OrderedDict()

    def _record_key(record) -> Tuple[str, int, str, Tuple[str, ...]]:
        alts = tuple(str(alt) for alt in getattr(record, "ALT", []) or [])
        return (str(record.CHROM), int(record.POS), str(record.REF), alts)

    def _initialise_store(record) -> Dict[str, object]:
        return {
            "template": copy.deepcopy(record),
            "format_keys": list(getattr(record, "FORMAT", []) or []),
            "calls": {},
        }

    try:
        for file_path in preprocessed_files:
            try:
                reader = vcfpy.Reader.from_path(file_path)
            except Exception as exc:
                handle_critical_error(f"Failed to read VCF file {file_path}: {exc}")

            header = reader.header

            if merged_header is None:
                merged_header = copy.deepcopy(header)
                for line in getattr(merged_header, "lines", []):
                    if isinstance(line, vcfpy.header.InfoHeaderLine) and line.id:
                        info_ids.add(line.id)
                    elif isinstance(line, vcfpy.header.FormatHeaderLine) and line.id:
                        format_ids.add(line.id)
                    elif isinstance(line, vcfpy.header.FilterHeaderLine) and line.id:
                        filter_ids.add(line.id)
                    elif isinstance(line, vcfpy.header.ContigHeaderLine) and line.id:
                        contig_ids.add(line.id)
                discovered_samples.extend(getattr(header.samples, "names", []))
            else:
                for line in getattr(header, "lines", []):
                    try:
                        cloned = copy.deepcopy(line)
                    except Exception:
                        cloned = line
                    if isinstance(line, vcfpy.header.InfoHeaderLine) and line.id:
                        if line.id not in info_ids:
                            merged_header.add_line(cloned)
                            info_ids.add(line.id)
                    elif isinstance(line, vcfpy.header.FormatHeaderLine) and line.id:
                        if line.id not in format_ids:
                            merged_header.add_line(cloned)
                            format_ids.add(line.id)
                    elif isinstance(line, vcfpy.header.FilterHeaderLine) and line.id:
                        if line.id not in filter_ids:
                            merged_header.add_line(cloned)
                            filter_ids.add(line.id)
                    elif isinstance(line, vcfpy.header.ContigHeaderLine) and line.id:
                        if line.id not in contig_ids:
                            merged_header.add_line(cloned)
                            contig_ids.add(line.id)

                for sample_name in getattr(header.samples, "names", []):
                    if sample_name not in discovered_samples:
                        discovered_samples.append(sample_name)

            for record in reader:
                key = _record_key(record)
                container = record_store.get(key)
                if container is None:
                    container = _initialise_store(record)
                    record_store[key] = container
                else:
                    format_keys = container["format_keys"]
                    for fmt_key in getattr(record, "FORMAT", []) or []:
                        if fmt_key not in format_keys:
                            format_keys.append(fmt_key)

                call_mapping: Dict[str, dict] = container["calls"]  # type: ignore[assignment]
                for call in getattr(record, "calls", []):
                    sample_name = getattr(call, "sample", getattr(call, "name", None))
                    if sample_name is None:
                        continue
                    call_mapping[sample_name] = copy.deepcopy(getattr(call, "data", {}))

            reader.close()
    finally:
        for tmp in temp_files:
            try:
                if os.path.exists(tmp):
                    os.remove(tmp)
            except OSError:
                pass

    if merged_header is None:
        handle_critical_error("Failed to construct a merged VCF header from the provided files.")

    final_sample_order = list(sample_order) if sample_order is not None else discovered_samples
    if hasattr(merged_header, "samples") and hasattr(merged_header.samples, "names"):
        merged_header.samples.names = list(final_sample_order)

    try:
        header = apply_metadata_to_header(
            merged_header,
            sample_header_line=sample_header_line,
            simple_header_lines=simple_header_lines,
            verbose=verbose,
        )
    except SystemExit:
        raise
    except Exception as exc:
        handle_critical_error(f"Failed to apply metadata to merged VCF header: {exc}")

    # contig ranks for ordering
    contigs: List[str] = []
    if getattr(header, "contigs", None):
        contigs = list(header.contigs.keys())
    if not contigs:
        for ln in getattr(header, "lines", []):
            if isinstance(ln, vcfpy.header.ContigHeaderLine):
                contigs.append(ln.id)
    contig_ranks = {name: i for i, name in enumerate(contigs)}

    _ensure_info_header_lines(header)

    # Open readers
    readers, iters = [], []
    for path in preprocessed:
        try:
            r = vcfpy.Reader.from_path(path)
        except Exception as exc:
            handle_critical_error(f"Failed to open VCF for merging ({path}): {exc}")
        readers.append(r); iters.append(iter(r))
        # Grow union of samples if any not yet present
        file_samps = list(getattr(r.header.samples, "names", []) or [])
        for n in file_samps:
            if n not in sample_names:
                sample_names.append(n)
    if hasattr(header, "samples") and hasattr(header.samples, "names"):
        header.samples.names = list(sample_names)

    # Writer
    try:
        writer = vcfpy.Writer.from_path(base_vcf, header)
    except Exception as exc:
def _advance(i: int):
    itx = iters[i]
    try:
        return next(itx)
    except StopIteration:
        return None

log_message("Performing heap-based k-way merge of VCF shards...", verbose)
heap: List[Tuple[Tuple[int, int, str, Tuple[str, ...]], int, int, "vcfpy.Record"]] = []
counter = itertools.count()
for i in range(len(iters)):
    rec = _advance(i)
    if rec is None:
        continue
    heapq.heappush(heap, (_record_sort_key(rec, contig_ranks), next(counter), i, rec))

try:
    while heap:
        key, _, src_idx, rec = heapq.heappop(heap)
        colliding: List[Tuple["vcfpy.Record", int]] = [(rec, src_idx)]

        while heap and heap[0][0] == key:
            _, _, j, r2 = heapq.heappop(heap)
            colliding.append((r2, j))

        pending: List[Tuple["vcfpy.Record", int]] = []
        i = 0
        while i < len(colliding):
            cur, ridx = colliding[i]
            nxt = _advance(ridx)
            while nxt is not None and _record_sort_key(nxt, contig_ranks) == key:
                colliding.append((nxt, ridx))
                nxt = _advance(ridx)
            if nxt is not None:
                pending.append((nxt, ridx))
            i += 1

        merged = _merge_colliding_records(colliding, header, sample_names)
        _recompute_ac_an_af(merged)
        writer.write_record(merged)

        for nxt, ridx in pending:
            heapq.heappush(
                heap,
                (_record_sort_key(nxt, contig_ranks), next(counter), ridx, nxt),
            )
finally:
    writer.close()
    for r in readers:
        try:
            r.close()
        except Exception:
            pass
    for t in temp_files:
        try:
            if os.path.exists(t):
                os.remove(t)
        except OSError:
            pass

# In-memory filtering (QUAL>30, AN>50, FILTER PASS)
_filter_vcf_records(
    base_vcf,
    qual_threshold=qual_threshold,
    an_threshold=an_threshold,
    allowed_filter_values=allowed_filter_values,
    verbose=verbose,
)

# Anonymize: drop FORMAT + samples
try:
    rdr = vcfpy.Reader.from_path(base_vcf)
except Exception as exc:
    handle_critical_error(f"Failed to reopen VCF for anonymization: {exc}")
_remove_format_and_sample_definitions(rdr.header)
anon_tmp = base_vcf + ".anon"
try:
    w = vcfpy.Writer.from_path(anon_tmp, rdr.header)
except Exception as exc:
    rdr.close()
    handle_critical_error(f"Failed to open anonymized writer: {exc}")
try:
    for rec in rdr:
        rec.FORMAT = []
        rec.calls = []
        w.write_record(rec)
finally:
    rdr.close()
    w.close()
shutil.move(anon_tmp, base_vcf)

# BGZF compress + Tabix index using pysam
log_message("Compressing and indexing the final VCF...", verbose)
try:
    pysam.tabix_compress(base_vcf, gz_vcf, force=True)
    pysam.tabix_index(gz_vcf, preset="vcf", force=True)
    os.remove(base_vcf)
except Exception as exc:
    handle_critical_error(
        f"Failed to compress/index final VCF: {exc}",
        exc_cls=MergeConflictError,
    )
    log_message(f"Merged VCF created and indexed successfully: {gz_vcf}", verbose)
    return gz_vcf


def union_headers(valid_files: Sequence[str], sample_order: Optional[Sequence[str]] = None):
    """Return a merged header with combined metadata from *valid_files*."""
    combined_header = None
    info_lines: "OrderedDict[str, vcfpy.header.InfoHeaderLine]" = OrderedDict()
    filter_lines: "OrderedDict[str, vcfpy.header.FilterHeaderLine]" = OrderedDict()
    contig_lines: "OrderedDict[str, vcfpy.header.ContigHeaderLine]" = OrderedDict()
    format_lines: "OrderedDict[str, vcfpy.header.FormatHeaderLine]" = OrderedDict()
    computed_sample_order: List[str] = []
    merged_sample_metadata = None

    def _line_mapping(line) -> "OrderedDict[str, str]":
        mapping = getattr(line, "mapping", None)
        return OrderedDict(mapping) if isinstance(mapping, dict) else OrderedDict()

    for file_path in valid_files:
        pre = preprocess_vcf(file_path)
        reader = None
        try:
            reader = vcfpy.Reader.from_path(pre)
            header = reader.header

            if combined_header is None:
                combined_header = header.copy()
                if hasattr(combined_header, "samples") and hasattr(combined_header.samples, "names"):
                    computed_sample_order = list(combined_header.samples.names)
                for line in combined_header.lines:
                    if isinstance(line, vcfpy.header.InfoHeaderLine):
                        info_lines[line.id] = copy.deepcopy(line)
                    elif isinstance(line, vcfpy.header.FilterHeaderLine):
                        filter_lines[line.id] = copy.deepcopy(line)
                    elif isinstance(line, vcfpy.header.ContigHeaderLine):
                        contig_lines[line.id] = copy.deepcopy(line)
                    elif isinstance(line, vcfpy.header.FormatHeaderLine):
                        format_lines[line.id] = copy.deepcopy(line)
                    elif isinstance(line, vcfpy.header.SampleHeaderLine):
                        m = _line_mapping(line)
                        if m.get("ID"):
                            merged_sample_metadata = OrderedDict(m)
                continue

            if hasattr(header, "samples") and hasattr(header.samples, "names"):
                for s in header.samples.names:
                    if s not in computed_sample_order:
                        computed_sample_order.append(s)

            for line in header.lines:
                if isinstance(line, vcfpy.header.InfoHeaderLine):
                    exist = info_lines.get(line.id)
                    if exist is None:
                        info_lines[line.id] = copy.deepcopy(line)
                        combined_header.add_line(copy.deepcopy(line))
                        continue
                    em, nm = _line_mapping(exist), _line_mapping(line)
                    for k in ("Number", "Type", "Description"):
                        if em.get(k) != nm.get(k):
                            handle_critical_error(
                                "INFO header definitions conflict across shards. "
                                f"Field '{k}' for INFO '{line.id}' differs: {em.get(k)!r} vs {nm.get(k)!r} "
                                f"(in {file_path})."
                            )
                elif isinstance(line, vcfpy.header.FilterHeaderLine):
                    exist = filter_lines.get(line.id)
                    if exist is None:
                        filter_lines[line.id] = copy.deepcopy(line)
                        combined_header.add_line(copy.deepcopy(line))
                        continue
                    em, nm = _line_mapping(exist), _line_mapping(line)
                    if em.get("Description") != nm.get("Description"):
                        handle_critical_error(
                            "FILTER header definitions conflict across shards. "
                            f"Description for FILTER '{line.id}' differs: {em.get('Description')!r} vs {nm.get('Description')!r} "
                            f"(in {file_path})."
                        )
                elif isinstance(line, vcfpy.header.ContigHeaderLine):
                    exist = contig_lines.get(line.id)
                    if exist is None:
                        contig_lines[line.id] = copy.deepcopy(line)
                        combined_header.add_line(copy.deepcopy(line))
                        continue
                    if _line_mapping(exist) != _line_mapping(line):
                        handle_critical_error(
                            "Contig header definitions conflict across shards. "
                            f"Contig '{line.id}' differs between shards (conflict in {file_path})."
                        )
                elif isinstance(line, vcfpy.header.FormatHeaderLine):
                    exist = format_lines.get(line.id)
                    if exist is None:
                        format_lines[line.id] = copy.deepcopy(line)
                        combined_header.add_line(copy.deepcopy(line))
                        continue
                    em, nm = _line_mapping(exist), _line_mapping(line)
                    for k in ("Number", "Type", "Description"):
                        if em.get(k) != nm.get(k):
                            handle_critical_error(
                                "FORMAT header definitions conflict across shards. "
                                f"Field '{k}' for FORMAT '{line.id}' differs: {em.get(k)!r} vs {nm.get(k)!r} "
                                f"(in {file_path})."
                            )
                elif isinstance(line, vcfpy.header.SampleHeaderLine):
                    m = _line_mapping(line)
                    sid = m.get("ID")
                    if not sid:
                        continue
                    if merged_sample_metadata is None:
                        merged_sample_metadata = OrderedDict(m)
                        continue
                    for k, v in m.items():
                        if k not in merged_sample_metadata or not merged_sample_metadata[k]:
                            merged_sample_metadata[k] = v
        except Exception as exc:
            handle_critical_error(f"Failed to read VCF header from {file_path}: {exc}", exc_cls=MergeConflictError)
        finally:
            if reader is not None:
                try: reader.close()
                except Exception: pass
            if pre != file_path and os.path.exists(pre):
                os.remove(pre)

    if combined_header is None:
        handle_critical_error("Unable to construct a merged VCF header.", exc_cls=MergeConflictError)

    target_samples = sample_order if sample_order is not None else computed_sample_order
    if target_samples and hasattr(combined_header, "samples") and hasattr(combined_header.samples, "names"):
        combined_header.samples.names = list(target_samples)

    if merged_sample_metadata:
        serialized = build_sample_metadata_line(merged_sample_metadata)
        parsed = _parse_sample_metadata_line(serialized)
        sample_line = vcfpy.header.SampleHeaderLine.from_mapping(parsed)
        combined_header.lines = [ln for ln in combined_header.lines if getattr(ln, "key", None) != "SAMPLE"]
        combined_header.add_line(sample_line)

    return combined_header


__all__ = [
    "preprocess_vcf",
    "merge_vcfs",
    "union_headers",
    "_create_missing_call_factory",
    "_remove_format_and_sample_definitions",
    "_pad_record_samples",
    "_filter_vcf_records",
    "_record_passes_filters",
]<|MERGE_RESOLUTION|>--- conflicted
+++ resolved
@@ -144,46 +144,39 @@
     return base
 
 
-<<<<<<< HEAD
 def preprocess_vcf(file_path: str, *, chunk_size: int = 1024) -> str:
-    """Normalize whitespace delimiters in ``file_path`` if necessary."""
-
+    """Normalize whitespace delimiters in ``file_path`` if necessary.
+
+    Tabs are mandatory between VCF columns; meta-info lines (##...) must be preserved as-is.
+    Returns original path if no changes were needed; otherwise writes a normalized .tmp file and returns its path.
+    """
     if chunk_size <= 0:
         raise ValueError("chunk_size must be a positive integer")
 
     opener = gzip.open if str(file_path).endswith(".gz") else open
     mode = "rt" if opener is gzip.open else "r"
-=======
-def preprocess_vcf(file_path: str) -> str:
-    opener = gzip.open if str(file_path).endswith(".gz") else open
-    mode = "rt" if opener is gzip.open else "r"
-    with opener(file_path, mode, encoding="utf-8") as fh:
-        lines = fh.readlines()
->>>>>>> 05c38eb0
-
+
+    # First pass: detect whether normalization is needed, without buffering the whole file.
     modified = False
     header_found = False
-<<<<<<< HEAD
-
     with opener(file_path, mode, encoding="utf-8") as handle:
         for line in handle:
             if line.startswith("##"):
                 continue
             if line.startswith("#"):
                 header_found = True
-                normalized = re.sub(r"\s+", "\t", line.rstrip()) + "\n"
-                if normalized != line:
+                if re.sub(r"\s+", "\t", line.rstrip()) + "\n" != line:
                     modified = True
             elif header_found:
-                normalized = re.sub(r"\s+", "\t", line.rstrip()) + "\n"
-                if normalized != line:
+                if re.sub(r"\s+", "\t", line.rstrip()) + "\n" != line:
                     modified = True
+            # If not header_found yet, keep scanning as-is.
 
     if not modified:
         return file_path
 
+    # Second pass: rewrite with normalized tabs using a small buffer.
     temp_file = f"{file_path}.tmp"
-
     with opener(file_path, mode, encoding="utf-8") as read_handle, open(
         temp_file, "w", encoding="utf-8"
     ) as write_handle:
@@ -213,31 +206,8 @@
         flush_buffer()
 
     return temp_file
-=======
-    for line in lines:
-        if line.startswith("##"):
-            new_lines.append(line)
-        elif line.startswith("#"):
-            nl = re.sub(r"\s+", "\t", line.rstrip()) + "\n"
-            new_lines.append(nl); header_found = True
-            modified |= nl != line
-        else:
-            if header_found:
-                nl = re.sub(r"\s+", "\t", line.rstrip()) + "\n"
-                new_lines.append(nl); modified |= nl != line
-            else:
-                new_lines.append(line)
-
-    if modified:
-        tmp = file_path + ".tmp"
-        with open(tmp, "w", encoding="utf-8") as out:
-            out.writelines(new_lines)
-        return tmp
-    return file_path
->>>>>>> 05c38eb0
-
-
-def _create_missing_call_factory(format_keys: Sequence[str], header) -> Callable[[], dict]:
+
+  def _create_missing_call_factory(format_keys: Sequence[str], header) -> Callable[[], dict]:
     if not format_keys:
         return lambda: {}
     template = {}
