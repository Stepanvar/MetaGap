--- conflicted
+++ resolved
@@ -4,12 +4,9 @@
 
 import copy
 import datetime
-<<<<<<< HEAD
 import heapq
 import itertools
-=======
 import gzip
->>>>>>> 2be0ceae
 import os
 import re
 import shutil
@@ -344,10 +341,8 @@
         if pre != file_path:
             temp_files.append(pre)
 
-<<<<<<< HEAD
     if not preprocessed_files:
         handle_critical_error("No VCF files available for merging.")
-=======
     try:
         unified_header_template = union_headers(valid_files, sample_order=sample_order)
     except SystemExit:
@@ -371,27 +366,10 @@
                 pass
     if result.returncode != 0:
         handle_critical_error((result.stderr or "bcftools merge failed").strip())
->>>>>>> 2be0ceae
 
     log_message("Constructing unified header for streaming merge...", verbose)
     try:
-<<<<<<< HEAD
         combined_header = union_headers(preprocessed_files, sample_order=sample_order)
-=======
-        reader = vcfpy.Reader.from_path(base_vcf)
-    except Exception as exc:
-        handle_critical_error(f"Failed to open merged VCF for post-processing: {exc}")
-
-    header_to_apply = unified_header_template.copy()
-
-    try:
-        header = apply_metadata_to_header(
-            header_to_apply,
-            sample_header_line=sample_header_line,
-            simple_header_lines=simple_header_lines,
-            verbose=verbose,
-        )
->>>>>>> 2be0ceae
     except SystemExit:
         raise
     except Exception as exc:
@@ -492,7 +470,6 @@
         target_sample_order = list(header.samples.names)
 
     try:
-<<<<<<< HEAD
         while heap:
             key, _, src_idx, record = heapq.heappop(heap)
             colliding: List[Tuple["vcfpy.Record", int]] = [(record, src_idx)]
@@ -526,11 +503,6 @@
                         next_record,
                     ),
                 )
-=======
-        for record in reader:
-            _pad_record_samples(record, header, target_sample_order)
-            writer.write_record(record)
->>>>>>> 2be0ceae
     finally:
         writer.close()
         for reader in readers:
