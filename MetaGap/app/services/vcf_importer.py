--- conflicted
+++ resolved
@@ -8,11 +8,8 @@
 import pysam
 
 from django.core.exceptions import ObjectDoesNotExist, ValidationError
-<<<<<<< HEAD
 from django.utils.encoding import force_str
-=======
 from django.db import transaction
->>>>>>> 270ff8e9
 
 from ..models import Format, Info, OrganizationProfile, SampleGroup
 from .import_exceptions import (
@@ -57,11 +54,7 @@
 
         metadata: Dict[str, Any] = {}
         sample_group: Optional[SampleGroup] = None
-<<<<<<< HEAD
-        try:
-=======
         with transaction.atomic():
->>>>>>> 270ff8e9
             try:
                 with pysam.VariantFile(file_path) as vcf_in:
                     metadata = self.extract_sample_group_metadata(vcf_in)
@@ -78,27 +71,21 @@
                 self.warnings.append(warning)
                 if sample_group is not None:
                     sample_group.delete()
-<<<<<<< HEAD
-=======
-                    sample_group = None
->>>>>>> 270ff8e9
                 metadata = self._extract_metadata_text_fallback(file_path)
                 sample_group = self._create_sample_group(
                     metadata, file_path, organization_profile
                 )
-<<<<<<< HEAD
                 parse_vcf_text_fallback(file_path, sample_group, self.database_writer)
-        except ImporterError:
-            raise
-        except ValidationError as exc:
-            raise ImporterValidationError(
-                self._render_validation_error(exc)
-            ) from exc
-        except (TypeError, ValueError) as exc:
-            message = str(exc).strip() or "The uploaded file could not be parsed as a valid VCF."
-            raise ImporterValidationError(message) from exc
-=======
-                self._populate_sample_group_from_pysam(vcf_in, sample_group)
+            except ImporterError:
+                raise
+            except ValidationError as exc:
+                raise ImporterValidationError(
+                    self._render_validation_error(exc)
+              ) from exc
+            except (TypeError, ValueError) as exc:
+              message = str(exc).strip() or "The uploaded file could not be parsed as a valid VCF."
+              raise ImporterValidationError(message) from exc
+                    self._populate_sample_group_from_pysam(vcf_in, sample_group)
             except (OSError, ValueError) as exc:
                 warning = (
                     f"Could not parse VCF metadata with pysam: {exc}. "
@@ -123,7 +110,6 @@
                     "The uploaded VCF file appears to be invalid or corrupted. "
                     "Please verify the file contents and try again."
                 ) from fallback_exc
->>>>>>> 270ff8e9
 
         assert sample_group is not None
         return sample_group
