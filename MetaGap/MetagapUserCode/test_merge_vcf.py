#!/usr/bin/env python3
"""Public CLI surface for the MetaGap VCF merging workflow."""

import datetime
import importlib
import os
import subprocess
import sys
import types

CURRENT_DIR = os.path.dirname(os.path.abspath(__file__))
if CURRENT_DIR not in sys.path:
    sys.path.insert(0, CURRENT_DIR)

from merge_vcf import VCFPY_AVAILABLE, vcfpy
from merge_vcf import metadata as _metadata
from merge_vcf import cli as _cli
from merge_vcf.logging_utils import (
    LOG_FILE,
    handle_critical_error,
    handle_non_critical_error,
    log_message,
    logger,
)
from merge_vcf.metadata import (
    _format_sample_metadata_value,
    _parse_sample_metadata_line,
    _parse_simple_metadata_line,
    _validate_anonymized_vcf_header as _metadata_validate_anonymized_vcf_header,
    append_metadata_to_merged_vcf,
    apply_metadata_to_header,
    build_sample_metadata_line,
    parse_metadata_arguments,
    recalculate_cohort_info_tags,
)
from merge_vcf.merging import (
    _create_missing_call_factory,
    _pad_record_samples,
    _remove_format_and_sample_definitions,
    merge_vcfs,
    preprocess_vcf,
    union_headers,
)
from merge_vcf.validation import (
    find_first_vcf_with_header,
    is_gvcf_header,
    normalize_vcf_version,
    validate_all_vcfs,
    validate_merged_vcf,
    validate_vcf,
)


def parse_arguments():
    """Proxy to the CLI parser that remains patchable by tests."""

    return _cli.parse_arguments()


def summarize_produced_vcfs(output_dir, fallback_vcf):
    return _cli.summarize_produced_vcfs(output_dir, fallback_vcf)


def _validate_anonymized_vcf_header(
    final_vcf_path, ensure_for_uncompressed: bool = False
):
    original = _metadata.handle_critical_error
    _metadata.handle_critical_error = handle_critical_error
    try:
        return _metadata_validate_anonymized_vcf_header(
            final_vcf_path, ensure_for_uncompressed=ensure_for_uncompressed
        )
    finally:
        _metadata.handle_critical_error = original


def run_workflow(args=None):
    if args is None:
        args = parse_arguments()
    verbose = args.verbose
    parse_kwargs = {}
    try:
        import inspect

        signature = inspect.signature(parse_metadata_arguments)
        if "log_message" in signature.parameters:
            parse_kwargs["log_message"] = log_message
        if "handle_critical_error" in signature.parameters:
            parse_kwargs["handle_critical_error"] = handle_critical_error
    except (ImportError, ValueError):  # pragma: no cover - defensive guard
        parse_kwargs = {
            "log_message": log_message,
            "handle_critical_error": handle_critical_error,
        }

    (
        sample_header_line,
        simple_header_lines,
        sample_metadata_entries,
        sanitized_header_lines,
        serialized_sample_line,
<<<<<<< HEAD
    ) = parse_metadata_arguments(args, verbose)
=======
    ) = parse_metadata_arguments(
        args,
        verbose,
        **parse_kwargs,
    )
>>>>>>> 14561faf

    log_message(
        "Script Execution Log - " + datetime.datetime.now().strftime("%Y-%m-%d %H:%M:%S"),
        verbose,
    )

    input_dir = os.path.abspath(args.input_dir)
    if not os.path.isdir(input_dir):
        handle_critical_error(f"Input directory does not exist: {input_dir}")
    log_message("Input directory: " + input_dir, verbose)

    output_dir = os.path.abspath(args.output_dir) if args.output_dir else input_dir
    if not os.path.isdir(output_dir):
        os.makedirs(output_dir, exist_ok=True)
    log_message("Output directory: " + output_dir, verbose)

    ref_genome = args.ref.strip() if args.ref else None
    vcf_version = normalize_vcf_version(args.vcf_version) if args.vcf_version else None

    detection_needed = not ref_genome or not vcf_version
    detected_file = detected_fileformat = detected_reference = None
    if detection_needed:
        detected_file, detected_fileformat, detected_reference = find_first_vcf_with_header(
            input_dir, verbose
        )
        if not ref_genome and detected_reference:
            ref_genome = detected_reference
        if not vcf_version and detected_fileformat:
            vcf_version = normalize_vcf_version(detected_fileformat)

    if not ref_genome:
        handle_critical_error(
            "Reference genome build must be provided via --ref or auto-detectable from input files."
        )
    if not vcf_version:
        handle_critical_error(
            "VCF version must be provided via --vcf-version or auto-detectable from input files."
        )

    if detection_needed and detected_file:
        log_message(
            f"Auto-detected metadata from {detected_file} -> reference={detected_reference or 'unknown'}, "
            f"version={detected_fileformat or 'unknown'}",
            verbose,
        )

    log_message(f"Reference genome: {ref_genome}, VCF version: {vcf_version}", verbose)

    valid_files, sample_order = validate_all_vcfs(
        input_dir,
        ref_genome,
        vcf_version,
        verbose,
        allow_gvcf=getattr(args, "allow_gvcf", False),
    )

    merged_vcf = merge_vcfs(
        valid_files,
        output_dir,
        verbose,
        sample_order=sample_order,
        sample_header_line=sample_header_line,
        simple_header_lines=simple_header_lines,
    )

    final_vcf = append_metadata_to_merged_vcf(
        merged_vcf,
        sample_metadata_entries=sample_metadata_entries,
        header_metadata_lines=sanitized_header_lines,
        serialized_sample_line=serialized_sample_line,
        verbose=verbose,
    )

    validate_merged_vcf(final_vcf, verbose)

    summary_dir, sample_filename, produced_count = summarize_produced_vcfs(
        output_dir, final_vcf
    )
    summary_path = os.path.join(summary_dir, sample_filename)
    print(f"Wrote: {summary_path} x {produced_count}")
    log_message(
        "Script execution completed successfully. "
        f"Wrote {produced_count} VCF file(s) (e.g., {summary_path}).",
        verbose,
    )
    return summary_path

__all__ = [
    "VCFPY_AVAILABLE",
    "vcfpy",
    "LOG_FILE",
    "logger",
    "log_message",
    "handle_critical_error",
    "handle_non_critical_error",
    "subprocess",
    "is_gvcf_header",
    "parse_arguments",
    "_format_sample_metadata_value",
    "build_sample_metadata_line",
    "_parse_sample_metadata_line",
    "parse_metadata_arguments",
    "apply_metadata_to_header",
    "_validate_anonymized_vcf_header",
    "append_metadata_to_merged_vcf",
    "recalculate_cohort_info_tags",
    "normalize_vcf_version",
    "find_first_vcf_with_header",
    "validate_vcf",
    "validate_all_vcfs",
    "merge_vcfs",
    "union_headers",
    "preprocess_vcf",
    "_create_missing_call_factory",
    "_remove_format_and_sample_definitions",
    "_pad_record_samples",
    "_parse_simple_metadata_line",
    "validate_merged_vcf",
    "summarize_produced_vcfs",
    "run_workflow",
]

def _load_cli_module():
    current_module = sys.modules.get(__name__)
    if current_module is not None:
        for alias in ("MetagapUserCode.test_merge_vcf", "test_merge_vcf"):
            sys.modules.setdefault(alias, current_module)

    for name in ("MetagapUserCode.cli", "cli"):
        module = sys.modules.get(name)
        if module is not None:
            return module

    for name in ("MetagapUserCode.cli", "cli"):
        try:
            return importlib.import_module(name)
        except ModuleNotFoundError:
            continue

    cli_path = os.path.join(os.path.dirname(os.path.abspath(__file__)), "cli.py")
    spec = importlib.util.spec_from_file_location("cli", cli_path)
    if spec is None or spec.loader is None:
        raise ImportError("Unable to locate CLI module")
    module = importlib.util.module_from_spec(spec)
    spec.loader.exec_module(module)
    sys.modules.setdefault("cli", module)
    return module


def parse_arguments():
    cli_module = _load_cli_module()
    return cli_module.parse_arguments()


def main():
    cli_module = _load_cli_module()
    args = parse_arguments()
    workflow_module = sys.modules.get(__name__)
    run_workflow_attr = (
        getattr(workflow_module, "run_workflow", run_workflow)
        if workflow_module is not None
        else run_workflow
    )
    if workflow_module is None:
        workflow_module = types.SimpleNamespace(
            run_workflow=run_workflow_attr,
            parse_arguments=parse_arguments,
        )
    return cli_module.main(args, workflow_module=workflow_module)


if __name__ == "__main__":
    main()<|MERGE_RESOLUTION|>--- conflicted
+++ resolved
@@ -99,15 +99,11 @@
         sample_metadata_entries,
         sanitized_header_lines,
         serialized_sample_line,
-<<<<<<< HEAD
-    ) = parse_metadata_arguments(args, verbose)
-=======
     ) = parse_metadata_arguments(
         args,
         verbose,
         **parse_kwargs,
     )
->>>>>>> 14561faf
 
     log_message(
         "Script Execution Log - " + datetime.datetime.now().strftime("%Y-%m-%d %H:%M:%S"),
