"""Unit tests covering merging helpers and anonymization workflows."""

from __future__ import annotations

import copy
<<<<<<< HEAD
import datetime
import gzip
=======
import logging
>>>>>>> 1da17967
from pathlib import Path
import sys
from types import SimpleNamespace
from typing import Sequence

import pytest
from _pytest.monkeypatch import MonkeyPatch

sys.path.insert(0, str(Path(__file__).resolve().parents[2]))

from MetagapUserCode.merge_vcf import merging
from MetagapUserCode.merge_vcf import metadata as metadata_module
from MetagapUserCode.tests.test_append_metadata_cli_smoke import (
    SAMPLE_BODY_TRIMMED,
    _configure_fake_bcftools,
)
from MetagapUserCode.tests.test_large_merge_workflow import (
    _FakeCall,
    _FakeRecord,
    _FakeVcfpyModule,
    _HeaderDefinition,
    _VCF_STORAGE,
    _generate_demo_vcf,
)


class _CallData(dict):
    """Mapping that normalizes GT lookups to mimic vcfpy semantics."""

    def __setitem__(self, key, value):
        if key == "GT" and isinstance(value, list):
            value = value[0] if value else None
        super().__setitem__(key, value)

    def __getitem__(self, key):
        value = super().__getitem__(key)
        return value

    def get(self, key, default=None):
        if key not in self:
            return default
        return self[key]

    def copy(self):  # pragma: no cover - simple delegation
        return _CallData({key: copy.deepcopy(value) for key, value in self.items()})


class _StubCall:
    """Minimal stand-in for ``vcfpy.Call`` used in unit tests."""

    def __init__(self, sample: str, data: dict[str, object]):
        self.sample = sample
        self.name = sample
        self.data = _CallData(data)

    def copy(self) -> "_StubCall":
        return _StubCall(self.sample, self.data.copy())

    def __deepcopy__(self, memo) -> "_StubCall":  # pragma: no cover - delegation
        return self.copy()


class _StubRecord:
    """Simple record carrying FORMAT/call data for padding tests."""

    def __init__(self, sample: str, genotype, alt: Sequence[str] | None = None):
        self.CHROM = "1"
        self.POS = 100
        self.ID = "."
        self.REF = "A"
        self.ALT = list(alt) if alt is not None else ["G"]
        self.QUAL = "."
        self.FILTER = []
        self.INFO = {}
        self.FORMAT = ["GT"]
        self.calls = [_StubCall(sample, {"GT": genotype})]
        self.call_for_sample = {sample: self.calls[0]}

    def copy(self) -> "_StubRecord":
        duplicate = _StubRecord.__new__(_StubRecord)
        duplicate.CHROM = self.CHROM
        duplicate.POS = self.POS
        duplicate.ID = self.ID
        duplicate.REF = self.REF
        duplicate.ALT = list(self.ALT)
        duplicate.QUAL = self.QUAL
        duplicate.FILTER = list(self.FILTER)
        duplicate.INFO = dict(self.INFO)
        duplicate.FORMAT = list(self.FORMAT)
        duplicate.calls = [call.copy() for call in self.calls]
        duplicate.call_for_sample = {call.sample: call for call in duplicate.calls}
        return duplicate

    def __deepcopy__(self, memo) -> "_StubRecord":  # pragma: no cover - delegation
        return self.copy()

    def update_calls(self, updated_calls):
        self.calls = [call for call in updated_calls]
        self.call_for_sample = {call.sample: call for call in self.calls}


class _MultiSampleRecord:
    """Record supporting multiple samples for _merge_colliding_records tests."""

    def __init__(self, format_keys, sample_data, *, chrom="1", pos=100, ref="A", alt=None):
        self.CHROM = chrom
        self.POS = pos
        self.ID = "."
        self.REF = ref
        self.ALT = list(alt or ["G"])
        self.QUAL = "."
        self.FILTER = []
        self.INFO = {}
        self.FORMAT = list(format_keys)
        self.calls = [_StubCall(sample, dict(data)) for sample, data in sample_data.items()]
        self.call_for_sample = {call.sample: call for call in self.calls}

    def copy(self) -> "_MultiSampleRecord":
        duplicate = _MultiSampleRecord.__new__(_MultiSampleRecord)
        duplicate.CHROM = self.CHROM
        duplicate.POS = self.POS
        duplicate.ID = self.ID
        duplicate.REF = self.REF
        duplicate.ALT = list(self.ALT)
        duplicate.QUAL = self.QUAL
        duplicate.FILTER = list(self.FILTER)
        duplicate.INFO = dict(self.INFO)
        duplicate.FORMAT = list(self.FORMAT)
        duplicate.calls = [call.copy() for call in self.calls]
        duplicate.call_for_sample = {call.sample: call for call in duplicate.calls}
        return duplicate

    def __deepcopy__(self, memo) -> "_MultiSampleRecord":  # pragma: no cover - delegation
        return self.copy()

    def update_calls(self, updated_calls):
        self.calls = [call for call in updated_calls]
        self.call_for_sample = {call.sample: call for call in self.calls}


def _header_with_formats(sample_names):
    header = SimpleNamespace()
    header.samples = SimpleNamespace(names=list(sample_names))
    header.lines = []
    header.formats = {}

    def _get_format_field_info(key):
        if key == "GT":
            return SimpleNamespace(number="1")
        return None

    header.get_format_field_info = _get_format_field_info
    header.copy = lambda: _header_with_formats(header.samples.names)
    return header


def test_merge_colliding_records_recomputes_allele_metrics(monkeypatch):
    header = _header_with_formats(["S1", "S2"])
    sample_order = ["S1", "S2"]

    monkeypatch.setattr(merging.vcfpy, "Call", _StubCall)

    record_a = _StubRecord("S1", "0/1")
    record_a.INFO.update({"AC": [99], "AN": 99, "AF": [0.99]})

    record_b = _StubRecord("S2", "1/1")
    record_b.INFO.update({"AC": [1], "AN": 2, "AF": [0.5]})

    merged = merging._merge_colliding_records(
        [(record_a, 0), (record_b, 1)], header, sample_order
    )

    merging._recompute_ac_an_af(merged)

    assert merged.INFO["AC"] == [3]
    assert merged.INFO["AN"] == 4
    assert merged.INFO["AF"] == [pytest.approx(0.75)]

    zero_alt = merged.copy()
    zero_alt.INFO.update({"AC": [7], "AN": 8, "AF": [1.0]})
    for call in zero_alt.calls:
        call.data["GT"] = "./."

    merging._recompute_ac_an_af(zero_alt)

    assert zero_alt.INFO["AC"] == [0]
    assert zero_alt.INFO["AN"] == 0
    assert zero_alt.INFO["AF"] == [0.0]


def test_pad_record_samples_adds_missing_calls(monkeypatch):
    header = _header_with_formats(["S1", "S2"])

    record = _StubRecord("S1", "0/1")
    record.FORMAT.append("DP")
    record.call_for_sample["S1"].data["DP"] = 5

    def _format_info(key):
        if key == "DP":
            return SimpleNamespace(number="1")
        if key == "GT":
            return SimpleNamespace(number="1")
        return None

    header.get_format_field_info = _format_info

    merging._pad_record_samples(record, header, ["S1", "S2"])

    assert set(record.call_for_sample) == {"S1", "S2"}
    assert record.call_for_sample["S2"].data["GT"] == "./."
    assert record.call_for_sample["S2"].data["DP"] is None

    # Existing numeric scalars are normalized to single-element lists
    assert record.call_for_sample["S1"].data["DP"] == [5]


def test_pad_record_samples_normalizes_blank_genotypes():
    header = _header_with_formats(["S1"])
    record = _StubRecord("S1", ".")

    merging._pad_record_samples(record, header, ["S1"])

    assert record.call_for_sample["S1"].data["GT"] == "./."


def test_merge_colliding_records_pads_missing_samples():
    header = _header_with_formats(["X", "Y"])

    def _format_info(key):
        if key == "GT":
            return SimpleNamespace(number="1")
        if key == "DP":
            return SimpleNamespace(number="1")
        if key == "AD":
            return SimpleNamespace(number="R")
        return None

    header.get_format_field_info = _format_info

    left = _MultiSampleRecord(["GT", "DP"], {"X": {"GT": "0/1", "DP": 12}})
    right = _MultiSampleRecord(["GT", "AD"], {"X": {"GT": "0/0", "AD": [3, 5]}})

    merged = merging._merge_colliding_records(
        [(left, 0), (right, 1)],
        header,
        ["X", "Y"],
    )

    assert set(merged.call_for_sample) == {"X", "Y"}
    y_call = merged.call_for_sample["Y"].data
    assert y_call["GT"] == "./."
    assert y_call["DP"] is None
    assert y_call["AD"] == []


def test_merge_vcfs_pads_missing_samples(monkeypatch, tmp_path):
    sample_order = ["S1", "S2"]

    def _with_format_info(header):
        def _format_info(key):
            if key == "GT":
                return SimpleNamespace(number="1")
            if key == "DP":
                return SimpleNamespace(number="1")
            if key == "AD":
                return SimpleNamespace(number="R")
            return None

        header.get_format_field_info = _format_info
        return header

    def fake_union_headers(paths, sample_order=None):
        names = sample_order if sample_order is not None else ["S1"]
        return _with_format_info(_header_with_formats(names))

    monkeypatch.setattr(merging, "union_headers", fake_union_headers)
    monkeypatch.setattr(merging, "apply_metadata_to_header", lambda header, **_: header)
    monkeypatch.setattr(merging, "preprocess_vcf", lambda path: path)
    monkeypatch.setattr(merging, "log_message", lambda *args, **kwargs: None)
    monkeypatch.setattr(merging, "_filter_vcf_records", lambda *args, **kwargs: None)
    monkeypatch.setattr(merging, "_ensure_info_header_lines", lambda header: None)

    reader_instances = {}

    format_header = _with_format_info(_header_with_formats(sample_order))

    records_by_path: dict[str, list[_MultiSampleRecord]] = {}
    headers_by_path: dict[str, SimpleNamespace] = {}

    class _Reader:
        def __init__(self, path):
            path = str(path)
            template_header = headers_by_path.get(path, format_header)
            self.header = template_header.copy()
            templates = records_by_path.get(path, [])
            self._records = [record.copy() for record in templates]

        def __iter__(self):
            for record in self._records:
                yield record.copy()

        def close(self):
            return None

    class _Writer:
        def __init__(self, path, header):
            self.path = Path(path)
            self.header = header
            self.records = []
            self._handle = self.path.open("w", encoding="utf-8")

        def write_record(self, record):
            self.records.append(record.copy())
            self._handle.write("record\n")

        def close(self):
            self._handle.close()
            headers_by_path[str(self.path)] = self.header
            records_by_path[str(self.path)] = [record.copy() for record in self.records]
            reader_instances["writer"] = self

    def fake_reader_from_path(path):
        instance = _Reader(path)
        return instance

    class _ReaderFactory:
        @staticmethod
        def from_path(path):
            return fake_reader_from_path(path)

    class _WriterFactory:
        @staticmethod
        def from_path(path, header):
            writer = _Writer(path, header)
            reader_instances["writer"] = writer
            return writer

    def _register_input(path: Path, records: list[_MultiSampleRecord], samples=None):
        sample_names = list(samples) if samples is not None else ["S1"]
        headers_by_path[str(path)] = _with_format_info(_header_with_formats(sample_names))
        records_by_path[str(path)] = [record.copy() for record in records]

    monkeypatch.setattr(merging.vcfpy, "Call", _StubCall)
    monkeypatch.setattr(merging.vcfpy, "Reader", _ReaderFactory)
    monkeypatch.setattr(merging.vcfpy, "Writer", _WriterFactory)
    monkeypatch.setattr(
        merging.vcfpy,
        "header",
        SimpleNamespace(FormatHeaderLine=object, InfoHeaderLine=object),
    )

    def fake_run(cmd, *args, **kwargs):
        if cmd[:2] == ["bcftools", "merge"]:
            return SimpleNamespace(returncode=0, stdout="", stderr="")
        if cmd[:2] == ["bcftools", "+fill-tags"]:
            return SimpleNamespace(returncode=0, stdout="", stderr="")
        if cmd[:2] == ["bcftools", "view"]:
            return SimpleNamespace(returncode=0, stdout="", stderr="")
        if cmd[:1] == ["bgzip"]:
            target = Path(cmd[-1])
            gz_path = Path(str(target) + ".gz")
            gz_path.write_text("stub")
            return SimpleNamespace(returncode=0, stdout="", stderr="")
        if cmd[:1] == ["tabix"]:
            Path(cmd[-1] + ".tbi").write_text("stub-index")
            return SimpleNamespace(returncode=0, stdout="", stderr="")
        return SimpleNamespace(returncode=0, stdout="", stderr="")

    monkeypatch.setattr(merging, "subprocess", SimpleNamespace(run=fake_run))

    output_dir = tmp_path
    input_path_1 = output_dir / "sample1.vcf"
    input_path_2 = output_dir / "sample2.vcf"
    input_path_1.write_text("placeholder")
    input_path_2.write_text("placeholder")

    record_a = _MultiSampleRecord(["GT", "DP"], {"S1": {"GT": "0/1", "DP": 9}})
    record_b = _MultiSampleRecord(["GT", "AD"], {"S1": {"GT": "0/0", "AD": [4, 6]}})

    _register_input(input_path_1, [record_a], samples=["S1"])
    _register_input(input_path_2, [record_b], samples=["S1"])

    result_path = merging.merge_vcfs(
        [str(input_path_1), str(input_path_2)],
        str(output_dir),
        sample_order=sample_order,
    )

    writer = reader_instances["writer"]
    assert writer.records, "Expected merge to emit at least one record"
    merged_record = writer.records[0]

    assert set(merged_record.call_for_sample) == {"S1", "S2"}
    s1_call = merged_record.call_for_sample["S1"].data
    s2_call = merged_record.call_for_sample["S2"].data

    assert s2_call["GT"] == "./."
    assert s2_call["DP"] is None
    assert s2_call["AD"] == []
    assert s1_call["GT"] == "0/0"
    assert s1_call["DP"] is None
    assert s1_call["AD"] == [4, 6]
    assert merged_record.FORMAT == ["GT", "DP", "AD"]
    assert result_path.endswith(".gz")


def test_filter_vcf_records_applies_thresholds_and_filters(monkeypatch, tmp_path, caplog):
    class _Variant:
        def __init__(self, qual, an, filters):
            self.QUAL = qual
            self.INFO = {"AN": an} if an is not None else {}
            self.FILTER = list(filters)

    records = [
        _Variant(qual=60, an=120, filters=[]),
        _Variant(qual=10, an=200, filters=["PASS"]),
        _Variant(qual=80, an=20, filters=["PASS"]),
        _Variant(qual=70, an=200, filters=["q10"]),
        _Variant(qual=90, an=200, filters=["q10", "LowQual"]),
    ]

    input_path = tmp_path / "variants.vcf"
    input_path.write_text("placeholder")

    reader_instances = []
    writer_instances = []

    class _FakeReader:
        def __init__(self, path):
            assert str(path) == str(input_path)
            self.header = SimpleNamespace()
            self.closed = False

        def __iter__(self):
            for record in records:
                yield record

        def close(self):
            self.closed = True

    class _ReaderFactory:
        @staticmethod
        def from_path(path):
            reader = _FakeReader(path)
            reader_instances.append(reader)
            return reader

    class _FakeWriter:
        def __init__(self, path, header):
            assert path.endswith(".filtered")
            self.path = Path(path)
            self.header = header
            self.records = []
            self.closed = False
            self._handle = self.path.open("w", encoding="utf-8")

        def write_record(self, record):
            self.records.append(record)
            self._handle.write("record\n")

        def close(self):
            if not self.closed:
                self._handle.close()
                self.closed = True

    class _WriterFactory:
        @staticmethod
        def from_path(path, header):
            writer = _FakeWriter(path, header)
            writer_instances.append(writer)
            return writer

    monkeypatch.setattr(merging.vcfpy, "Reader", _ReaderFactory)
    monkeypatch.setattr(merging.vcfpy, "Writer", _WriterFactory)

    with caplog.at_level(logging.INFO, logger="vcf_merger"):
        merging._filter_vcf_records(
            str(input_path),
            qual_threshold=20,
            an_threshold=50,
            allowed_filter_values=("PASS", "q10"),
            verbose=False,
        )

    reader = reader_instances[0]
    writer = writer_instances[0]

    assert reader.closed
    assert writer.closed
    assert writer.records == [records[0], records[3]]

    final_lines = input_path.read_text().splitlines()
    assert len(final_lines) == 2

    summary_messages = [
        rec.message for rec in caplog.records if "Applied variant filter" in rec.message
    ]
    assert summary_messages == ["Applied variant filter: kept 2 of 5."]


def test_append_metadata_to_merged_vcf_strips_sample_columns(tmp_path):
    header_checks: list[Path] = []
    patcher = MonkeyPatch()
    _VCF_STORAGE.clear()
    fake_vcfpy = _FakeVcfpyModule()
    patcher.setattr(metadata_module, "vcfpy", fake_vcfpy, raising=False)
    patcher.setattr(metadata_module, "VCFPY_AVAILABLE", True, raising=False)

    def _writer_enter(self):
        return self

    def _writer_exit(self, exc_type, exc, tb):
        self.close()
        return False

    patcher.setattr(fake_vcfpy.Writer, "__enter__", _writer_enter, raising=False)
    patcher.setattr(fake_vcfpy.Writer, "__exit__", _writer_exit, raising=False)

    original_writer_from_path = fake_vcfpy.Writer.from_path.__func__

    def _patched_writer_from_path(cls, path, header, *args, **kwargs):
        base_columns = "#CHROM\tPOS\tID\tREF\tALT\tQUAL\tFILTER\tINFO"
        if (
            hasattr(header, "samples")
            and hasattr(header.samples, "names")
            and not header.samples.names
            and hasattr(header, "_columns_line")
        ):
            header._columns_line = base_columns
        return original_writer_from_path(cls, path, header, *args, **kwargs)

    patcher.setattr(
        fake_vcfpy.Writer,
        "from_path",
        classmethod(_patched_writer_from_path),
        raising=False,
    )

    class _Record:
        def __init__(
            self,
            CHROM,
            POS,
            ID,
            REF,
            ALT,
            QUAL,
            FILTER,
            INFO,
            FORMAT,
            calls,
        ):
            self.CHROM = CHROM
            self.POS = POS
            self.ID = ID
            self.REF = REF
            if isinstance(ALT, (list, tuple)):
                self.ALT = list(ALT)
            elif ALT in (None, ".", ""):
                self.ALT = []
                
            else:
                self.ALT = [ALT]
            self.QUAL = QUAL
            if isinstance(FILTER, (list, tuple)):
                self.FILTER = list(FILTER)
            elif FILTER in (None, "", "."):
                self.FILTER = []
            else:
                self.FILTER = [FILTER]
            self.INFO = INFO
            self.FORMAT = FORMAT
            self.calls = calls

        def copy(self):
            return _Record(
                self.CHROM,
                self.POS,
                self.ID,
                self.REF,
                list(self.ALT),
                self.QUAL,
                list(self.FILTER),
                copy.deepcopy(self.INFO),
                self.FORMAT,
                [call for call in self.calls],
            )

        def to_line(self):
            info_parts = []
            for key, value in (self.INFO or {}).items():
                if isinstance(value, list):
                    serialized = ",".join(str(entry) for entry in value)
                else:
                    serialized = str(value)
                info_parts.append(f"{key}={serialized}")
            info_field = ";".join(info_parts) if info_parts else "."

            fields = [
                self.CHROM,
                str(self.POS),
                self.ID,
                self.REF,
                ",".join(self.ALT) if self.ALT else ".",
                str(self.QUAL) if self.QUAL not in {None, ""} else ".",
                ";".join(self.FILTER) if self.FILTER else ".",
                info_field,
            ]

            if self.FORMAT:
                fields.append(":".join(self.FORMAT))
                for call in self.calls:
                    if hasattr(call, "to_string"):
                        fields.append(call.to_string(self.FORMAT))
                    else:
                        fields.append(".")

            return "\t".join(fields)

    patcher.setattr(fake_vcfpy, "Record", _Record, raising=False)

    for cls_name in ("InfoHeaderLine", "SampleHeaderLine"):
        cls = getattr(fake_vcfpy.header, cls_name)

        def _from_mapping(inner_cls, mapping, _cls=cls):
            return _cls(mapping)

        patcher.setattr(cls, "from_mapping", classmethod(_from_mapping), raising=False)

    _configure_fake_bcftools(patcher, metadata_module, header_checks)

    merged_vcf = tmp_path / "merged.vcf"
    merged_vcf.write_text("placeholder")

    try:
        final_vcf = metadata_module.append_metadata_to_merged_vcf(str(merged_vcf))
    finally:
        patcher.undo()

    contents = Path(final_vcf).read_text()
    header_lines = [line for line in contents.splitlines() if line.startswith("##")]
    assert any(line.startswith("##fileformat=VCFv4.2") for line in header_lines)
    assert all(not line.startswith("##FORMAT=") for line in header_lines)

    columns_line = next(line for line in contents.splitlines() if line.startswith("#CHROM"))
    assert columns_line.split("\t") == [
        "#CHROM",
        "POS",
        "ID",
        "REF",
        "ALT",
        "QUAL",
        "FILTER",
        "INFO",
    ]

    data_lines = [line for line in contents.splitlines() if line and not line.startswith("#")]
    assert data_lines == [SAMPLE_BODY_TRIMMED.strip()]
    assert all(len(line.split("\t")) == 8 for line in data_lines)


def test_merge_vcfs_emits_anonymized_gzip(monkeypatch, tmp_path):
    base_columns = "#CHROM\tPOS\tID\tREF\tALT\tQUAL\tFILTER\tINFO"

    fake_vcfpy = _FakeVcfpyModule()
    monkeypatch.setattr(merging, "vcfpy", fake_vcfpy, raising=False)
    monkeypatch.setattr(merging, "VCFPY_AVAILABLE", True, raising=False)

    class _FilterHeaderLine(_HeaderDefinition):
        def __init__(self, mapping):
            self.key = "FILTER"
            self.mapping = dict(mapping)
            self.id = self.mapping.get("ID")
            parts = ",".join(f"{k}={v}" for k, v in self.mapping.items())
            super().__init__(f"##FILTER=<{parts}>")

        def copy(self):
            return _FilterHeaderLine(self.mapping)

    class _ContigHeaderLine(_HeaderDefinition):
        def __init__(self, mapping):
            self.key = "contig"
            self.mapping = dict(mapping)
            self.id = self.mapping.get("ID")
            parts = ",".join(f"{k}={v}" for k, v in self.mapping.items())
            super().__init__(f"##contig=<{parts}>")

        def copy(self):
            return _ContigHeaderLine(self.mapping)

    monkeypatch.setattr(fake_vcfpy.header, "FilterHeaderLine", _FilterHeaderLine, raising=False)
    monkeypatch.setattr(fake_vcfpy.header, "ContigHeaderLine", _ContigHeaderLine, raising=False)

    original_call_init = fake_vcfpy.Call.__init__

    def _patched_call_init(self, name, data):
        original_call_init(self, name, data)
        self.sample = name

    monkeypatch.setattr(_FakeCall, "__init__", _patched_call_init, raising=False)

    def _patched_to_line(self):
        info_parts = []
        for key, value in self.INFO.items():
            if isinstance(value, list):
                serialized = ",".join(str(entry) for entry in value)
            else:
                serialized = str(value)
            info_parts.append(f"{key}={serialized}")
        info_field = ";".join(info_parts) if info_parts else "."

        filter_field = self.FILTER
        if isinstance(filter_field, (list, tuple)):
            normalized = [entry for entry in filter_field if entry not in {None, "", "."}]
            filter_field = ";".join(normalized) if normalized else "."
        elif not filter_field:
            filter_field = "."

        qual_field = self.QUAL
        if qual_field in {None, ""}:
            qual_field = "."

        fields = [
            self.CHROM,
            str(self.POS),
            self.ID,
            self.REF,
            ",".join(self.ALT) if self.ALT else ".",
            str(qual_field),
            filter_field,
            info_field,
        ]

        if self.FORMAT:
            fields.append(":".join(self.FORMAT))
            fields.extend(call.to_string(self.FORMAT) for call in self.calls)

        return "\t".join(fields)

    monkeypatch.setattr(_FakeRecord, "to_line", _patched_to_line, raising=False)

    original_writer_from_path = fake_vcfpy.Writer.from_path.__func__

    def _patched_writer_from_path(cls, path, header, *args, **kwargs):
        if (
            hasattr(header, "samples")
            and hasattr(header.samples, "names")
            and not header.samples.names
            and hasattr(header, "_columns_line")
        ):
            header._columns_line = base_columns
        return original_writer_from_path(cls, path, header, *args, **kwargs)

    monkeypatch.setattr(
        fake_vcfpy.Writer,
        "from_path",
        classmethod(_patched_writer_from_path),
        raising=False,
    )

    class _FixedDateTime(datetime.datetime):
        @classmethod
        def now(cls):
            return cls(2023, 1, 2, 3, 4, 5)

    monkeypatch.setattr(merging.datetime, "datetime", _FixedDateTime)

    class _FakePysam:
        @staticmethod
        def tabix_compress(src, dest, force=False):
            with open(src, "rb") as src_handle, gzip.open(dest, "wb") as dest_handle:
                dest_handle.write(src_handle.read())

        @staticmethod
        def tabix_index(path, preset="vcf", force=False):
            Path(path + ".tbi").write_bytes(b"")

    monkeypatch.setattr(merging, "pysam", _FakePysam)
    monkeypatch.setattr(merging, "preprocess_vcf", lambda path: path)
    monkeypatch.setattr(merging, "log_message", lambda *args, **kwargs: None)
    monkeypatch.setattr(merging, "_filter_vcf_records", lambda *args, **kwargs: None)
    monkeypatch.setattr(merging, "_ensure_info_header_lines", lambda header: None)
    monkeypatch.setattr(merging, "apply_metadata_to_header", lambda header, **_: header)

    _VCF_STORAGE.clear()

    shard_path = tmp_path / "toy.vcf"
    _generate_demo_vcf(shard_path, "ToySample", "0/1")

    result_path = merging.merge_vcfs([str(shard_path)], str(tmp_path))

    with gzip.open(result_path, "rt", encoding="utf-8") as handle:
        contents = handle.read()

    lines = contents.splitlines()
    header_lines = [line for line in lines if line.startswith("##")]
    assert all(not line.startswith("##FORMAT=") for line in header_lines)

    columns_line = next(line for line in lines if line.startswith("#CHROM"))
    assert columns_line.split("\t") == [
        "#CHROM",
        "POS",
        "ID",
        "REF",
        "ALT",
        "QUAL",
        "FILTER",
        "INFO",
    ]

    data_lines = [line for line in lines if line and not line.startswith("#")]
    assert data_lines, "Expected anonymized VCF to contain at least one record"
    assert all(len(line.split("\t")) == 8 for line in data_lines)

    base_vcf_path = Path(result_path[:-3])
    assert not base_vcf_path.exists(), "Non-anonymized intermediate VCF should be removed"<|MERGE_RESOLUTION|>--- conflicted
+++ resolved
@@ -3,12 +3,9 @@
 from __future__ import annotations
 
 import copy
-<<<<<<< HEAD
 import datetime
 import gzip
-=======
 import logging
->>>>>>> 1da17967
 from pathlib import Path
 import sys
 from types import SimpleNamespace
