--- conflicted
+++ resolved
@@ -8,14 +8,9 @@
 import logging
 import os
 import re
-<<<<<<< HEAD
 from collections import OrderedDict
 from typing import List, Optional, Sequence, Tuple
-
-import logging
 import subprocess
-=======
->>>>>>> aa6c46f7
 
 from . import PYSAM_AVAILABLE, VCFPY_AVAILABLE, pysam, vcfpy
 from .logging_utils import (
@@ -37,16 +32,12 @@
     pysam = None
 
 
-<<<<<<< HEAD
 DEFAULT_QUAL_THRESHOLD: Optional[float] = 30.0
 DEFAULT_AN_THRESHOLD: Optional[float] = 50.0
 DEFAULT_ALLOWED_FILTER_VALUES: Tuple[str, ...] = ("PASS",)
 
 
 STANDARD_INFO_DEFINITIONS = OrderedDict(
-=======
-STANDARD_INFO_DEFINITIONS = collections.OrderedDict(
->>>>>>> aa6c46f7
     [
         (
             "AC",
@@ -714,7 +705,6 @@
         """Return whether a record satisfies the default QUAL and AN thresholds."""
 
         qual_value = _normalize_quality(getattr(record, "QUAL", None))
-<<<<<<< HEAD
         if qual_threshold is not None:
             if qual_value is None or qual_value <= qual_threshold:
                 return False
@@ -722,12 +712,6 @@
             if allele_number is None or allele_number <= an_threshold:
                 return False
 
-=======
-        if qual_value is None or qual_value <= DEFAULT_QUAL_THRESHOLD:
-            return False
-        if allele_number <= DEFAULT_AN_THRESHOLD:
-            return False
->>>>>>> aa6c46f7
         filters = getattr(record, "FILTER", None)
 
         if allowed_filter_values is None:
