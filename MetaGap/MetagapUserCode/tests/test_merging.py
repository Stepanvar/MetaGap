--- conflicted
+++ resolved
@@ -3,11 +3,6 @@
 from __future__ import annotations
 
 import copy
-<<<<<<< HEAD
-import logging
-=======
-import gzip
->>>>>>> ef92d92f
 from pathlib import Path
 import sys
 from types import SimpleNamespace
