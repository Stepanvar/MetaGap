#!/usr/bin/env python3
"""
This script consolidates multiple VCF files into one merged VCF file.
It replicates the bash script functionality:
  - Parses command-line options for the input directory, output directory, reference genome, VCF version, and optional metadata.
  - Validates individual VCF files for header fileformat and reference genome.
  - Merges valid VCFs using vcfpy.
  - Appends metadata (if provided via CLI) to the merged VCF header.
  - Performs a final validation of the merged VCF.
  - Logs execution details to a log file.

Requirements:
pip install vcfpy
"""

import os
import sys
import glob
import argparse
import csv
import logging
import datetime
import re
import copy
import subprocess
import gzip
from collections import OrderedDict

try:
    import vcfpy
except ImportError:
    sys.exit("Error: vcfpy package is required. Please install it with 'pip install vcfpy'.")

# Configure logging
LOG_FILE = "script_execution.log"
logger = logging.getLogger("vcf_merger")
logger.setLevel(logging.DEBUG)
formatter = logging.Formatter("%(asctime)s : %(message)s", datefmt="%Y-%m-%d %H:%M:%S")
fh = logging.FileHandler(LOG_FILE)
fh.setFormatter(formatter)
logger.addHandler(fh)
ch = logging.StreamHandler()
ch.setFormatter(formatter)
logger.addHandler(ch)


def log_message(message, verbose=False):
    logger.info(message)
    if verbose:
        print(message)


def handle_critical_error(message):
    log_message("CRITICAL ERROR: " + message)
    print("A critical error occurred. Check {} for details.".format(LOG_FILE))
    sys.exit(1)


def handle_non_critical_error(message):
    log_message("WARNING: " + message)
    print("Warning: " + message)


def is_gvcf_header(header_lines):
    """Return True if the provided header metadata indicates a gVCF file."""

    for raw_line in header_lines:
        line_text = None
        if hasattr(raw_line, "to_line"):
            try:
                line_text = raw_line.to_line()
            except Exception:
                line_text = None
        if line_text is None and isinstance(raw_line, str):
            line_text = raw_line

        if line_text:
            stripped = line_text.strip()
            if stripped.startswith("##"):
                normalized = stripped.upper().replace(" ", "")
                if normalized.startswith("##GVCF"):
                    return True
                if normalized.startswith("##ALT=") and (
                    "ID=<NON_REF>" in normalized or "ID=NON_REF" in normalized
                ):
                    return True

        key = getattr(raw_line, "key", None)
        if isinstance(key, str):
            upper_key = key.upper()
            if upper_key == "GVCF":
                return True
            if upper_key == "ALT":
                candidates = [
                    getattr(raw_line, "id", None),
                    getattr(raw_line, "value", None),
                ]
                mapping = getattr(raw_line, "mapping", None)
                if isinstance(mapping, dict):
                    candidates.extend(mapping.values())
                for candidate in candidates:
                    if not isinstance(candidate, str):
                        continue
                    normalized_candidate = candidate.upper().replace(" ", "")
                    if "<NON_REF>" in normalized_candidate or normalized_candidate == "NON_REF":
                        return True
    return False


def parse_arguments():
    parser = argparse.ArgumentParser(
        description="Consolidate multiple VCF files into a single merged VCF file."
    )
    parser.add_argument(
        "--input-dir",
        required=True,
        help="Directory containing the VCF files to merge.",
    )
    parser.add_argument(
        "-o",
        "--output-dir",
        "--output",
        dest="output_dir",
        help="Directory for the merged VCF. Defaults to the input directory when omitted.",
    )
    parser.add_argument(
        "--ref",
        help="Expected reference genome build. When omitted the script attempts to auto-detect it.",
    )
    parser.add_argument(
        "--vcf-version",
        help="Expected VCF version (e.g., 4.2). When omitted the script attempts to auto-detect it.",
    )
    parser.add_argument(
        "--meta",
        action="append",
        default=[],
        metavar="KEY=VALUE",
        help=(
            "Sample metadata in KEY=VALUE form. Repeat for multiple keys. "
            "An ID entry is required when metadata is provided."
        ),
    )
    parser.add_argument(
        "--allow-gvcf",
        action="store_true",
        help="Allow input files that contain gVCF annotations such as <NON_REF> ALT alleles.",
    )
    parser.add_argument(
        "--sample-metadata",
        dest="sample_metadata_entries",
        action="append",
        metavar="KEY=VALUE",
        default=[],
        help="Add a key/value pair to the ##SAMPLE metadata line. Provide at least ID=... to emit the line.",
    )
    parser.add_argument(
        "--header-metadata",
        dest="header_metadata_lines",
        action="append",
        metavar="LINE",
        default=[],
        help="Add an arbitrary metadata header line (##key=value). The '##' prefix is optional.",
    )
    parser.add_argument(
        "-v",
        "--verbose",
        action="store_true",
        help="Enable verbose console logging in addition to the log file.",
    )
    return parser.parse_args()

def _format_sample_metadata_value(value: str) -> str:
    """Return a VCF-safe representation of the provided metadata value."""

    value = str(value)
    needs_quotes = any(char in value for char in [" ", ",", "\t", "\"", "<", ">", "="])
    if not needs_quotes:
        return value

    escaped = value.replace("\\", "\\\\").replace("\"", "\\\"")
    return f'"{escaped}"'


def build_sample_metadata_line(entries: "OrderedDict[str, str]") -> str:
    """Serialize an ordered mapping into a single ##SAMPLE metadata line."""

    id_value = entries.get("ID", "").strip()
    if not id_value:
        raise ValueError("Sample metadata must include a non-empty ID value.")

    parts = []
    for key, raw_value in entries.items():
        if raw_value is None:
            continue
        value = str(raw_value).strip()
        if not value and key != "ID":
            continue
        parts.append(f"{key}={_format_sample_metadata_value(value)}")

    serialized = ",".join(parts)
    return f"##SAMPLE=<{serialized}>"


def _parse_sample_metadata_line(serialized: str) -> "OrderedDict[str, str]":
    """Return an ordered mapping extracted from a serialized ``##SAMPLE`` line."""

    if not isinstance(serialized, str):
        raise TypeError("Serialized sample metadata must be provided as a string.")

    text = serialized.strip()
    prefix = "##SAMPLE=<"
    suffix = ">"
    if not text.startswith(prefix) or not text.endswith(suffix):
        raise ValueError("Serialized sample metadata must be in '##SAMPLE=<...>' format.")

    body = text[len(prefix) : -len(suffix)]
    entries = OrderedDict()

    token = []
    stack = []
    in_quotes = False
    escape = False

    def flush_token():
        raw = "".join(token).strip()
        token.clear()
        if not raw:
            return
        if "=" not in raw:
            raise ValueError(f"Invalid SAMPLE metadata entry: '{raw}'")
        key, value = raw.split("=", 1)
        key = key.strip()
        value = value.strip()
        if not key:
            raise ValueError("SAMPLE metadata keys cannot be empty.")
        if len(value) >= 2 and value[0] == value[-1] == '"':
            inner = value[1:-1]
            unescaped = []
            i = 0
            while i < len(inner):
                ch = inner[i]
                if ch == "\\" and i + 1 < len(inner):
                    next_ch = inner[i + 1]
                    if next_ch in {'\\', '"'}:
                        unescaped.append(next_ch)
                        i += 2
                        continue
                unescaped.append(ch)
                i += 1
            value_to_store = "".join(unescaped)
        else:
            value_to_store = value
        entries[key] = value_to_store

    for ch in body:
        if escape:
            token.append(ch)
            escape = False
            continue

        if ch == "\\":
            token.append(ch)
            escape = True
            continue

        if in_quotes:
            if ch == '"':
                in_quotes = False
            token.append(ch)
            continue

        if ch == '"':
            in_quotes = True
            token.append(ch)
            continue

        if ch in "{[":
            stack.append(ch)
            token.append(ch)
            continue

        if ch in "}]":
            if stack:
                opener = stack[-1]
                if (opener == "{" and ch == "}") or (opener == "[" and ch == "]"):
                    stack.pop()
            token.append(ch)
            continue

        if ch == "," and not stack:
            flush_token()
            continue

        token.append(ch)

    flush_token()

    if "ID" in entries and isinstance(entries["ID"], str):
        entries["ID"] = entries["ID"].strip()
    return entries


def parse_metadata_arguments(args, verbose=False):
    """Return header metadata derived from CLI arguments."""

    sample_entries = getattr(args, "sample_metadata_entries", None) or []
    additional_lines = getattr(args, "header_metadata_lines", None) or []

    sample_mapping = OrderedDict()
    for raw_entry in sample_entries:
        entry = raw_entry.strip()
        if not entry:
            continue
        if "=" not in entry:
            handle_critical_error(
                f"Invalid sample metadata entry '{raw_entry}'. Expected KEY=VALUE format."
            )
        key, value = entry.split("=", 1)
        key = key.strip()
        value = value.strip()
        if not key:
            handle_critical_error("Sample metadata keys cannot be empty.")
        sample_mapping[key] = value

    sample_header_line = None
    if sample_mapping:
        try:
            sample_line = build_sample_metadata_line(sample_mapping)
        except ValueError as exc:
            handle_critical_error(str(exc))
        log_message(f"Using CLI sample metadata: {sample_line}", verbose)
        sample_header_line = vcfpy.SampleHeaderLine.from_mapping(sample_mapping)

    simple_header_lines = []
    for raw_line in additional_lines:
        normalized = raw_line.strip()
        if not normalized:
            continue
        if not normalized.startswith("##"):
            normalized = "##" + normalized
        parsed = _parse_simple_metadata_line(normalized)
        if not parsed:
            handle_critical_error(
                f"Additional metadata '{raw_line}' must be in '##key=value' format."
            )
        key, value = parsed
        simple_header_lines.append(vcfpy.SimpleHeaderLine(key, value))

    if simple_header_lines:
        log_message(
            "Using CLI header metadata lines: "
            + ", ".join(f"##{line.key}={line.value}" for line in simple_header_lines),
            verbose,
        )

    return sample_header_line, simple_header_lines


def apply_metadata_to_header(
    header, sample_header_line=None, simple_header_lines=None, verbose=False
):
    """Return ``header`` with CLI metadata applied."""

    if sample_header_line is None and not simple_header_lines:
        return header

    simple_header_lines = simple_header_lines or []

    if simple_header_lines:
        existing_simple = {
            (line.key, getattr(line, "value", None))
            for line in header.lines
            if isinstance(line, vcfpy.SimpleHeaderLine)
        }
        for simple_line in simple_header_lines:
            identifier = (simple_line.key, simple_line.value)
            if identifier in existing_simple:
                continue
            header.add_line(simple_line)
            existing_simple.add(identifier)

    if sample_header_line is not None:
        header.lines = [
            line for line in header.lines if getattr(line, "key", None) != "SAMPLE"
        ]
        header.add_line(sample_header_line)

    log_message("Applied CLI metadata to merged header.", verbose)
    return header


def append_metadata_to_merged_vcf(merged_vcf, verbose=False):
    """Compatibility shim to preserve CLI workflow expectations."""

    log_message(
        f"No additional metadata updates required for merged VCF: {merged_vcf}", verbose
    )


def normalize_vcf_version(version_value):
    """Extract the numeric portion of the VCF version if present."""
    if not version_value:
        return version_value
    match = re.search(r"(\d+\.\d+)", version_value)
    if match:
        return match.group(1)
    return version_value.strip()


def find_first_vcf_with_header(input_dir, verbose=False):
    """Locate the first readable VCF file and return its header metadata."""
    candidates = sorted(glob.glob(os.path.join(input_dir, "*.vcf")))
    for file_path in candidates:
        try:
            reader = vcfpy.Reader.from_path(file_path)
        except Exception as e:
            handle_non_critical_error(
                f"Unable to open {file_path} for auto-detection: {str(e)}. Trying next file.",
            )
            continue

        header = reader.header
        fileformat = None
        reference = None
        for line in header.lines:
            if line.key == "fileformat" and fileformat is None:
                fileformat = line.value
            elif line.key == "reference" and reference is None:
                reference = line.value
            if fileformat and reference:
                break

        if fileformat and reference:
            log_message(
                f"Auto-detection using {file_path}: fileformat={fileformat}, reference={reference}",
                verbose,
            )
            return file_path, fileformat, reference

        handle_non_critical_error(
            f"Required metadata missing in {file_path} during auto-detection. Trying next file.",
        )

    return None, None, None


def validate_vcf(file_path, ref_genome, vcf_version, verbose=False, allow_gvcf=False):
    log_message(f"Validating file: {file_path}", verbose)
    if not os.path.isfile(file_path):
        handle_non_critical_error(f"File {file_path} does not exist. Skipping.")
        return False

    preprocessed_file = preprocess_vcf(file_path)
    try:
        reader = vcfpy.Reader.from_path(preprocessed_file)
    except Exception as e:
        handle_non_critical_error(f"Could not open {file_path}: {str(e)}. Skipping.")
        return False
    if preprocessed_file != file_path:
        os.remove(preprocessed_file)


    header = reader.header

    if is_gvcf_header(header.lines) and not allow_gvcf:
        handle_non_critical_error(
            f"{file_path} appears to be a gVCF based on header metadata. Use --allow-gvcf to include gVCFs. Skipping."
        )
        return False

    fileformat = None
    for line in header.lines:
        if line.key == "fileformat":
            fileformat = line.value
            break

    expected_version = normalize_vcf_version(vcf_version)
    actual_version = normalize_vcf_version(fileformat)

    if fileformat is None or expected_version != actual_version:
        handle_non_critical_error(
            f"VCF version mismatch in {file_path}. Expected: {vcf_version}, Found: {fileformat}. Skipping.",
        )
        return False

    ref = None
    for line in header.lines:
        if line.key == "reference":
            ref = line.value
            break
    if ref is None or ref != ref_genome:
        handle_non_critical_error(f"Reference genome mismatch in {file_path}. Expected: {ref_genome}, Found: {ref}. Skipping.")
        return False


    try:
        from itertools import islice

        if not allow_gvcf:
            for record in islice(reader, 5):
                if any(
                    (
                        (alt_value := getattr(alt, "value", "")) in {"<NON_REF>", "NON_REF"}
                        or str(alt) in {"<NON_REF>", "SymbolicAllele('NON_REF')"}
                    )
                    for alt in getattr(record, "ALT", [])
                ):
                    handle_non_critical_error(
                        f"{file_path} appears to be a gVCF (found <NON_REF> ALT allele). Use --allow-gvcf to include gVCFs. Skipping."
                    )
                    return False

        _ = next(reader)
    except StopIteration:
        pass
    except Exception as e:
        handle_non_critical_error(f"Structural integrity check failed for {file_path}: {str(e)}. Skipping.")
        return False

    log_message(f"Validation passed for {file_path}", verbose)
    return True


def _extract_header_definitions(header, key):
    """Return an OrderedDict mapping header line IDs to their metadata."""

    try:
        header_lines = list(header.get_lines(key))
    except Exception:  # pragma: no cover - defensive; vcfpy may raise AttributeError
        header_lines = []

    definitions = OrderedDict()
    for line in header_lines:
        line_id = getattr(line, "id", None)
        if line_id is None and hasattr(line, "mapping"):
            line_id = line.mapping.get("ID")
        if line_id is None:
            continue
        metadata = copy.deepcopy(getattr(line, "mapping", {}))
        definitions[line_id] = metadata
    return definitions


def validate_all_vcfs(input_dir, ref_genome, vcf_version, verbose=False, allow_gvcf=False):
    valid_vcfs = []
    log_message(f"Validating all VCF files in {input_dir}", verbose)
    reference_samples = []
    reference_contigs = None
    reference_info_defs = None
    reference_format_defs = None
    for file_path in glob.glob(os.path.join(input_dir, "*.vcf")):
        try:
            with open(file_path, "r", encoding="utf-8") as raw_vcf:
                header_lines = []
                for raw_line in raw_vcf:
                    if not raw_line.startswith("#"):
                        break
                    if raw_line.startswith("##"):
                        header_lines.append(raw_line.rstrip("\n"))
        except OSError as exc:
            handle_non_critical_error(f"Could not read header from {file_path}: {exc}. Skipping.")
            continue

        if is_gvcf_header(header_lines) and not allow_gvcf:
            handle_non_critical_error(
                f"{file_path} appears to be a gVCF based on header metadata. Use --allow-gvcf to include gVCFs. Skipping."
            )
            continue

        if validate_vcf(file_path, ref_genome, vcf_version, verbose=verbose, allow_gvcf=allow_gvcf):
            preprocessed_file = preprocess_vcf(file_path)
            reader = None
            try:
                reader = vcfpy.Reader.from_path(preprocessed_file)
            except Exception as exc:
                handle_critical_error(
                    f"Failed to reopen {file_path} after validation: {exc}."
                )
            try:
                header = reader.header

                current_samples = list(header.samples.names)
                current_contigs = _extract_header_definitions(header, "contig")
                current_info_defs = _extract_header_definitions(header, "INFO")
                current_format_defs = _extract_header_definitions(header, "FORMAT")

                if not reference_samples:
                    reference_samples = list(current_samples)
                    reference_contigs = current_contigs
                    reference_info_defs = current_info_defs
                    reference_format_defs = current_format_defs
                else:
                    new_samples = [
                        sample for sample in current_samples if sample not in reference_samples
                    ]
                    if new_samples:
                        reference_samples.extend(new_samples)
                        handle_non_critical_error(
                            "Sample columns differ between VCF shards. The merged VCF will "
                            "include the union of all sample names. Newly observed samples "
                            f"{new_samples} were appended to the merged header."
                        )

                    missing_samples = [
                        sample for sample in reference_samples if sample not in current_samples
                    ]
                    if missing_samples:
                        handle_non_critical_error(
                            f"File {file_path} is missing sample columns {missing_samples}. "
                            "These entries will be filled with missing ('.') values during merge."
                        )
                    if current_contigs != reference_contigs:
                        handle_critical_error(
                            "Contig definitions differ between VCF shards. MetaGap assumes vertical "
                            "concatenation of shards, so headers must match across shards. "
                            f"Expected contigs: {list(reference_contigs.keys())}; found in {file_path}: "
                            f"{list(current_contigs.keys())}."
                        )
                    if current_info_defs != reference_info_defs:
                        handle_critical_error(
                            "INFO field definitions differ between VCF shards. MetaGap assumes "
                            "vertical concatenation of shards, so headers must match across shards. "
                            f"Expected INFO IDs: {list(reference_info_defs.keys())}; found in {file_path}: "
                            f"{list(current_info_defs.keys())}."
                        )
                    if current_format_defs != reference_format_defs:
                        handle_critical_error(
                            "FORMAT field definitions differ between VCF shards. MetaGap assumes "
                            "vertical concatenation of shards, so headers must match across shards. "
                            f"Expected FORMAT IDs: {list(reference_format_defs.keys())}; found in {file_path}: "
                            f"{list(current_format_defs.keys())}."
                        )

                contig_order = {name: idx for idx, name in enumerate(current_contigs.keys())}
                last_contig_index = None
                last_position = None
                last_contig_name = None
                for record in reader:
                    chrom = record.CHROM
                    pos = record.POS
                    if contig_order:
                        if chrom not in contig_order:
                            handle_critical_error(
                                f"Encountered unknown contig '{chrom}' in {file_path}. MetaGap assumes vertical "
                                "concatenation of shards with consistent headers."
                            )
                        contig_index = contig_order[chrom]
                        if last_contig_index is None:
                            last_contig_index = contig_index
                            last_position = pos
                            last_contig_name = chrom
                            continue

                        if contig_index < last_contig_index or (
                            contig_index == last_contig_index and pos < last_position
                        ):
                            handle_critical_error(
                                f"VCF shard {file_path} is not coordinate-sorted: encountered {chrom}:{pos} after "
                                f"{last_contig_name}:{last_position}. MetaGap assumes vertical concatenation of shards, "
                                "so input shards must already be sorted."
                            )

                        last_contig_index = contig_index
                    else:
                        if last_contig_name is None:
                            last_contig_name = chrom
                            last_position = pos
                            continue

                        if chrom == last_contig_name:
                            if pos < last_position:
                                handle_critical_error(
                                    f"VCF shard {file_path} is not coordinate-sorted: encountered {chrom}:{pos} after "
                                    f"{last_contig_name}:{last_position}. MetaGap assumes vertical concatenation of shards, "
                                    "so input shards must already be sorted."
                                )
                        else:
                            last_contig_name = chrom
                            last_position = pos
                            continue

                    last_contig_name = chrom
                    last_position = pos
                valid_vcfs.append(file_path)
            finally:
                if reader is not None and hasattr(reader, "close"):
                    try:
                        reader.close()
                    except Exception:
                        pass
                if (
                    preprocessed_file != file_path
                    and preprocessed_file is not None
                    and os.path.exists(preprocessed_file)
                ):
                    os.remove(preprocessed_file)
        else:
            log_message(f"File {file_path} failed validation and is skipped.", verbose)
    if not valid_vcfs:
        handle_critical_error("No valid VCF files remain after validation. Aborting.")
    log_message("Validation completed. Valid VCF files: " + ", ".join(valid_vcfs), verbose)
    return valid_vcfs, reference_samples


def union_headers(valid_files, sample_order=None):
    """Return a merged header with combined metadata from *valid_files*."""

    combined_header = None
    info_ids = set()
    format_ids = set()
    filter_ids = set()
    contig_ids = set()
    computed_sample_order = []
    merged_sample_metadata = None

    for file_path in valid_files:
        preprocessed_file = preprocess_vcf(file_path)
        reader = None
        try:
            reader = vcfpy.Reader.from_path(preprocessed_file)
            header = reader.header

            if combined_header is None:
                combined_header = header.copy()
                for line in combined_header.lines:
                    if isinstance(line, vcfpy.header.InfoHeaderLine):
                        info_ids.add(line.id)
                    elif isinstance(line, vcfpy.header.FormatHeaderLine):
                        format_ids.add(line.id)
                    elif isinstance(line, vcfpy.header.FilterHeaderLine):
                        filter_ids.add(line.id)
                    elif isinstance(line, vcfpy.header.ContigHeaderLine):
                        contig_ids.add(line.id)
                    elif isinstance(line, vcfpy.header.SampleHeaderLine):
                        mapping = OrderedDict(getattr(line, "mapping", {}))
                        if mapping.get("ID"):
                            merged_sample_metadata = OrderedDict(mapping)

                if hasattr(combined_header, "samples") and hasattr(combined_header.samples, "names"):
                    computed_sample_order = list(combined_header.samples.names)
                else:
                    computed_sample_order = []
                continue

            if hasattr(header, "samples") and hasattr(header.samples, "names"):
                for sample_name in header.samples.names:
                    if sample_name not in computed_sample_order:
                        computed_sample_order.append(sample_name)

            for line in header.lines:
                if isinstance(line, vcfpy.header.InfoHeaderLine):
                    if line.id not in info_ids:
                        combined_header.add_line(copy.deepcopy(line))
                        info_ids.add(line.id)
                elif isinstance(line, vcfpy.header.FormatHeaderLine):
                    if line.id not in format_ids:
                        combined_header.add_line(copy.deepcopy(line))
                        format_ids.add(line.id)
                elif isinstance(line, vcfpy.header.FilterHeaderLine):
                    if line.id not in filter_ids:
                        combined_header.add_line(copy.deepcopy(line))
                        filter_ids.add(line.id)
                elif isinstance(line, vcfpy.header.ContigHeaderLine):
                    if line.id not in contig_ids:
                        combined_header.add_line(copy.deepcopy(line))
                        contig_ids.add(line.id)
                elif isinstance(line, vcfpy.header.SampleHeaderLine):
                    mapping = OrderedDict(getattr(line, "mapping", {}))
                    sample_id = mapping.get("ID")
                    if not sample_id:
                        continue
                    if merged_sample_metadata is None:
                        merged_sample_metadata = OrderedDict(mapping)
                        continue
                    for key, value in mapping.items():
                        if key not in merged_sample_metadata or not merged_sample_metadata[key]:
                            merged_sample_metadata[key] = value
        except Exception as exc:
            handle_critical_error(f"Failed to read VCF header from {file_path}: {exc}")
        finally:
            if reader is not None:
                try:
                    reader.close()
                except Exception:
                    pass
            if preprocessed_file != file_path and os.path.exists(preprocessed_file):
                os.remove(preprocessed_file)

    if combined_header is None:
        handle_critical_error("Unable to construct a merged VCF header.")

    target_sample_order = sample_order if sample_order is not None else computed_sample_order
    if target_sample_order and hasattr(combined_header, "samples") and hasattr(combined_header.samples, "names"):
        combined_header.samples.names = list(target_sample_order)

    if merged_sample_metadata:
        serialized = build_sample_metadata_line(merged_sample_metadata)
        parsed_mapping = _parse_sample_metadata_line(serialized)
        sample_line = vcfpy.header.SampleHeaderLine.from_mapping(parsed_mapping)
        combined_header.lines = [
            line for line in combined_header.lines if getattr(line, "key", None) != "SAMPLE"
        ]
        combined_header.add_line(sample_line)

    return combined_header


def _create_missing_call_factory(format_keys, header):
    if not format_keys:
        return lambda: {}

    template = {}
    for key in format_keys:
        if key == "GT":
            template[key] = "./."
            continue

        field_info = None
        try:
            field_info = header.get_format_field_info(key)
        except Exception:
            field_info = None

        number = getattr(field_info, "number", None)
        if isinstance(number, str):
            stripped = number.strip()
            if not stripped:
                number = None
            elif stripped in {".", "A", "G", "R"}:
                template[key] = []
                continue
            else:
                try:
                    number = int(stripped)
                except ValueError:
                    number = None

        if isinstance(number, int):
            if number <= 1:
                default_value = None
            else:
                default_value = [None] * number
        elif number in {".", "A", "G", "R"}:
            default_value = []
        else:
            default_value = None

        template.setdefault(key, default_value)

    def factory():
        data = {}
        for fmt_key, default in template.items():
            if isinstance(default, list):
                data[fmt_key] = [None] * len(default)
            else:
                data[fmt_key] = default
        return data

    return factory


def _pad_record_samples(record, header, sample_order):
    if not sample_order or not hasattr(record, "call_for_sample"):
        return

    format_keys = list(record.FORMAT or [])
    factory = _create_missing_call_factory(format_keys, header)
    updated_calls = []
    for name in sample_order:
        call = record.call_for_sample.get(name)
        if call is None:
            call = vcfpy.Call(name, factory())
        else:
            defaults = factory()
            for key in format_keys:
                if key not in call.data:
                    call.data[key] = defaults[key]
                    continue

                default_value = defaults[key]
                current_value = call.data[key]
                if isinstance(default_value, list) and not isinstance(current_value, list):
                    if current_value is None:
                        call.data[key] = default_value
                    elif isinstance(current_value, tuple):
                        call.data[key] = list(current_value)
                    else:
                        call.data[key] = [current_value]

            if "GT" in defaults:
                genotype_value = call.data.get("GT")
                if genotype_value in {None, "", "."}:
                    call.data["GT"] = defaults["GT"]
        updated_calls.append(call)
    record.update_calls(updated_calls)


def merge_vcfs(
    valid_files,
    output_dir,
    verbose=False,
    sample_order=None,
    sample_header_line=None,
    simple_header_lines=None,
):
    timestamp = datetime.datetime.now().strftime("%Y%m%d_%H%M%S")
    merged_filename = os.path.join(output_dir, f"merged_vcf_{timestamp}.vcf.gz")
    file_count = len(valid_files)
    log_message(
        f"Found {file_count} VCF files. Merging them into a combined VCF...",
        verbose,
    )

    temp_files = []
    preprocessed_files = []
    for file_path in valid_files:
        try:
            preprocessed = preprocess_vcf(file_path)
        except Exception as exc:
            handle_critical_error(f"Failed to preprocess {file_path}: {exc}")
        preprocessed_files.append(preprocessed)
        if preprocessed != file_path:
            temp_files.append(preprocessed)

    log_message("Merging VCF files with bcftools...", verbose)
    result = None
    try:
        result = subprocess.run(
            ["bcftools", "merge", "-m", "all", "-Oz", "-o", merged_filename, *preprocessed_files],
            capture_output=True,
            text=True,
        )
    except Exception as exc:
        handle_critical_error(f"Failed to execute bcftools merge: {exc}")
    finally:
        for temp_file in temp_files:
            try:
                if os.path.exists(temp_file):
                    os.remove(temp_file)
            except OSError:
                pass

    if result is not None and result.returncode != 0:
        error_output = (result.stderr or "bcftools merge failed with no error output.").strip()
        handle_critical_error(error_output)

    try:
        reader = vcfpy.Reader.from_path(merged_filename)
    except Exception as exc:
        handle_critical_error(f"Failed to open merged VCF for post-processing: {exc}")

    try:
        header = apply_metadata_to_header(
            reader.header,
            sample_header_line=sample_header_line,
            simple_header_lines=simple_header_lines,
            verbose=verbose,
        )
    except SystemExit:
        reader.close()
        raise
    except Exception as exc:
        reader.close()
        handle_critical_error(f"Failed to apply metadata to merged VCF: {exc}")

<<<<<<< HEAD
    header_temp_path = os.path.join(output_dir, "header_final.temp")
    body_temp_path = os.path.join(output_dir, "body.temp")

    if not os.path.exists(header_temp_path):
        handle_critical_error(
            f"Expected temporary header file not found: {header_temp_path}"
        )
    if not os.path.exists(body_temp_path):
        handle_critical_error(
            f"Expected temporary body file not found: {body_temp_path}"
        )

    try:
        with open(merged_filename, "w", encoding="utf-8") as merged_file:
            with open(header_temp_path, "r", encoding="utf-8") as header_file:
                for chunk in header_file:
                    merged_file.write(chunk)
            with open(body_temp_path, "r", encoding="utf-8") as body_file:
                for chunk in body_file:
                    merged_file.write(chunk)
    except Exception as exc:
        handle_critical_error(
            f"Failed to combine temporary VCF segments into {merged_filename}: {exc}"
        )
    finally:
        for temp_path in (header_temp_path, body_temp_path):
            try:
                os.remove(temp_path)
            except FileNotFoundError:
                continue
            except Exception as exc:
                handle_non_critical_error(
                    f"Unable to remove temporary file {temp_path}: {exc}"
                )

    log_message(f"Merged VCF file created successfully: {merged_filename}", verbose)
    return merged_filename
=======
    temp_output = merged_filename + ".tmp"
    try:
        writer = vcfpy.Writer.from_path(temp_output, header)
    except Exception as exc:
        reader.close()
        handle_critical_error(f"Failed to open temporary writer for merged VCF: {exc}")

    try:
        for record in reader:
            writer.write_record(record)
    finally:
        reader.close()
        writer.close()

    writer.close()
    log_message("Compressing and indexing the final VCF...", verbose)
    try:
        subprocess.run(["bgzip", "-f", merged_filename], check=True)
        subprocess.run(["tabix", "-p", "vcf", "-f", f"{merged_filename}.gz"], check=True)
    except subprocess.CalledProcessError as exc:
        handle_critical_error(
            f"Failed to compress or index merged VCF ({merged_filename}): {exc}"
        )

    compressed_filename = f"{merged_filename}.gz"
    log_message(
        f"Merged VCF file created and indexed successfully: {compressed_filename}",
        verbose,
    )
    return compressed_filename
>>>>>>> 245d201b

def _parse_simple_metadata_line(line):
    stripped = line.strip()
    if not stripped.startswith("##") or "=" not in stripped:
        return None
    key, value = stripped[2:].split("=", 1)
    key = key.strip()
    value = value.strip()
    if not key:
        return None
    return key, value


def preprocess_vcf(file_path):
    """
    Check if the VCF file uses spaces instead of tabs for the column header and data lines.
    If so, create a temporary file where the column header (#CHROM) and all subsequent lines 
    are converted to be tab-delimited. Lines starting with "##" (metadata) are left unchanged.
    Returns the path to the file to be used (original or temporary).
    """
    import re
    with open(file_path, 'r') as f:
        lines = f.readlines()
    
    modified = False
    new_lines = []
    header_found = False  # indicates when the column header has been encountered
    for line in lines:
        if line.startswith("##"):
            # Do not change metadata lines (they may contain spaces that are part of the value)
            new_lines.append(line)
        elif line.startswith("#"):
            # This is the column header line (e.g. "#CHROM ...")
            new_line = re.sub(r'\s+', '\t', line.rstrip()) + "\n"
            new_lines.append(new_line)
            header_found = True
            if new_line != line:
                modified = True
        else:
            # Data lines: once header_found is True, convert spaces to tabs.
            if header_found:
                new_line = re.sub(r'\s+', '\t', line.rstrip()) + "\n"
                new_lines.append(new_line)
                if new_line != line:
                    modified = True
            else:
                new_lines.append(line)
    
    if modified:
        temp_file = file_path + ".tmp"
        with open(temp_file, 'w') as f:
            f.writelines(new_lines)
        return temp_file
    else:
        return file_path



def _info_field_requires_value(number):
    """Return True when the INFO definition expects an accompanying value."""

    if number is None:
        return False
    if isinstance(number, str):
        stripped = number.strip()
        if stripped == "":
            return False
        if stripped == "0":
            return False
        # symbolic numbers (., A, G, R) all expect a value when present
        if stripped in {".", "A", "G", "R"}:
            return True
        number = stripped
    try:
        return int(number) > 0
    except (TypeError, ValueError):
        # Unknown token, err on the side of requiring a value
        return True


def _has_null_value(value):
    """Return True if *value* or any nested value is ``None``."""

    if value is None:
        return True
    if isinstance(value, (list, tuple)):
        return any(_has_null_value(v) for v in value)
    return False


def validate_merged_vcf(merged_vcf, verbose=False):
    log_message(f"Starting validation of merged VCF: {merged_vcf}", verbose)
    if not os.path.isfile(merged_vcf):
        handle_critical_error(f"Merged VCF file {merged_vcf} does not exist.")

    reader = None
    gz_stream = None
    try:
        reader = vcfpy.Reader.from_path(merged_vcf)
    except Exception as exc:
        if merged_vcf.endswith(".gz"):
            try:
                gz_stream = gzip.open(merged_vcf, "rt")
                reader = vcfpy.Reader.from_stream(gz_stream, merged_vcf)
            except Exception as gzip_exc:
                if gz_stream is not None:
                    gz_stream.close()
                handle_critical_error(
                    f"Could not open {merged_vcf}: {str(gzip_exc)}."
                )
        else:
            handle_critical_error(f"Could not open {merged_vcf}: {str(exc)}.")

    if reader is None:
        handle_critical_error(f"Could not open {merged_vcf}: Unknown error.")


    header = reader.header
    required_meta = ["fileformat", "reference"]
    for meta in required_meta:
        found = False
        for line in header.lines:
            if line.key == meta:
                found = True
                break
        if not found:
            handle_critical_error(f"Missing required meta-information: ##{meta} in {merged_vcf} header.")


    defined_info_ids = OrderedDict()
    info_ids_iterable = []
    if hasattr(header, "info_ids"):
        candidate = header.info_ids
        if callable(candidate):
            try:
                info_ids_iterable = list(candidate())
            except Exception:
                info_ids_iterable = []
        else:
            info_ids_iterable = list(candidate)

    for info_id in info_ids_iterable:
        try:
            info_def = header.get_info_field_info(info_id)
        except Exception:
            info_def = None
        if isinstance(info_def, vcfpy.header.InfoHeaderLine):
            defined_info_ids[info_id] = info_def

    if not defined_info_ids:
        for line in header.lines:
            if isinstance(line, vcfpy.header.InfoHeaderLine):
                defined_info_ids[line.id] = line

    required_info_ids = {
        info_id
        for info_id, info_def in defined_info_ids.items()
        if _info_field_requires_value(getattr(info_def, "number", None))
    }
    required_info_ids = {"AC", "AN", "AF"}.intersection(defined_info_ids)

    encountered_exception = False
    try:
        for record in reader:
            info_map = getattr(record, "INFO", None)
            record_label = f"{getattr(record, 'CHROM', '?')}:{getattr(record, 'POS', '?')}"

            if info_map is None:
                handle_non_critical_error(
                    f"Record {record_label} in {merged_vcf} is missing INFO data. Continuing without INFO validation for this record."
                )
                continue

            if not isinstance(info_map, dict):
                handle_non_critical_error(
                    f"Record {record_label} in {merged_vcf} has an unexpected INFO type: {type(info_map).__name__}. Continuing without INFO validation for this record."
                )
                continue

            record_info_keys = set(info_map.keys())

            undefined_keys = sorted(record_info_keys.difference(defined_info_ids))
            if undefined_keys:
                logger.warning(
                    "Record %s in %s has INFO fields not present in header definitions: %s.",
                    record_label,
                    merged_vcf,
                    ", ".join(undefined_keys),
                )

            missing_keys = sorted(required_info_ids.difference(record_info_keys))
            if missing_keys:
                handle_non_critical_error(
                    f"Record {record_label} in {merged_vcf} is missing required INFO fields: {', '.join(missing_keys)}."
                )

            null_keys = [key for key, value in info_map.items() if _has_null_value(value)]
            if null_keys:
                handle_non_critical_error(
                    f"Record {record_label} in {merged_vcf} has INFO fields with null values: {', '.join(sorted(null_keys))}."
                )

    except SystemExit:
        raise
    except Exception as exc:
        encountered_exception = True
        logger.warning("Error while parsing records in %s: %s", merged_vcf, exc)

    if not encountered_exception:
        log_message(f"Validation completed successfully for merged VCF: {merged_vcf}", verbose)
        print(f"Validation completed successfully for merged VCF: {merged_vcf}")

    try:
        reader.close()
    except Exception:
        pass
    if gz_stream is not None:
        try:
            gz_stream.close()
        except Exception:
            pass


def main():
    args = parse_arguments()
    verbose = args.verbose
    sample_header_line, simple_header_lines = parse_metadata_arguments(args, verbose)

    log_message(
        "Script Execution Log - " + datetime.datetime.now().strftime("%Y-%m-%d %H:%M:%S"),
        verbose,
    )

    input_dir = os.path.abspath(args.input_dir)
    if not os.path.isdir(input_dir):
        handle_critical_error(f"Input directory does not exist: {input_dir}")
    log_message("Input directory: " + input_dir, verbose)

    output_dir = os.path.abspath(args.output_dir) if args.output_dir else input_dir
    if not os.path.isdir(output_dir):
        os.makedirs(output_dir, exist_ok=True)
    log_message("Output directory: " + output_dir, verbose)

    ref_genome = args.ref.strip() if args.ref else None
    vcf_version = normalize_vcf_version(args.vcf_version) if args.vcf_version else None

    detection_needed = not ref_genome or not vcf_version
    detected_file = None
    detected_fileformat = None
    detected_reference = None

    if detection_needed:
        detected_file, detected_fileformat, detected_reference = find_first_vcf_with_header(input_dir, verbose)
        if not ref_genome and detected_reference:
            ref_genome = detected_reference
        if not vcf_version and detected_fileformat:
            vcf_version = normalize_vcf_version(detected_fileformat)

    if not ref_genome:
        handle_critical_error("Reference genome build must be provided via --ref or auto-detectable from input files.")

    if not vcf_version:
        handle_critical_error("VCF version must be provided via --vcf-version or auto-detectable from input files.")

    if detection_needed and detected_file:
        log_message(
            "Auto-detected metadata from {} -> reference={}, version={}".format(
                detected_file,
                detected_reference or "unknown",
                detected_fileformat or "unknown",
            ),
            verbose,
        )

    log_message(f"Reference genome: {ref_genome}, VCF version: {vcf_version}", verbose)

    valid_files, sample_order = validate_all_vcfs(input_dir, ref_genome, vcf_version, verbose)
    merged_vcf = merge_vcfs(
        valid_files,
        output_dir,
        verbose,
        sample_order=sample_order,
        sample_header_line=sample_header_line,
        simple_header_lines=simple_header_lines,
    )
    append_metadata_to_merged_vcf(merged_vcf, verbose)
    validate_merged_vcf(merged_vcf, verbose)

    print("----------------------------------------")
    print("Script Execution Summary:")
    print("Merged VCF File (compressed): " + merged_vcf)
    print("Log File: " + LOG_FILE)
    print("For detailed logs, refer to " + LOG_FILE)
    print("----------------------------------------")
    log_message("Script execution completed successfully.", verbose)


if __name__ == "__main__":
    main()<|MERGE_RESOLUTION|>--- conflicted
+++ resolved
@@ -896,6 +896,9 @@
     record.update_calls(updated_calls)
 
 
+import os, shutil, subprocess, datetime
+import vcfpy
+
 def merge_vcfs(
     valid_files,
     output_dir,
@@ -905,48 +908,42 @@
     simple_header_lines=None,
 ):
     timestamp = datetime.datetime.now().strftime("%Y%m%d_%H%M%S")
-    merged_filename = os.path.join(output_dir, f"merged_vcf_{timestamp}.vcf.gz")
+    base_vcf = os.path.join(output_dir, f"merged_vcf_{timestamp}.vcf")       # plain VCF
+    gz_vcf   = base_vcf + ".gz"
+
     file_count = len(valid_files)
-    log_message(
-        f"Found {file_count} VCF files. Merging them into a combined VCF...",
-        verbose,
-    )
-
-    temp_files = []
-    preprocessed_files = []
+    log_message(f"Found {file_count} VCF files. Merging them into a combined VCF...", verbose)
+
+    temp_files, preprocessed_files = [], []
     for file_path in valid_files:
         try:
-            preprocessed = preprocess_vcf(file_path)
+            pre = preprocess_vcf(file_path)          # must return bgzipped+indexed or plain; your fn decides
         except Exception as exc:
             handle_critical_error(f"Failed to preprocess {file_path}: {exc}")
-        preprocessed_files.append(preprocessed)
-        if preprocessed != file_path:
-            temp_files.append(preprocessed)
+        preprocessed_files.append(pre)
+        if pre != file_path:
+            temp_files.append(pre)
 
     log_message("Merging VCF files with bcftools...", verbose)
-    result = None
     try:
+        # Write UNCOMPRESSED VCF so vcfpy can rewrite header/records easily
         result = subprocess.run(
-            ["bcftools", "merge", "-m", "all", "-Oz", "-o", merged_filename, *preprocessed_files],
-            capture_output=True,
-            text=True,
+            ["bcftools", "merge", "-m", "all", "-Ov", "-o", base_vcf, *preprocessed_files],
+            capture_output=True, text=True,
         )
-    except Exception as exc:
-        handle_critical_error(f"Failed to execute bcftools merge: {exc}")
     finally:
-        for temp_file in temp_files:
+        for tmp in temp_files:
             try:
-                if os.path.exists(temp_file):
-                    os.remove(temp_file)
+                if os.path.exists(tmp):
+                    os.remove(tmp)
             except OSError:
                 pass
-
-    if result is not None and result.returncode != 0:
-        error_output = (result.stderr or "bcftools merge failed with no error output.").strip()
-        handle_critical_error(error_output)
-
+    if result.returncode != 0:
+        handle_critical_error((result.stderr or "bcftools merge failed").strip())
+
+    # Read merged VCF, apply metadata, rewrite with vcfpy
     try:
-        reader = vcfpy.Reader.from_path(merged_filename)
+        reader = vcfpy.Reader.from_path(base_vcf)    # vcfpy reads/writes plain VCF. :contentReference[oaicite:2]{index=2}
     except Exception as exc:
         handle_critical_error(f"Failed to open merged VCF for post-processing: {exc}")
 
@@ -964,48 +961,9 @@
         reader.close()
         handle_critical_error(f"Failed to apply metadata to merged VCF: {exc}")
 
-<<<<<<< HEAD
-    header_temp_path = os.path.join(output_dir, "header_final.temp")
-    body_temp_path = os.path.join(output_dir, "body.temp")
-
-    if not os.path.exists(header_temp_path):
-        handle_critical_error(
-            f"Expected temporary header file not found: {header_temp_path}"
-        )
-    if not os.path.exists(body_temp_path):
-        handle_critical_error(
-            f"Expected temporary body file not found: {body_temp_path}"
-        )
-
+    tmp_out = base_vcf + ".tmp"
     try:
-        with open(merged_filename, "w", encoding="utf-8") as merged_file:
-            with open(header_temp_path, "r", encoding="utf-8") as header_file:
-                for chunk in header_file:
-                    merged_file.write(chunk)
-            with open(body_temp_path, "r", encoding="utf-8") as body_file:
-                for chunk in body_file:
-                    merged_file.write(chunk)
-    except Exception as exc:
-        handle_critical_error(
-            f"Failed to combine temporary VCF segments into {merged_filename}: {exc}"
-        )
-    finally:
-        for temp_path in (header_temp_path, body_temp_path):
-            try:
-                os.remove(temp_path)
-            except FileNotFoundError:
-                continue
-            except Exception as exc:
-                handle_non_critical_error(
-                    f"Unable to remove temporary file {temp_path}: {exc}"
-                )
-
-    log_message(f"Merged VCF file created successfully: {merged_filename}", verbose)
-    return merged_filename
-=======
-    temp_output = merged_filename + ".tmp"
-    try:
-        writer = vcfpy.Writer.from_path(temp_output, header)
+        writer = vcfpy.Writer.from_path(tmp_out, header)  # header written immediately. :contentReference[oaicite:3]{index=3}
     except Exception as exc:
         reader.close()
         handle_critical_error(f"Failed to open temporary writer for merged VCF: {exc}")
@@ -1017,23 +975,18 @@
         reader.close()
         writer.close()
 
-    writer.close()
+    # Atomically replace base_vcf with the rewritten one
+    shutil.move(tmp_out, base_vcf)
+
     log_message("Compressing and indexing the final VCF...", verbose)
     try:
-        subprocess.run(["bgzip", "-f", merged_filename], check=True)
-        subprocess.run(["tabix", "-p", "vcf", "-f", f"{merged_filename}.gz"], check=True)
+        subprocess.run(["bgzip", "-f", base_vcf], check=True)                # BGZF, not plain gzip. :contentReference[oaicite:4]{index=4}
+        subprocess.run(["tabix", "-p", "vcf", "-f", gz_vcf], check=True)     # create .tbi index
     except subprocess.CalledProcessError as exc:
-        handle_critical_error(
-            f"Failed to compress or index merged VCF ({merged_filename}): {exc}"
-        )
-
-    compressed_filename = f"{merged_filename}.gz"
-    log_message(
-        f"Merged VCF file created and indexed successfully: {compressed_filename}",
-        verbose,
-    )
-    return compressed_filename
->>>>>>> 245d201b
+        handle_critical_error(f"Failed to compress or index merged VCF ({base_vcf}): {exc}")
+
+    log_message(f"Merged VCF file created and indexed successfully: {gz_vcf}", verbose)
+    return gz_vcf
 
 def _parse_simple_metadata_line(line):
     stripped = line.strip()
