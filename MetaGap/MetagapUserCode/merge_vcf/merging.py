from __future__ import annotations

import copy
import datetime
import heapq
import itertools
import gzip
import os
import re
import shutil
from collections import OrderedDict
from typing import Callable, List, Optional, Sequence, Tuple, Iterable

import pysam  # BGZF + Tabix
import concurrent.futures
from . import vcfpy
from .logging_utils import (
    MergeConflictError,
    handle_critical_error,
    log_message,
)
from .metadata import (
    _parse_sample_metadata_line,
    apply_metadata_to_header,
    build_sample_metadata_line,
)

def _alt_value(alt) -> str:
    if alt is None:
        return ""
    return getattr(alt, "value", str(alt))

def _normalized_alt_key(record) -> Tuple[str, ...]:
    alts = record.ALT or []
    values = {_alt_value(alt) for alt in alts if alt is not None}
    return tuple(sorted(values)) if values else ()

def _record_sort_key(record, contig_ranks: dict) -> Tuple[int, int, str, Tuple[str, ...]]:
    chrom = getattr(record, "CHROM", "")
    rank = contig_ranks.get(chrom, len(contig_ranks))
    pos = getattr(record, "POS", 0) or 0
    ref = getattr(record, "REF", "") or ""
    return (rank, pos, ref, _normalized_alt_key(record))

def _sort_record_alts(record) -> None:
    """Sort the ALT alleles of *record* lexicographically in-place."""
    if record is None:
        return
    alts = getattr(record, "ALT", None) or []
    if len(alts) <= 1:
        return
    sorted_alts = sorted(alts, key=_alt_value)
    if list(alts) != sorted_alts:
        record.ALT = list(sorted_alts)

def _apply_contig_order(header, contig_order: Sequence[str]) -> None:
    """Ensure *header* preserves *contig_order* for contig definitions."""
    if header is None or not contig_order:
        return
    contig_lines = [
        line
        for line in getattr(header, "lines", [])
        if isinstance(line, vcfpy.header.ContigHeaderLine)
    ]
    if not contig_lines:
        return
    contig_lookup: "OrderedDict[str, object]" = OrderedDict()
    for line in contig_lines:
        identifier = getattr(line, "id", None)
        if identifier is None:
            continue
        if identifier not in contig_lookup:
            contig_lookup[identifier] = line
    ordered_ids: List[str] = []
    for name in contig_order:
        if name in contig_lookup:
            ordered_ids.append(name)
    for name in contig_lookup:
        if name not in ordered_ids:
            ordered_ids.append(name)
    ordered_lines = [contig_lookup[name] for name in ordered_ids]
    iterator = iter(ordered_lines)
    new_lines: List[object] = []
    for line in getattr(header, "lines", []):
        if isinstance(line, vcfpy.header.ContigHeaderLine):
            new_lines.append(next(iterator))
        else:
            new_lines.append(line)
    header.lines = new_lines
    contigs_attr = getattr(header, "contigs", None)
    if contigs_attr:
        reordered = OrderedDict()
        for name in ordered_ids:
            if name in contigs_attr:
                reordered[name] = contigs_attr[name]
        for name, value in contigs_attr.items():
            if name not in reordered:
                reordered[name] = value
        try:
            header.contigs = reordered
        except Exception:
            pass
    setattr(header, "_metagap_contig_order", list(ordered_ids))

def _remap_genotype(value: Optional[str], allele_map: dict) -> Optional[str]:
    if value is None:
        return None
    text = str(value)
    if not text or text in {".", "./.", ".|."}:
        return text
    parts = re.split(r"([/|])", text)
    out: List[str] = []
    for tok in parts:
        if tok in {"/", "|"}:
            out.append(tok)
            continue
        if tok == "" or tok == ".":
            out.append(tok or "")
            continue
        try:
            a = int(tok)
        except ValueError:
            out.append(tok)
            continue
        if a == 0:
            out.append("0")
        else:
            out.append(str(allele_map.get(a, a)))
    return "".join(out)

def _merge_colliding_records(
    grouped_records: Sequence[Tuple["vcfpy.Record", int]],
    header,
    sample_order: Sequence[str],
) -> "vcfpy.Record":
    base = copy.deepcopy(grouped_records[0][0])
    # IDs: merge unique IDs from all records
    merged_ids: List[str] = []
    for r, _ in grouped_records:
        rid = getattr(r, "ID", None)
        if not rid or rid == ".":
            continue
        for tok in str(rid).split(";"):
            tok = tok.strip()
            if tok and tok not in merged_ids:
                merged_ids.append(tok)
    base.ID = ";".join(merged_ids) if merged_ids else "."
    # FILTER: merge unique FILTERs from all records
    merged_filters: List[str] = []
    for r, _ in grouped_records:
        for f in (r.FILTER or []):
            if f not in merged_filters:
                merged_filters.append(f)
    base.FILTER = merged_filters
    # Unified ALT order across records
    alt_objects: OrderedDict[str, object] = OrderedDict()
    for r, _ in grouped_records:
        for alt in (r.ALT or []):
            val = _alt_value(alt)
            if val not in alt_objects:
                alt_objects[val] = copy.deepcopy(alt)
    base.ALT = list(alt_objects.values())
    allele_map_global = {val: i for i, val in enumerate(alt_objects.keys(), start=1)}
    # Union of all FORMAT keys
    fmt_keys: List[str] = []
    for r, _ in grouped_records:
        for k in (r.FORMAT or []):
            if k not in fmt_keys:
                fmt_keys.append(k)
    base.FORMAT = fmt_keys
    # Merge calls for all samples, with genotype allele remapping
    calls_by_sample: dict = {}
    for r, _ in grouped_records:
        per_map = {}
        for idx, alt in enumerate(r.ALT or [], start=1):
            per_map[idx] = allele_map_global[_alt_value(alt)]
        for call in (getattr(r, "calls", []) or []):
            data = copy.deepcopy(call.data) if call.data is not None else {}
            if "GT" in data:
                data["GT"] = _remap_genotype(data["GT"], per_map)
            calls_by_sample[call.sample] = vcfpy.Call(call.sample, data)
    # Order calls by final sample list, adding empty calls for missing samples
    ordered_calls: List[vcfpy.Call] = []
    for name in sample_order:
        call = calls_by_sample.get(name)
        if call is None:
            call = vcfpy.Call(name, {})
        ordered_calls.append(call)
    base.update_calls(ordered_calls)
    _pad_record_samples(base, header, sample_order)
    return base

def preprocess_vcf(file_path: str, *, chunk_size: int = 1024) -> str:
    """Normalize whitespace delimiters in `file_path` if necessary.

    Tabs are mandatory between VCF columns; meta-info lines (##...) must be preserved as-is.
    Returns original path if no changes were needed; otherwise writes a normalized .tmp file and returns its path.
    """
    if chunk_size <= 0:
        raise ValueError("chunk_size must be a positive integer")
    opener = gzip.open if str(file_path).endswith(".gz") else open
    mode = "rt" if opener is gzip.open else "r"
    # First pass: detect if normalization is needed (do not buffer whole file)
    modified = False
    header_found = False
    with opener(file_path, mode, encoding="utf-8") as handle:
        for line in handle:
            if line.startswith("##"):
                continue
            if line.startswith("#"):
                header_found = True
                if re.sub(r"\s+", "\t", line.rstrip()) + "\n" != line:
                    modified = True
            elif header_found:
                if re.sub(r"\s+", "\t", line.rstrip()) + "\n" != line:
                    modified = True
            # keep scanning if header not reached yet
    if not modified:
        return file_path
    # Second pass: rewrite file with normalized tabs in a buffer
    temp_file = f"{file_path}.tmp"
    with opener(file_path, mode, encoding="utf-8") as read_handle, open(temp_file, "w", encoding="utf-8") as write_handle:
        header_found = False
        buffer: List[str] = []
        def flush_buffer():
            if buffer:
                write_handle.writelines(buffer)
                buffer.clear()
        for line in read_handle:
            if line.startswith("##"):
                buffer.append(line)
            elif line.startswith("#"):
                header_found = True
                buffer.append(re.sub(r"\s+", "\t", line.rstrip()) + "\n")
            else:
                if header_found:
                    buffer.append(re.sub(r"\s+", "\t", line.rstrip()) + "\n")
                else:
                    buffer.append(line)
            if len(buffer) >= chunk_size:
                flush_buffer()
        flush_buffer()
    return temp_file

def _create_missing_call_factory(format_keys: Sequence[str], header) -> Callable[[], dict]:
    if not format_keys:
        return lambda: {}
    template: dict = {}
    for key in format_keys:
        if key == "GT":
            template[key] = "./."
            continue
        try:
            fi = header.get_format_field_info(key)
        except Exception:
            fi = None
        number = getattr(fi, "number", None)
        if isinstance(number, str):
            s = number.strip()
            if not s:
                number = None
            elif s in {".", "A", "G", "R"}:
                template[key] = []
                continue
            else:
                try:
                    number = int(s)
                except ValueError:
                    number = None
        if isinstance(number, int):
            default_value = None if number <= 1 else [None] * number
        elif number in {".", "A", "G", "R"}:
            default_value = []
        else:
            default_value = None
        template.setdefault(key, default_value)
    def factory() -> dict:
        data: dict = {}
        for k, d in template.items():
            data[k] = ([None] * len(d)) if isinstance(d, list) else d
        return data
    return factory

def _ensure_info_header_lines(header) -> None:
    # Ensure standard AC/AN/AF INFO definitions present
    info_defs = (
        ("AC", OrderedDict((("ID", "AC"), ("Number", "A"), ("Type", "Integer"),
            ("Description", "Alternate allele count in genotypes, for each ALT allele")))),
        ("AN", OrderedDict((("ID", "AN"), ("Number", "1"), ("Type", "Integer"),
            ("Description", "Total number of alleles in called genotypes")))),
        ("AF", OrderedDict((("ID", "AF"), ("Number", "A"), ("Type", "Float"),
            ("Description", "Allele frequency, for each ALT allele")))),
    )
    for key, mapping in info_defs:
        try:
            existing = header.get_info_field_info(key)
        except Exception:
            existing = None
        if existing is None:
            header.add_info_line(mapping)

def _iter_called_genotype_alleles(value) -> Iterable[int]:
    if value is None:
        return
    if isinstance(value, (list, tuple)):
        for item in value:
            yield from _iter_called_genotype_alleles(item)
        return
    if isinstance(value, int):
        yield value; return
    if isinstance(value, str):
        s = value.strip()
        if not s or s == ".":
            return
        parts = re.split(r"[\\/|]", s) if ("/" in s or "|" in s) else [s]
        for part in parts:
            t = part.strip()
            if not t or t == ".":
                continue
            try:
                yield int(t)
            except ValueError:
                continue
        return
    try:
        yield int(value)
    except (TypeError, ValueError):
        return

def _recompute_ac_an_af(record) -> None:
    alt_n = len(record.ALT or [])
    ac = [0] * alt_n
    an = 0
    for call in (record.calls or []):
        g = (call.data or {}).get("GT")
        for ai in _iter_called_genotype_alleles(g):
            if isinstance(ai, bool):
                continue
            an += 1
            if ai is None or ai <= 0:
                continue
            if 1 <= ai <= alt_n:
                ac[ai - 1] += 1
    record.INFO["AC"] = ac
    record.INFO["AN"] = an
    record.INFO["AF"] = ([c / an for c in ac] if an > 0 else [0.0] * alt_n)

def _remove_format_and_sample_definitions(header) -> None:
    if header is None:
        return
    if hasattr(header, "lines"):
        filtered = []
        for line in header.lines:
            if isinstance(line, vcfpy.header.FormatHeaderLine):
                continue
            key = getattr(line, "key", None)
            if isinstance(key, str) and key.upper() == "FORMAT":
                continue
            filtered.append(line)
        header.lines = filtered
    if hasattr(header, "formats"):
        try:
            header.formats.clear()
        except AttributeError:
            header.formats = OrderedDict()
    if hasattr(header, "samples") and hasattr(header.samples, "names"):
        header.samples.names = []

def _pad_record_samples(record, header, sample_order: Sequence[str]) -> None:
    if not sample_order or not hasattr(record, "call_for_sample"):
        return
    fmt_keys = list(record.FORMAT or [])
    factory = _create_missing_call_factory(fmt_keys, header)
    new_calls = []
    for name in sample_order:
        call = record.call_for_sample.get(name)
        if call is None:
            call = vcfpy.Call(name, factory())
        else:
            defaults = factory()
            for k in fmt_keys:
                if k not in call.data:
                    call.data[k] = defaults.get(k)
                else:
                    if isinstance(call.data[k], tuple):
                        call.data[k] = list(call.data[k])
        if "GT" in call.data and call.data["GT"] in {None, "", "."}:
            call.data["GT"] = defaults.get("GT", "./.")
        new_calls.append(call)
    record.update_calls(new_calls)

def _record_passes_filters(
    record,
    qual_threshold: Optional[float],
    an_threshold: Optional[float],
    allowed_filter_values: Optional[Sequence[str]],
) -> bool:
    if qual_threshold is not None:
        q = getattr(record, "QUAL", None)
        try:
            if q is None or float(q) <= qual_threshold:
                return False
        except (TypeError, ValueError):
            return False
    if an_threshold is not None:
        an_val = record.INFO.get("AN")
        if isinstance(an_val, list):
            an_val = an_val[0] if an_val else None
        try:
            if an_val is None or float(an_val) <= an_threshold:
                return False
        except (TypeError, ValueError):
            return False
    filters = record.FILTER or []
    if not filters:
        return True
    vals = [f for f in filters if f not in {None, "", "."}]
    if not vals:
        return True
    allowed = tuple(allowed_filter_values or ("PASS",))
    allowed_set = {v for v in allowed if v not in {None, "", "."}}
    return bool(allowed_set) and all(v in allowed_set for v in vals)

def _filter_vcf_records(
    input_path: str,
    qual_threshold: Optional[float],
    an_threshold: Optional[float],
    allowed_filter_values: Optional[Sequence[str]],
    verbose: bool,
) -> None:
    try:
        reader = vcfpy.Reader.from_path(input_path)
    except Exception as exc:
        handle_critical_error(f"Failed to read VCF for filtering ({input_path}): {exc}")
    tmp = input_path + ".filtered"
    kept = 0
    total = 0
    try:
        writer = vcfpy.Writer.from_path(tmp, reader.header)
    except Exception as exc:
        reader.close()
        handle_critical_error(f"Failed to open filtered VCF writer ({input_path}): {exc}")
    try:
        for rec in reader:
            total += 1
            if _record_passes_filters(rec, qual_threshold, an_threshold, allowed_filter_values):
                writer.write_record(rec)
                kept += 1
    finally:
        reader.close()
        writer.close()
    shutil.move(tmp, input_path)
    log_message(f"Applied variant filter: kept {kept} of {total}.", verbose)

def merge_vcfs(
    valid_files: Sequence[str],
    output_dir: str,
    verbose: bool = False,
    sample_order: Optional[Sequence[str]] = None,
    sample_header_line=None,
    simple_header_lines=None,
    qual_threshold: Optional[float] = 30.0,
    an_threshold: Optional[float] = 50.0,
    allowed_filter_values: Optional[Sequence[str]] = ("PASS",),
) -> str:
    timestamp = datetime.datetime.now().strftime("%Y%m%d_%H%M%S")
    base_vcf = os.path.join(output_dir, f"merged_vcf_{timestamp}.vcf")
    gz_vcf = base_vcf + ".gz"

    file_count = len(valid_files)
    log_message(f"Discovered {file_count} validated VCF shard(s) for merging.", verbose)

    # Preprocess inputs (whitespace normalization) concurrently
    temp_files: List[str] = []
    preprocessed: List[str] = []
    try:
<<<<<<< HEAD
        for file_path in preprocessed:
            try:
                reader = vcfpy.Reader.from_path(file_path)
            except Exception as exc:
                handle_critical_error(f"Failed to read VCF file {file_path}: {exc}")

            header = reader.header

            if merged_header is None:
                merged_header = copy.deepcopy(header)
                for line in getattr(merged_header, "lines", []):
                    if isinstance(line, vcfpy.header.InfoHeaderLine) and line.id:
                        info_ids.add(line.id)
                    elif isinstance(line, vcfpy.header.FormatHeaderLine) and line.id:
                        format_ids.add(line.id)
                    elif isinstance(line, vcfpy.header.FilterHeaderLine) and line.id:
                        filter_ids.add(line.id)
                    elif isinstance(line, vcfpy.header.ContigHeaderLine) and line.id:
                        contig_ids.add(line.id)
                discovered_samples.extend(getattr(header.samples, "names", []))
            else:
                for line in getattr(header, "lines", []):
                    try:
                        cloned = copy.deepcopy(line)
                    except Exception:
                        cloned = line
                    if isinstance(line, vcfpy.header.InfoHeaderLine) and line.id:
                        if line.id not in info_ids:
                            merged_header.add_line(cloned)
                            info_ids.add(line.id)
                    elif isinstance(line, vcfpy.header.FormatHeaderLine) and line.id:
                        if line.id not in format_ids:
                            merged_header.add_line(cloned)
                            format_ids.add(line.id)
                    elif isinstance(line, vcfpy.header.FilterHeaderLine) and line.id:
                        if line.id not in filter_ids:
                            merged_header.add_line(cloned)
                            filter_ids.add(line.id)
                    elif isinstance(line, vcfpy.header.ContigHeaderLine) and line.id:
                        if line.id not in contig_ids:
                            merged_header.add_line(cloned)
                            contig_ids.add(line.id)

                for sample_name in getattr(header.samples, "names", []):
                    if sample_name not in discovered_samples:
                        discovered_samples.append(sample_name)

            for record in reader:
                key = _record_key(record)
                container = record_store.get(key)
                if container is None:
                    container = _initialise_store(record)
                    record_store[key] = container
                else:
                    format_keys = container["format_keys"]
                    for fmt_key in getattr(record, "FORMAT", []) or []:
                        if fmt_key not in format_keys:
                            format_keys.append(fmt_key)

                call_mapping: Dict[str, dict] = container["calls"]
                for call in getattr(record, "calls", []):
                    sample_name = getattr(call, "sample", getattr(call, "name", None))
                    if sample_name is None:
                        continue
                    call_mapping[sample_name] = copy.deepcopy(getattr(call, "data", {}))

            reader.close()
    finally:
        for tmp in temp_files:
            try:
                if os.path.exists(tmp):
                    os.remove(tmp)
            except OSError:
                pass

    if merged_header is None:
        handle_critical_error("Failed to construct a merged VCF header from the provided files.")
=======
        max_workers = min(8, max(1, len(valid_files)))
        with concurrent.futures.ThreadPoolExecutor(max_workers=max_workers) as ex:
            results = list(ex.map(preprocess_vcf, valid_files))
    except Exception as exc:
        handle_critical_error(
            f"Failed to preprocess input VCF files: {exc}", exc_cls=MergeConflictError
        )
    for orig_path, pre_path in zip(valid_files, results):
        preprocessed.append(pre_path)
        if pre_path != orig_path:
            temp_files.append(pre_path)
>>>>>>> 7550abfe

    # Build unified header
    try:
        merged_header = union_headers(preprocessed, sample_order=sample_order)
    except SystemExit:
        raise
    except Exception as exc:
        handle_critical_error(
            f"Failed to merge VCF headers: {exc}", exc_cls=MergeConflictError
        )

    try:
        header = apply_metadata_to_header(
            merged_header,
            sample_header_line=sample_header_line,
            simple_header_lines=simple_header_lines,
            verbose=verbose,
        )
    except SystemExit:
        raise
    except Exception as exc:
        handle_critical_error(f"Failed to apply metadata to merged VCF header: {exc}")

    # Contig order and INFO guarantees
    contigs: List[str] = []
    if getattr(header, "contigs", None):
        contigs = list(header.contigs.keys())
    if not contigs:
        for ln in getattr(header, "lines", []):
            if isinstance(ln, vcfpy.header.ContigHeaderLine):
                contigs.append(ln.id)
    contig_ranks = {name: i for i, name in enumerate(contigs)}
    _ensure_info_header_lines(header)

    # Ensure formats map populated
    if hasattr(header, "formats") and header.formats is not None:
        for ln in getattr(header, "lines", []):
            if isinstance(ln, vcfpy.header.FormatHeaderLine):
                header.formats[ln.id] = ln

    # Initial sample list from header; will union with readers
    sample_names: List[str] = list(getattr(header.samples, "names", []) or [])

    # Open readers for k-way heap merge
    readers: List[vcfpy.Reader] = []
    iters: List[Iterable] = []
    for path in preprocessed:
        try:
            r = vcfpy.Reader.from_path(path)
        except Exception as exc:
            handle_critical_error(f"Failed to open VCF for merging ({path}): {exc}")
        readers.append(r)
        iters.append(iter(r))
        file_samps = list(getattr(r.header.samples, "names", []) or [])
        for n in file_samps:
            if n not in sample_names:
                sample_names.append(n)

    if hasattr(header, "samples") and hasattr(header.samples, "names"):
        header.samples.names = list(sample_names)

    # Writer
    try:
        writer = vcfpy.Writer.from_path(base_vcf, header)
    except Exception as exc:
        for r in readers:
            try:
                r.close()
            except Exception:
                pass
        handle_critical_error(
            f"Failed to open writer for merged VCF: {exc}", exc_cls=MergeConflictError
        )

    def _advance(i: int):
        itx = iters[i]
        try:
            rec = next(itx)
            _sort_record_alts(rec)
            return rec
        except StopIteration:
            return None

    # Heap-based k-way merge
    log_message("Performing heap-based k-way merge of VCF shards...", verbose)
    heap: List[Tuple[Tuple[int, int, str, Tuple[str, ...]], int, int, "vcfpy.Record"]] = []
    counter = itertools.count()
    for i in range(len(iters)):
        rec = _advance(i)
        if rec is None:
            continue
        heapq.heappush(heap, (_record_sort_key(rec, contig_ranks), next(counter), i, rec))

    try:
        while heap:
            key, _, src_idx, rec = heapq.heappop(heap)
            colliding: List[Tuple["vcfpy.Record", int]] = [(rec, src_idx)]

            # Gather all with same key
            while heap and heap[0][0] == key:
                _, _, j, r2 = heapq.heappop(heap)
                colliding.append((r2, j))

            # Advance each source past same-key run
            pending: List[Tuple["vcfpy.Record", int]] = []
            for _, ridx in list(colliding):
                nxt = _advance(ridx)
                while nxt is not None and _record_sort_key(nxt, contig_ranks) == key:
                    colliding.append((nxt, ridx))
                    nxt = _advance(ridx)
                if nxt is not None:
                    pending.append((nxt, ridx))

            merged = _merge_colliding_records(colliding, header, sample_names)
            _recompute_ac_an_af(merged)
            writer.write_record(merged)

            for nxt, ridx in pending:
                heapq.heappush(
                    heap, (_record_sort_key(nxt, contig_ranks), next(counter), ridx, nxt)
                )
    finally:
        writer.close()
        for r in readers:
            try:
                r.close()
            except Exception:
                pass
        for t in temp_files:
            try:
                if os.path.exists(t):
                    os.remove(t)
            except OSError:
                pass

    # In-place quality filter
    _filter_vcf_records(
        base_vcf,
        qual_threshold=qual_threshold,
        an_threshold=an_threshold,
        allowed_filter_values=allowed_filter_values,
        verbose=verbose,
    )

    # Anonymize: drop FORMAT and sample columns
    try:
        rdr = vcfpy.Reader.from_path(base_vcf)
    except Exception as exc:
        handle_critical_error(f"Failed to reopen VCF for anonymization: {exc}")
    _remove_format_and_sample_definitions(rdr.header)
    anon_tmp = base_vcf + ".anon"
    try:
        w = vcfpy.Writer.from_path(anon_tmp, rdr.header)
    except Exception as exc:
        rdr.close()
        handle_critical_error(f"Failed to open anonymized writer: {exc}")
    try:
        for rec in rdr:
            rec.FORMAT = []
            rec.calls = []
            w.write_record(rec)
    finally:
        rdr.close()
        w.close()
    shutil.move(anon_tmp, base_vcf)

    # BGZF compress and Tabix index (Python-native)
    log_message("Compressing and indexing the final VCF...", verbose)
    try:
        pysam.tabix_compress(base_vcf, gz_vcf, force=True)
        pysam.tabix_index(gz_vcf, preset="vcf", force=True)
        os.remove(base_vcf)
    except Exception as exc:
        handle_critical_error(
            f"Failed to compress/index final VCF: {exc}", exc_cls=MergeConflictError
        )

    log_message(f"Merged VCF file created and indexed successfully: {gz_vcf}", verbose)
    return gz_vcf

def union_headers(valid_files: Sequence[str], sample_order: Optional[Sequence[str]] = None):
    """Return a merged header with combined metadata from *valid_files*."""
    combined_header = None
    info_lines: "OrderedDict[str, vcfpy.header.InfoHeaderLine]" = OrderedDict()
    filter_lines: "OrderedDict[str, vcfpy.header.FilterHeaderLine]" = OrderedDict()
    contig_lines: "OrderedDict[str, vcfpy.header.ContigHeaderLine]" = OrderedDict()
    format_lines: "OrderedDict[str, vcfpy.header.FormatHeaderLine]" = OrderedDict()
    computed_sample_order: List[str] = []
    merged_sample_metadata = None
    def _line_mapping(line) -> "OrderedDict[str, str]":
        mapping = getattr(line, "mapping", None)
        return OrderedDict(mapping) if isinstance(mapping, dict) else OrderedDict()
    for file_path in valid_files:
        pre = preprocess_vcf(file_path)
        reader = None
        try:
            reader = vcfpy.Reader.from_path(pre)
            header = reader.header
            if combined_header is None:
                combined_header = header.copy()
                if hasattr(combined_header, "samples") and hasattr(combined_header.samples, "names"):
                    computed_sample_order = list(combined_header.samples.names)
                for line in combined_header.lines:
                    if isinstance(line, vcfpy.header.InfoHeaderLine):
                        info_lines[line.id] = copy.deepcopy(line)
                    elif isinstance(line, vcfpy.header.FilterHeaderLine):
                        filter_lines[line.id] = copy.deepcopy(line)
                    elif isinstance(line, vcfpy.header.ContigHeaderLine):
                        contig_lines[line.id] = copy.deepcopy(line)
                    elif isinstance(line, vcfpy.header.FormatHeaderLine):
                        format_lines[line.id] = copy.deepcopy(line)
                    elif isinstance(line, vcfpy.header.SampleHeaderLine):
                        m = _line_mapping(line)
                        if m.get("ID"):
                            merged_sample_metadata = OrderedDict(m)
                continue
            if hasattr(header, "samples") and hasattr(header.samples, "names"):
                for s in header.samples.names:
                    if s not in computed_sample_order:
                        computed_sample_order.append(s)
            for line in header.lines:
                if isinstance(line, vcfpy.header.InfoHeaderLine):
                    exist = info_lines.get(line.id)
                    if exist is None:
                        info_lines[line.id] = copy.deepcopy(line)
                        combined_header.add_line(copy.deepcopy(line))
                        continue
                    em, nm = _line_mapping(exist), _line_mapping(line)
                    for k in ("Number", "Type", "Description"):
                        if em.get(k) != nm.get(k):
                            handle_critical_error(
                                "INFO header definitions conflict across shards. "
                                f"Field '{k}' for INFO '{line.id}' differs: {em.get(k)!r} vs {nm.get(k)!r} "
                                f"(in {file_path}).",
                                exc_cls=MergeConflictError,
                            )
                elif isinstance(line, vcfpy.header.FilterHeaderLine):
                    exist = filter_lines.get(line.id)
                    if exist is None:
                        filter_lines[line.id] = copy.deepcopy(line)
                        combined_header.add_line(copy.deepcopy(line))
                        continue
                    em, nm = _line_mapping(exist), _line_mapping(line)
                    if em.get("Description") != nm.get("Description"):
                        handle_critical_error(
                            "FILTER header definitions conflict across shards. "
                            f"Description for FILTER '{line.id}' differs: {em.get('Description')!r} vs {nm.get('Description')!r} "
                            f"(in {file_path}).",
                            exc_cls=MergeConflictError,
                        )
                elif isinstance(line, vcfpy.header.ContigHeaderLine):
                    exist = contig_lines.get(line.id)
                    if exist is None:
                        contig_lines[line.id] = copy.deepcopy(line)
                        combined_header.add_line(copy.deepcopy(line))
                        continue
                    if _line_mapping(exist) != _line_mapping(line):
                        handle_critical_error(
                            "Contig header definitions conflict across shards. "
                            f"Contig '{line.id}' differs between shards (conflict in {file_path}).",
                            exc_cls=MergeConflictError,
                        )
                elif isinstance(line, vcfpy.header.FormatHeaderLine):
                    exist = format_lines.get(line.id)
                    if exist is None:
                        format_lines[line.id] = copy.deepcopy(line)
                        combined_header.add_line(copy.deepcopy(line))
                        continue
                    em, nm = _line_mapping(exist), _line_mapping(line)
                    for k in ("Number", "Type", "Description"):
                        if em.get(k) != nm.get(k):
                            handle_critical_error(
                                "FORMAT header definitions conflict across shards. "
                                f"Field '{k}' for FORMAT '{line.id}' differs: {em.get(k)!r} vs {nm.get(k)!r} "
                                f"(in {file_path}).",
                                exc_cls=MergeConflictError,
                            )
                elif isinstance(line, vcfpy.header.SampleHeaderLine):
                    m = _line_mapping(line)
                    sid = m.get("ID")
                    if not sid:
                        continue
                    if merged_sample_metadata is None:
                        merged_sample_metadata = OrderedDict(m)
                        continue
                    for k, v in m.items():
                        if k not in merged_sample_metadata or not merged_sample_metadata[k]:
                            merged_sample_metadata[k] = v
        except Exception as exc:
            handle_critical_error(f"Failed to read VCF header from {file_path}: {exc}", exc_cls=MergeConflictError)
        finally:
            if reader is not None:
                try:
                    reader.close()
                except Exception:
                    pass
            if pre != file_path and os.path.exists(pre):
                os.remove(pre)
    if combined_header is None:
        handle_critical_error("Unable to construct a merged VCF header.", exc_cls=MergeConflictError)
    target_samples = sample_order if sample_order is not None else computed_sample_order
    if target_samples and hasattr(combined_header, "samples") and hasattr(combined_header.samples, "names"):
        combined_header.samples.names = list(target_samples)
    if merged_sample_metadata:
        serialized = build_sample_metadata_line(merged_sample_metadata)
        parsed = _parse_sample_metadata_line(serialized)
        sample_line = vcfpy.header.SampleHeaderLine.from_mapping(parsed)
        combined_header.lines = [ln for ln in combined_header.lines if getattr(ln, "key", None) != "SAMPLE"]
        combined_header.add_line(sample_line)
    contig_order = list(contig_lines.keys())
    if contig_order:
        _apply_contig_order(combined_header, contig_order)
    return combined_header

__all__ = [
    "preprocess_vcf",
    "merge_vcfs",
    "union_headers",
    "_create_missing_call_factory",
    "_remove_format_and_sample_definitions",
    "_pad_record_samples",
    "_filter_vcf_records",
    "_record_passes_filters",
]<|MERGE_RESOLUTION|>--- conflicted
+++ resolved
@@ -36,6 +36,7 @@
     return tuple(sorted(values)) if values else ()
 
 def _record_sort_key(record, contig_ranks: dict) -> Tuple[int, int, str, Tuple[str, ...]]:
+    """Sorting key for records: by contig rank, position, REF, and ALT alleles."""
     chrom = getattr(record, "CHROM", "")
     rank = contig_ranks.get(chrom, len(contig_ranks))
     pos = getattr(record, "POS", 0) or 0
@@ -57,20 +58,21 @@
     """Ensure *header* preserves *contig_order* for contig definitions."""
     if header is None or not contig_order:
         return
+    # Reorder contig header lines to match the given contig_order
     contig_lines = [
-        line
-        for line in getattr(header, "lines", [])
+        line for line in getattr(header, "lines", [])
         if isinstance(line, vcfpy.header.ContigHeaderLine)
     ]
     if not contig_lines:
         return
-    contig_lookup: "OrderedDict[str, object]" = OrderedDict()
+    contig_lookup: OrderedDict[str, object] = OrderedDict()
     for line in contig_lines:
         identifier = getattr(line, "id", None)
         if identifier is None:
             continue
         if identifier not in contig_lookup:
             contig_lookup[identifier] = line
+    # Build ordered list of contig IDs: first those in contig_order, then the rest
     ordered_ids: List[str] = []
     for name in contig_order:
         if name in contig_lookup:
@@ -78,6 +80,7 @@
     for name in contig_lookup:
         if name not in ordered_ids:
             ordered_ids.append(name)
+    # Replace header lines with ordered contigs
     ordered_lines = [contig_lookup[name] for name in ordered_ids]
     iterator = iter(ordered_lines)
     new_lines: List[object] = []
@@ -87,6 +90,7 @@
         else:
             new_lines.append(line)
     header.lines = new_lines
+    # Also reorder header.contigs attribute if present
     contigs_attr = getattr(header, "contigs", None)
     if contigs_attr:
         reordered = OrderedDict()
@@ -100,14 +104,17 @@
             header.contigs = reordered
         except Exception:
             pass
+    # Store the applied contig order (for reference/debugging)
     setattr(header, "_metagap_contig_order", list(ordered_ids))
 
 def _remap_genotype(value: Optional[str], allele_map: dict) -> Optional[str]:
+    """Remap genotype allele indices in a GT string according to allele_map."""
     if value is None:
         return None
     text = str(value)
     if not text or text in {".", "./.", ".|."}:
         return text
+    # Split genotype string by separator ("/" or "|"), preserve separators in parts
     parts = re.split(r"([/|])", text)
     out: List[str] = []
     for tok in parts:
@@ -129,15 +136,17 @@
     return "".join(out)
 
 def _merge_colliding_records(
-    grouped_records: Sequence[Tuple["vcfpy.Record", int]],
+    grouped_records: Sequence[Tuple[vcfpy.Record, int]],
     header,
     sample_order: Sequence[str],
-) -> "vcfpy.Record":
+) -> vcfpy.Record:
+    """Merge multiple VCF records representing the same variant into one record."""
+    # Start with a deep copy of the first record as the base
     base = copy.deepcopy(grouped_records[0][0])
-    # IDs: merge unique IDs from all records
+    # Merge IDs: collect unique IDs from all records
     merged_ids: List[str] = []
-    for r, _ in grouped_records:
-        rid = getattr(r, "ID", None)
+    for record, _ in grouped_records:
+        rid = getattr(record, "ID", None)
         if not rid or rid == ".":
             continue
         for tok in str(rid).split(";"):
@@ -145,41 +154,44 @@
             if tok and tok not in merged_ids:
                 merged_ids.append(tok)
     base.ID = ";".join(merged_ids) if merged_ids else "."
-    # FILTER: merge unique FILTERs from all records
+    # Merge FILTERs: combine unique filter flags from all records
     merged_filters: List[str] = []
-    for r, _ in grouped_records:
-        for f in (r.FILTER or []):
+    for record, _ in grouped_records:
+        for f in (record.FILTER or []):
             if f not in merged_filters:
                 merged_filters.append(f)
     base.FILTER = merged_filters
-    # Unified ALT order across records
+    # Unified ALT allele list across all records (ensure consistent indexing for genotypes)
     alt_objects: OrderedDict[str, object] = OrderedDict()
-    for r, _ in grouped_records:
-        for alt in (r.ALT or []):
+    for record, _ in grouped_records:
+        for alt in (record.ALT or []):
             val = _alt_value(alt)
             if val not in alt_objects:
                 alt_objects[val] = copy.deepcopy(alt)
     base.ALT = list(alt_objects.values())
+    # Mapping from original allele value to new allele index (for genotype remapping)
     allele_map_global = {val: i for i, val in enumerate(alt_objects.keys(), start=1)}
-    # Union of all FORMAT keys
+    # Union of all FORMAT keys across records
     fmt_keys: List[str] = []
-    for r, _ in grouped_records:
-        for k in (r.FORMAT or []):
-            if k not in fmt_keys:
-                fmt_keys.append(k)
+    for record, _ in grouped_records:
+        for key in (record.FORMAT or []):
+            if key not in fmt_keys:
+                fmt_keys.append(key)
     base.FORMAT = fmt_keys
-    # Merge calls for all samples, with genotype allele remapping
+    # Merge genotype calls for all samples, remapping allele indices in GT fields
     calls_by_sample: dict = {}
-    for r, _ in grouped_records:
-        per_map = {}
-        for idx, alt in enumerate(r.ALT or [], start=1):
+    for record, _ in grouped_records:
+        # Map allele indices from this record's ALT set to global ALT indices
+        per_map: dict = {}
+        for idx, alt in enumerate(record.ALT or [], start=1):
             per_map[idx] = allele_map_global[_alt_value(alt)]
-        for call in (getattr(r, "calls", []) or []):
+        for call in (record.calls or []):
+            sample_name = call.sample  # vcfpy.Call.sample holds the sample name
             data = copy.deepcopy(call.data) if call.data is not None else {}
             if "GT" in data:
                 data["GT"] = _remap_genotype(data["GT"], per_map)
-            calls_by_sample[call.sample] = vcfpy.Call(call.sample, data)
-    # Order calls by final sample list, adding empty calls for missing samples
+            calls_by_sample[sample_name] = vcfpy.Call(sample_name, data)
+    # Order merged calls by the final sample order, add empty calls for missing samples
     ordered_calls: List[vcfpy.Call] = []
     for name in sample_order:
         call = calls_by_sample.get(name)
@@ -187,37 +199,37 @@
             call = vcfpy.Call(name, {})
         ordered_calls.append(call)
     base.update_calls(ordered_calls)
+    # Pad any missing FORMAT fields with default values for all calls
     _pad_record_samples(base, header, sample_order)
     return base
 
 def preprocess_vcf(file_path: str, *, chunk_size: int = 1024) -> str:
-    """Normalize whitespace delimiters in `file_path` if necessary.
-
-    Tabs are mandatory between VCF columns; meta-info lines (##...) must be preserved as-is.
-    Returns original path if no changes were needed; otherwise writes a normalized .tmp file and returns its path.
-    """
+    """Normalize whitespace delimiters in `file_path` if necessary (tabs between columns). 
+    Returns the original path if no changes were needed; otherwise writes a normalized `.tmp` file and returns its path."""
     if chunk_size <= 0:
         raise ValueError("chunk_size must be a positive integer")
     opener = gzip.open if str(file_path).endswith(".gz") else open
     mode = "rt" if opener is gzip.open else "r"
-    # First pass: detect if normalization is needed (do not buffer whole file)
+    # First pass: detect if normalization is needed without loading entire file
     modified = False
     header_found = False
     with opener(file_path, mode, encoding="utf-8") as handle:
         for line in handle:
             if line.startswith("##"):
-                continue
+                continue  # meta-info lines can be left as-is
             if line.startswith("#"):
                 header_found = True
+                # Check if header line has correct tab separation
                 if re.sub(r"\s+", "\t", line.rstrip()) + "\n" != line:
                     modified = True
             elif header_found:
+                # For data lines after header, check delimiter normalization
                 if re.sub(r"\s+", "\t", line.rstrip()) + "\n" != line:
                     modified = True
-            # keep scanning if header not reached yet
+            # if header not reached, continue scanning without modification check
     if not modified:
-        return file_path
-    # Second pass: rewrite file with normalized tabs in a buffer
+        return file_path  # no changes needed
+    # Second pass: rewrite file with normalized tabs
     temp_file = f"{file_path}.tmp"
     with opener(file_path, mode, encoding="utf-8") as read_handle, open(temp_file, "w", encoding="utf-8") as write_handle:
         header_found = False
@@ -228,14 +240,16 @@
                 buffer.clear()
         for line in read_handle:
             if line.startswith("##"):
-                buffer.append(line)
+                buffer.append(line)  # preserve meta-info lines exactly
             elif line.startswith("#"):
                 header_found = True
                 buffer.append(re.sub(r"\s+", "\t", line.rstrip()) + "\n")
             else:
                 if header_found:
+                    # normalize delimiters in variant data lines
                     buffer.append(re.sub(r"\s+", "\t", line.rstrip()) + "\n")
                 else:
+                    # (In case file has weird content before header)
                     buffer.append(line)
             if len(buffer) >= chunk_size:
                 flush_buffer()
@@ -243,6 +257,7 @@
     return temp_file
 
 def _create_missing_call_factory(format_keys: Sequence[str], header) -> Callable[[], dict]:
+    """Create a factory for default call data given a set of FORMAT keys."""
     if not format_keys:
         return lambda: {}
     template: dict = {}
@@ -250,6 +265,7 @@
         if key == "GT":
             template[key] = "./."
             continue
+        # Determine default value based on the FORMAT definition's number
         try:
             fi = header.get_format_field_info(key)
         except Exception:
@@ -282,14 +298,14 @@
     return factory
 
 def _ensure_info_header_lines(header) -> None:
-    # Ensure standard AC/AN/AF INFO definitions present
+    """Ensure that standard AC/AN/AF INFO header definitions are present in the VCF header."""
     info_defs = (
         ("AC", OrderedDict((("ID", "AC"), ("Number", "A"), ("Type", "Integer"),
-            ("Description", "Alternate allele count in genotypes, for each ALT allele")))),
+                             ("Description", "Alternate allele count in genotypes, for each ALT allele")))),
         ("AN", OrderedDict((("ID", "AN"), ("Number", "1"), ("Type", "Integer"),
-            ("Description", "Total number of alleles in called genotypes")))),
+                             ("Description", "Total number of alleles in called genotypes")))),
         ("AF", OrderedDict((("ID", "AF"), ("Number", "A"), ("Type", "Float"),
-            ("Description", "Allele frequency, for each ALT allele")))),
+                             ("Description", "Allele frequency, for each ALT allele")))),
     )
     for key, mapping in info_defs:
         try:
@@ -300,6 +316,7 @@
             header.add_info_line(mapping)
 
 def _iter_called_genotype_alleles(value) -> Iterable[int]:
+    """Yield all allele indices present in a genotype field value (handles complex structures)."""
     if value is None:
         return
     if isinstance(value, (list, tuple)):
@@ -307,7 +324,8 @@
             yield from _iter_called_genotype_alleles(item)
         return
     if isinstance(value, int):
-        yield value; return
+        yield value
+        return
     if isinstance(value, str):
         s = value.strip()
         if not s or s == ".":
@@ -322,70 +340,81 @@
             except ValueError:
                 continue
         return
+    # Attempt to cast other types to int
     try:
         yield int(value)
     except (TypeError, ValueError):
         return
 
 def _recompute_ac_an_af(record) -> None:
+    """Recompute the AC, AN, AF INFO fields for a merged record based on its genotype calls."""
     alt_n = len(record.ALT or [])
     ac = [0] * alt_n
     an = 0
     for call in (record.calls or []):
-        g = (call.data or {}).get("GT")
-        for ai in _iter_called_genotype_alleles(g):
-            if isinstance(ai, bool):
-                continue
+        gt_value = (call.data or {}).get("GT")
+        for allele_index in _iter_called_genotype_alleles(gt_value):
+            if isinstance(allele_index, bool):
+                continue  # skip boolean values (if any)
             an += 1
-            if ai is None or ai <= 0:
-                continue
-            if 1 <= ai <= alt_n:
-                ac[ai - 1] += 1
+            if allele_index is None or allele_index <= 0:
+                continue  # 0 or None = reference/missing allele, not counted in AC
+            if 1 <= allele_index <= alt_n:
+                ac[allele_index - 1] += 1
     record.INFO["AC"] = ac
     record.INFO["AN"] = an
     record.INFO["AF"] = ([c / an for c in ac] if an > 0 else [0.0] * alt_n)
 
 def _remove_format_and_sample_definitions(header) -> None:
+    """Strip all FORMAT definitions and sample names from the VCF header (for anonymization)."""
     if header is None:
         return
+    # Remove FORMAT lines from header lines list
     if hasattr(header, "lines"):
-        filtered = []
+        new_lines = []
         for line in header.lines:
             if isinstance(line, vcfpy.header.FormatHeaderLine):
                 continue
             key = getattr(line, "key", None)
             if isinstance(key, str) and key.upper() == "FORMAT":
                 continue
-            filtered.append(line)
-        header.lines = filtered
+            new_lines.append(line)
+        header.lines = new_lines
+    # Clear the header.formats dictionary if present
     if hasattr(header, "formats"):
         try:
             header.formats.clear()
         except AttributeError:
             header.formats = OrderedDict()
+    # Remove all sample names from header
     if hasattr(header, "samples") and hasattr(header.samples, "names"):
         header.samples.names = []
 
 def _pad_record_samples(record, header, sample_order: Sequence[str]) -> None:
+    """Ensure that *record* has calls for all samples in sample_order and all FORMAT keys present."""
     if not sample_order or not hasattr(record, "call_for_sample"):
         return
     fmt_keys = list(record.FORMAT or [])
     factory = _create_missing_call_factory(fmt_keys, header)
-    new_calls = []
+    new_calls: List[vcfpy.Call] = []
     for name in sample_order:
         call = record.call_for_sample.get(name)
         if call is None:
+            # If sample is missing, create a new call with default values
             call = vcfpy.Call(name, factory())
         else:
+            # Fill missing format fields in existing calls with defaults
             defaults = factory()
-            for k in fmt_keys:
-                if k not in call.data:
-                    call.data[k] = defaults.get(k)
+            for key in fmt_keys:
+                if key not in call.data:
+                    call.data[key] = defaults.get(key)
                 else:
-                    if isinstance(call.data[k], tuple):
-                        call.data[k] = list(call.data[k])
+                    # Convert tuple values to list for consistency
+                    if isinstance(call.data[key], tuple):
+                        call.data[key] = list(call.data[key])
+        # Ensure GT is not None/empty for proper output (use default "./." if so)
         if "GT" in call.data and call.data["GT"] in {None, "", "."}:
-            call.data["GT"] = defaults.get("GT", "./.")
+            call.data["GT"] = (factory().get("GT", "./."))
         new_calls.append(call)
     record.update_calls(new_calls)
 
@@ -395,6 +424,8 @@
     an_threshold: Optional[float],
     allowed_filter_values: Optional[Sequence[str]],
 ) -> bool:
+    """Check if a record meets the quality and AN thresholds and has allowed FILTER values."""
+    # QUAL threshold
     if qual_threshold is not None:
         q = getattr(record, "QUAL", None)
         try:
@@ -402,6 +433,7 @@
                 return False
         except (TypeError, ValueError):
             return False
+    # AN (allele number) threshold
     if an_threshold is not None:
         an_val = record.INFO.get("AN")
         if isinstance(an_val, list):
@@ -411,6 +443,7 @@
                 return False
         except (TypeError, ValueError):
             return False
+    # FILTER field check: only allow records with filter values in allowed_filter_values (default "PASS")
     filters = record.FILTER or []
     if not filters:
         return True
@@ -428,15 +461,16 @@
     allowed_filter_values: Optional[Sequence[str]],
     verbose: bool,
 ) -> None:
+    """In-place filter of VCF records in `input_path` based on quality/AN thresholds and FILTER values."""
     try:
         reader = vcfpy.Reader.from_path(input_path)
     except Exception as exc:
         handle_critical_error(f"Failed to read VCF for filtering ({input_path}): {exc}")
-    tmp = input_path + ".filtered"
+    tmp_path = input_path + ".filtered"
     kept = 0
     total = 0
     try:
-        writer = vcfpy.Writer.from_path(tmp, reader.header)
+        writer = vcfpy.Writer.from_path(tmp_path, reader.header)
     except Exception as exc:
         reader.close()
         handle_critical_error(f"Failed to open filtered VCF writer ({input_path}): {exc}")
@@ -449,7 +483,8 @@
     finally:
         reader.close()
         writer.close()
-    shutil.move(tmp, input_path)
+    # Replace original file with filtered file
+    shutil.move(tmp_path, input_path)
     log_message(f"Applied variant filter: kept {kept} of {total}.", verbose)
 
 def merge_vcfs(
@@ -463,6 +498,7 @@
     an_threshold: Optional[float] = 50.0,
     allowed_filter_values: Optional[Sequence[str]] = ("PASS",),
 ) -> str:
+    """Merge multiple VCF files (shards) into one VCF. Returns the path to the compressed merged VCF (.vcf.gz)."""
     timestamp = datetime.datetime.now().strftime("%Y%m%d_%H%M%S")
     base_vcf = os.path.join(output_dir, f"merged_vcf_{timestamp}.vcf")
     gz_vcf = base_vcf + ".gz"
@@ -470,112 +506,30 @@
     file_count = len(valid_files)
     log_message(f"Discovered {file_count} validated VCF shard(s) for merging.", verbose)
 
-    # Preprocess inputs (whitespace normalization) concurrently
+    # Preprocess input VCFs (whitespace normalization) concurrently
     temp_files: List[str] = []
     preprocessed: List[str] = []
     try:
-<<<<<<< HEAD
-        for file_path in preprocessed:
-            try:
-                reader = vcfpy.Reader.from_path(file_path)
-            except Exception as exc:
-                handle_critical_error(f"Failed to read VCF file {file_path}: {exc}")
-
-            header = reader.header
-
-            if merged_header is None:
-                merged_header = copy.deepcopy(header)
-                for line in getattr(merged_header, "lines", []):
-                    if isinstance(line, vcfpy.header.InfoHeaderLine) and line.id:
-                        info_ids.add(line.id)
-                    elif isinstance(line, vcfpy.header.FormatHeaderLine) and line.id:
-                        format_ids.add(line.id)
-                    elif isinstance(line, vcfpy.header.FilterHeaderLine) and line.id:
-                        filter_ids.add(line.id)
-                    elif isinstance(line, vcfpy.header.ContigHeaderLine) and line.id:
-                        contig_ids.add(line.id)
-                discovered_samples.extend(getattr(header.samples, "names", []))
-            else:
-                for line in getattr(header, "lines", []):
-                    try:
-                        cloned = copy.deepcopy(line)
-                    except Exception:
-                        cloned = line
-                    if isinstance(line, vcfpy.header.InfoHeaderLine) and line.id:
-                        if line.id not in info_ids:
-                            merged_header.add_line(cloned)
-                            info_ids.add(line.id)
-                    elif isinstance(line, vcfpy.header.FormatHeaderLine) and line.id:
-                        if line.id not in format_ids:
-                            merged_header.add_line(cloned)
-                            format_ids.add(line.id)
-                    elif isinstance(line, vcfpy.header.FilterHeaderLine) and line.id:
-                        if line.id not in filter_ids:
-                            merged_header.add_line(cloned)
-                            filter_ids.add(line.id)
-                    elif isinstance(line, vcfpy.header.ContigHeaderLine) and line.id:
-                        if line.id not in contig_ids:
-                            merged_header.add_line(cloned)
-                            contig_ids.add(line.id)
-
-                for sample_name in getattr(header.samples, "names", []):
-                    if sample_name not in discovered_samples:
-                        discovered_samples.append(sample_name)
-
-            for record in reader:
-                key = _record_key(record)
-                container = record_store.get(key)
-                if container is None:
-                    container = _initialise_store(record)
-                    record_store[key] = container
-                else:
-                    format_keys = container["format_keys"]
-                    for fmt_key in getattr(record, "FORMAT", []) or []:
-                        if fmt_key not in format_keys:
-                            format_keys.append(fmt_key)
-
-                call_mapping: Dict[str, dict] = container["calls"]
-                for call in getattr(record, "calls", []):
-                    sample_name = getattr(call, "sample", getattr(call, "name", None))
-                    if sample_name is None:
-                        continue
-                    call_mapping[sample_name] = copy.deepcopy(getattr(call, "data", {}))
-
-            reader.close()
-    finally:
-        for tmp in temp_files:
-            try:
-                if os.path.exists(tmp):
-                    os.remove(tmp)
-            except OSError:
-                pass
-
-    if merged_header is None:
-        handle_critical_error("Failed to construct a merged VCF header from the provided files.")
-=======
         max_workers = min(8, max(1, len(valid_files)))
-        with concurrent.futures.ThreadPoolExecutor(max_workers=max_workers) as ex:
-            results = list(ex.map(preprocess_vcf, valid_files))
+        with concurrent.futures.ThreadPoolExecutor(max_workers=max_workers) as executor:
+            results = list(executor.map(preprocess_vcf, valid_files))
     except Exception as exc:
-        handle_critical_error(
-            f"Failed to preprocess input VCF files: {exc}", exc_cls=MergeConflictError
-        )
+        handle_critical_error(f"Failed to preprocess input VCF files: {exc}", exc_cls=MergeConflictError)
     for orig_path, pre_path in zip(valid_files, results):
         preprocessed.append(pre_path)
         if pre_path != orig_path:
             temp_files.append(pre_path)
->>>>>>> 7550abfe
-
-    # Build unified header
+
+    # Merge headers from all files to create a combined header
     try:
         merged_header = union_headers(preprocessed, sample_order=sample_order)
-    except SystemExit:
+    except MergeConflictError:
+        # Pass through known header merge conflicts as MergeConflictError
         raise
     except Exception as exc:
-        handle_critical_error(
-            f"Failed to merge VCF headers: {exc}", exc_cls=MergeConflictError
-        )
-
+        handle_critical_error(f"Failed to merge VCF headers: {exc}", exc_cls=MergeConflictError)
+
+    # Apply additional metadata lines (if provided) to the merged header
     try:
         header = apply_metadata_to_header(
             merged_header,
@@ -584,123 +538,128 @@
             verbose=verbose,
         )
     except SystemExit:
+        # allow SystemExit to propagate (if handle_critical_error called sys.exit)
         raise
     except Exception as exc:
         handle_critical_error(f"Failed to apply metadata to merged VCF header: {exc}")
 
-    # Contig order and INFO guarantees
+    # Determine final contig order and ensure header contigs preserve this order
     contigs: List[str] = []
     if getattr(header, "contigs", None):
         contigs = list(header.contigs.keys())
     if not contigs:
+        # If header.contigs is empty, gather contig names from any Contig header lines (if present)
         for ln in getattr(header, "lines", []):
             if isinstance(ln, vcfpy.header.ContigHeaderLine):
                 contigs.append(ln.id)
     contig_ranks = {name: i for i, name in enumerate(contigs)}
-    _ensure_info_header_lines(header)
-
-    # Ensure formats map populated
+    _ensure_info_header_lines(header)  # ensure AC/AN/AF are defined in INFO headers
+
+    # Ensure header.formats dict is populated with all FORMAT definitions (vcfpy quirk)
     if hasattr(header, "formats") and header.formats is not None:
         for ln in getattr(header, "lines", []):
             if isinstance(ln, vcfpy.header.FormatHeaderLine):
                 header.formats[ln.id] = ln
 
-    # Initial sample list from header; will union with readers
+    # Initialize sample list from merged header; include all samples from all files
     sample_names: List[str] = list(getattr(header.samples, "names", []) or [])
 
-    # Open readers for k-way heap merge
+    # Open each VCF file with vcfpy Reader and prepare for k-way merge
     readers: List[vcfpy.Reader] = []
-    iters: List[Iterable] = []
+    iters: List[Iterator] = []
     for path in preprocessed:
         try:
-            r = vcfpy.Reader.from_path(path)
+            reader = vcfpy.Reader.from_path(path)
         except Exception as exc:
             handle_critical_error(f"Failed to open VCF for merging ({path}): {exc}")
-        readers.append(r)
-        iters.append(iter(r))
-        file_samps = list(getattr(r.header.samples, "names", []) or [])
-        for n in file_samps:
-            if n not in sample_names:
-                sample_names.append(n)
-
+        readers.append(reader)
+        iters.append(iter(reader))
+        # Add any new sample names found in this file to the master sample list
+        file_samples = list(getattr(reader.header.samples, "names", []) or [])
+        for name in file_samples:
+            if name not in sample_names:
+                sample_names.append(name)
+    # Update the merged header's sample names to include all discovered samples (or maintain given order)
     if hasattr(header, "samples") and hasattr(header.samples, "names"):
         header.samples.names = list(sample_names)
 
-    # Writer
+    # Create output VCF writer with the merged header
     try:
         writer = vcfpy.Writer.from_path(base_vcf, header)
     except Exception as exc:
+        # Clean up readers before aborting
         for r in readers:
             try:
                 r.close()
             except Exception:
                 pass
-        handle_critical_error(
-            f"Failed to open writer for merged VCF: {exc}", exc_cls=MergeConflictError
-        )
-
-    def _advance(i: int):
-        itx = iters[i]
-        try:
-            rec = next(itx)
-            _sort_record_alts(rec)
-            return rec
+        handle_critical_error(f"Failed to open writer for merged VCF: {exc}", exc_cls=MergeConflictError)
+
+    def _advance(reader_index: int) -> Optional[vcfpy.Record]:
+        """Fetch the next record from reader at index, or return None if exhausted."""
+        try:
+            rec = next(iters[reader_index])
         except StopIteration:
             return None
-
-    # Heap-based k-way merge
+        _sort_record_alts(rec)
+        return rec
+
+    # Heap-based k-way merge: each heap entry is (sort_key, counter, source_index, record)
     log_message("Performing heap-based k-way merge of VCF shards...", verbose)
-    heap: List[Tuple[Tuple[int, int, str, Tuple[str, ...]], int, int, "vcfpy.Record"]] = []
-    counter = itertools.count()
+    heap: List[Tuple[Tuple[int, int, str, Tuple[str, ...]], int, int, vcfpy.Record]] = []
+    counter = itertools.count()  # unique counter to avoid comparison of records in heap
+    # Initialize heap with the first record from each reader (if available)
     for i in range(len(iters)):
         rec = _advance(i)
-        if rec is None:
-            continue
-        heapq.heappush(heap, (_record_sort_key(rec, contig_ranks), next(counter), i, rec))
-
+        if rec is not None:
+            heapq.heappush(heap, (_record_sort_key(rec, contig_ranks), next(counter), i, rec))
+
+    # Merge loop
     try:
         while heap:
             key, _, src_idx, rec = heapq.heappop(heap)
-            colliding: List[Tuple["vcfpy.Record", int]] = [(rec, src_idx)]
-
-            # Gather all with same key
+            # Collect all records with the same sort key (colliding variants)
+            colliding_records: List[Tuple[vcfpy.Record, int]] = [(rec, src_idx)]
+            # Also gather any other entries from heap that have identical key
             while heap and heap[0][0] == key:
-                _, _, j, r2 = heapq.heappop(heap)
-                colliding.append((r2, j))
-
-            # Advance each source past same-key run
-            pending: List[Tuple["vcfpy.Record", int]] = []
-            for _, ridx in list(colliding):
-                nxt = _advance(ridx)
+                _, _, j, rec2 = heapq.heappop(heap)
+                colliding_records.append((rec2, j))
+            # For each source that contributed a colliding record, advance it to find if more colliding records follow
+            pending: List[Tuple[vcfpy.Record, int]] = []
+            cur_index = 0
+            while cur_index < len(colliding_records):
+                _, source_idx = colliding_records[cur_index]
+                nxt = _advance(source_idx)
+                # If the next record from this source is still the same variant (same sort key), merge it as well
                 while nxt is not None and _record_sort_key(nxt, contig_ranks) == key:
-                    colliding.append((nxt, ridx))
-                    nxt = _advance(ridx)
+                    colliding_records.append((nxt, source_idx))
+                    nxt = _advance(source_idx)
                 if nxt is not None:
-                    pending.append((nxt, ridx))
-
-            merged = _merge_colliding_records(colliding, header, sample_names)
-            _recompute_ac_an_af(merged)
-            writer.write_record(merged)
-
-            for nxt, ridx in pending:
-                heapq.heappush(
-                    heap, (_record_sort_key(nxt, contig_ranks), next(counter), ridx, nxt)
-                )
+                    pending.append((nxt, source_idx))
+                cur_index += 1
+            # Merge all colliding records into one and write to output
+            merged_rec = _merge_colliding_records(colliding_records, header, sample_names)
+            _recompute_ac_an_af(merged_rec)
+            writer.write_record(merged_rec)
+            # Push any pending next records (that were not colliding) onto the heap
+            for nxt_rec, ridx in pending:
+                heapq.heappush(heap, (_record_sort_key(nxt_rec, contig_ranks), next(counter), ridx, nxt_rec))
     finally:
+        # Close writer and all readers, remove any temporary files
         writer.close()
         for r in readers:
             try:
                 r.close()
             except Exception:
                 pass
-        for t in temp_files:
+        for tmp in temp_files:
             try:
-                if os.path.exists(t):
-                    os.remove(t)
+                if os.path.exists(tmp):
+                    os.remove(tmp)
             except OSError:
                 pass
 
-    # In-place quality filter
+    # Apply in-place variant filtering on the merged VCF file (QUAL/AN thresholds, FILTER values)
     _filter_vcf_records(
         base_vcf,
         qual_threshold=qual_threshold,
@@ -709,7 +668,7 @@
         verbose=verbose,
     )
 
-    # Anonymize: drop FORMAT and sample columns
+    # Anonymize the VCF: drop all sample genotype data and FORMAT definitions
     try:
         rdr = vcfpy.Reader.from_path(base_vcf)
     except Exception as exc:
@@ -720,51 +679,56 @@
         w = vcfpy.Writer.from_path(anon_tmp, rdr.header)
     except Exception as exc:
         rdr.close()
-        handle_critical_error(f"Failed to open anonymized writer: {exc}")
+        handle_critical_error(f"Failed to open anonymized VCF writer: {exc}")
     try:
         for rec in rdr:
-            rec.FORMAT = []
-            rec.calls = []
+            rec.FORMAT = []    # no format fields
+            rec.calls = []     # no sample calls
             w.write_record(rec)
     finally:
         rdr.close()
         w.close()
+    # Replace original merged VCF with the anonymized version
     shutil.move(anon_tmp, base_vcf)
 
-    # BGZF compress and Tabix index (Python-native)
+    # Compress and index the final VCF using BGZF and Tabix
     log_message("Compressing and indexing the final VCF...", verbose)
     try:
         pysam.tabix_compress(base_vcf, gz_vcf, force=True)
         pysam.tabix_index(gz_vcf, preset="vcf", force=True)
-        os.remove(base_vcf)
+        os.remove(base_vcf)  # remove uncompressed VCF after successful compression
     except Exception as exc:
-        handle_critical_error(
-            f"Failed to compress/index final VCF: {exc}", exc_cls=MergeConflictError
-        )
+        handle_critical_error(f"Failed to compress/index final VCF: {exc}", exc_cls=MergeConflictError)
 
     log_message(f"Merged VCF file created and indexed successfully: {gz_vcf}", verbose)
     return gz_vcf
 
 def union_headers(valid_files: Sequence[str], sample_order: Optional[Sequence[str]] = None):
-    """Return a merged header with combined metadata from *valid_files*."""
+    """Merge the headers of all VCF files in `valid_files` into a combined header."""
     combined_header = None
-    info_lines: "OrderedDict[str, vcfpy.header.InfoHeaderLine]" = OrderedDict()
-    filter_lines: "OrderedDict[str, vcfpy.header.FilterHeaderLine]" = OrderedDict()
-    contig_lines: "OrderedDict[str, vcfpy.header.ContigHeaderLine]" = OrderedDict()
-    format_lines: "OrderedDict[str, vcfpy.header.FormatHeaderLine]" = OrderedDict()
+    # Dictionaries to keep track of seen header lines by ID
+    info_lines: OrderedDict[str, vcfpy.header.InfoHeaderLine] = OrderedDict()
+    filter_lines: OrderedDict[str, vcfpy.header.FilterHeaderLine] = OrderedDict()
+    contig_lines: OrderedDict[str, vcfpy.header.ContigHeaderLine] = OrderedDict()
+    format_lines: OrderedDict[str, vcfpy.header.FormatHeaderLine] = OrderedDict()
     computed_sample_order: List[str] = []
     merged_sample_metadata = None
-    def _line_mapping(line) -> "OrderedDict[str, str]":
+
+    def _line_mapping(line) -> OrderedDict[str, str]:
+        """Helper to get an OrderedDict of a header line's mapping (ID, Number, Type, etc)."""
         mapping = getattr(line, "mapping", None)
         return OrderedDict(mapping) if isinstance(mapping, dict) else OrderedDict()
+
     for file_path in valid_files:
-        pre = preprocess_vcf(file_path)
+        pre = preprocess_vcf(file_path)  # ensure file is normalized (idempotent if already done)
         reader = None
         try:
             reader = vcfpy.Reader.from_path(pre)
-            header = reader.header
+            hdr = reader.header
             if combined_header is None:
-                combined_header = header.copy()
+                # Initialize combined_header as a copy of the first file's header
+                combined_header = hdr.copy()
+                # Initialize sample order and header line dictionaries from first header
                 if hasattr(combined_header, "samples") and hasattr(combined_header.samples, "names"):
                     computed_sample_order = list(combined_header.samples.names)
                 for line in combined_header.lines:
@@ -777,82 +741,89 @@
                     elif isinstance(line, vcfpy.header.FormatHeaderLine):
                         format_lines[line.id] = copy.deepcopy(line)
                     elif isinstance(line, vcfpy.header.SampleHeaderLine):
-                        m = _line_mapping(line)
-                        if m.get("ID"):
-                            merged_sample_metadata = OrderedDict(m)
-                continue
-            if hasattr(header, "samples") and hasattr(header.samples, "names"):
-                for s in header.samples.names:
+                        # Keep sample metadata line for merging
+                        mapping = _line_mapping(line)
+                        if mapping.get("ID"):
+                            merged_sample_metadata = OrderedDict(mapping)
+                continue  # move to next file
+            # For subsequent files, merge header lines:
+            if hasattr(hdr, "samples") and hasattr(hdr.samples, "names"):
+                for s in hdr.samples.names:
                     if s not in computed_sample_order:
                         computed_sample_order.append(s)
-            for line in header.lines:
+            for line in hdr.lines:
                 if isinstance(line, vcfpy.header.InfoHeaderLine):
-                    exist = info_lines.get(line.id)
-                    if exist is None:
+                    existing = info_lines.get(line.id)
+                    if existing is None:
                         info_lines[line.id] = copy.deepcopy(line)
                         combined_header.add_line(copy.deepcopy(line))
-                        continue
-                    em, nm = _line_mapping(exist), _line_mapping(line)
-                    for k in ("Number", "Type", "Description"):
-                        if em.get(k) != nm.get(k):
+                    else:
+                        # Ensure no conflicting definitions for same INFO ID
+                        exist_map, new_map = _line_mapping(existing), _line_mapping(line)
+                        for field in ("Number", "Type", "Description"):
+                            if exist_map.get(field) != new_map.get(field):
+                                handle_critical_error(
+                                    "INFO header definitions conflict across shards. "
+                                    f"Field '{field}' for INFO '{line.id}' differs: "
+                                    f"{exist_map.get(field)!r} vs {new_map.get(field)!r} (in {file_path}).",
+                                    exc_cls=MergeConflictError,
+                                )
+                elif isinstance(line, vcfpy.header.FilterHeaderLine):
+                    existing = filter_lines.get(line.id)
+                    if existing is None:
+                        filter_lines[line.id] = copy.deepcopy(line)
+                        combined_header.add_line(copy.deepcopy(line))
+                    else:
+                        # Ensure no conflicting descriptions for same FILTER ID
+                        exist_map, new_map = _line_mapping(existing), _line_mapping(line)
+                        if exist_map.get("Description") != new_map.get("Description"):
                             handle_critical_error(
-                                "INFO header definitions conflict across shards. "
-                                f"Field '{k}' for INFO '{line.id}' differs: {em.get(k)!r} vs {nm.get(k)!r} "
-                                f"(in {file_path}).",
+                                "FILTER header definitions conflict across shards. "
+                                f"Description for FILTER '{line.id}' differs: "
+                                f"{exist_map.get('Description')!r} vs {new_map.get('Description')!r} (in {file_path}).",
                                 exc_cls=MergeConflictError,
                             )
-                elif isinstance(line, vcfpy.header.FilterHeaderLine):
-                    exist = filter_lines.get(line.id)
-                    if exist is None:
-                        filter_lines[line.id] = copy.deepcopy(line)
-                        combined_header.add_line(copy.deepcopy(line))
-                        continue
-                    em, nm = _line_mapping(exist), _line_mapping(line)
-                    if em.get("Description") != nm.get("Description"):
-                        handle_critical_error(
-                            "FILTER header definitions conflict across shards. "
-                            f"Description for FILTER '{line.id}' differs: {em.get('Description')!r} vs {nm.get('Description')!r} "
-                            f"(in {file_path}).",
-                            exc_cls=MergeConflictError,
-                        )
                 elif isinstance(line, vcfpy.header.ContigHeaderLine):
-                    exist = contig_lines.get(line.id)
-                    if exist is None:
+                    existing = contig_lines.get(line.id)
+                    if existing is None:
                         contig_lines[line.id] = copy.deepcopy(line)
                         combined_header.add_line(copy.deepcopy(line))
-                        continue
-                    if _line_mapping(exist) != _line_mapping(line):
-                        handle_critical_error(
-                            "Contig header definitions conflict across shards. "
-                            f"Contig '{line.id}' differs between shards (conflict in {file_path}).",
-                            exc_cls=MergeConflictError,
-                        )
+                    else:
+                        # Ensure no conflicting contig definitions for same ID
+                        if _line_mapping(existing) != _line_mapping(line):
+                            handle_critical_error(
+                                "Contig header definitions conflict across shards. "
+                                f"Contig '{line.id}' differs between shards (conflict in {file_path}).",
+                                exc_cls=MergeConflictError,
+                            )
                 elif isinstance(line, vcfpy.header.FormatHeaderLine):
-                    exist = format_lines.get(line.id)
-                    if exist is None:
+                    existing = format_lines.get(line.id)
+                    if existing is None:
                         format_lines[line.id] = copy.deepcopy(line)
                         combined_header.add_line(copy.deepcopy(line))
-                        continue
-                    em, nm = _line_mapping(exist), _line_mapping(line)
-                    for k in ("Number", "Type", "Description"):
-                        if em.get(k) != nm.get(k):
-                            handle_critical_error(
-                                "FORMAT header definitions conflict across shards. "
-                                f"Field '{k}' for FORMAT '{line.id}' differs: {em.get(k)!r} vs {nm.get(k)!r} "
-                                f"(in {file_path}).",
-                                exc_cls=MergeConflictError,
-                            )
+                    else:
+                        # Ensure no conflicting definitions for same FORMAT ID
+                        exist_map, new_map = _line_mapping(existing), _line_mapping(line)
+                        for field in ("Number", "Type", "Description"):
+                            if exist_map.get(field) != new_map.get(field):
+                                handle_critical_error(
+                                    "FORMAT header definitions conflict across shards. "
+                                    f"Field '{field}' for FORMAT '{line.id}' differs: "
+                                    f"{exist_map.get(field)!r} vs {new_map.get(field)!r} (in {file_path}).",
+                                    exc_cls=MergeConflictError,
+                                )
                 elif isinstance(line, vcfpy.header.SampleHeaderLine):
-                    m = _line_mapping(line)
-                    sid = m.get("ID")
+                    # Merge sample-level metadata (e.g., SAMPLE lines)
+                    mapping = _line_mapping(line)
+                    sid = mapping.get("ID")
                     if not sid:
                         continue
                     if merged_sample_metadata is None:
-                        merged_sample_metadata = OrderedDict(m)
-                        continue
-                    for k, v in m.items():
-                        if k not in merged_sample_metadata or not merged_sample_metadata[k]:
-                            merged_sample_metadata[k] = v
+                        merged_sample_metadata = OrderedDict(mapping)
+                    else:
+                        for k, v in mapping.items():
+                            if k not in merged_sample_metadata or not merged_sample_metadata[k]:
+                                merged_sample_metadata[k] = v
         except Exception as exc:
             handle_critical_error(f"Failed to read VCF header from {file_path}: {exc}", exc_cls=MergeConflictError)
         finally:
@@ -861,19 +832,24 @@
                     reader.close()
                 except Exception:
                     pass
+            # Remove temp file if one was created for normalization
             if pre != file_path and os.path.exists(pre):
                 os.remove(pre)
     if combined_header is None:
         handle_critical_error("Unable to construct a merged VCF header.", exc_cls=MergeConflictError)
+    # Determine final sample ordering for the combined header
     target_samples = sample_order if sample_order is not None else computed_sample_order
     if target_samples and hasattr(combined_header, "samples") and hasattr(combined_header.samples, "names"):
         combined_header.samples.names = list(target_samples)
+    # If sample metadata was merged, add a single combined SAMPLE header line
     if merged_sample_metadata:
         serialized = build_sample_metadata_line(merged_sample_metadata)
         parsed = _parse_sample_metadata_line(serialized)
         sample_line = vcfpy.header.SampleHeaderLine.from_mapping(parsed)
+        # Remove any existing SAMPLE lines and replace with the merged one
         combined_header.lines = [ln for ln in combined_header.lines if getattr(ln, "key", None) != "SAMPLE"]
         combined_header.add_line(sample_line)
+    # Ensure contig order is applied to combined header
     contig_order = list(contig_lines.keys())
     if contig_order:
         _apply_contig_order(combined_header, contig_order)
