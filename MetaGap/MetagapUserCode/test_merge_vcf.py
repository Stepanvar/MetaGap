--- conflicted
+++ resolved
@@ -2,18 +2,10 @@
 """
 This script consolidates multiple VCF files into one merged VCF file.
 It replicates the bash script functionality:
-<<<<<<< HEAD
-  - Parses command-line options (verbose mode, output directory)
-  - Prompts the user for the input VCF directory, reference genome build, and expected VCF version.
-  - Accepts metadata key/value pairs on the CLI for direct header augmentation.
-  - Validates individual VCF files for header fileformat and reference genome.
-  - Merges valid VCFs using vcfpy and applies any CLI-supplied metadata to the header.
-=======
   - Parses command-line options for the input directory, output directory, reference genome, VCF version, and optional metadata.
   - Validates individual VCF files for header fileformat and reference genome.
   - Merges valid VCFs using vcfpy.
   - Appends metadata (if provided via CLI) to the merged VCF header.
->>>>>>> 57887353
   - Performs a final validation of the merged VCF.
   - Logs execution details to a log file.
 
@@ -111,7 +103,6 @@
         action="store_true",
         help="Allow input files that contain gVCF annotations such as <NON_REF> ALT alleles.",
     )
-<<<<<<< HEAD
     parser.add_argument(
         "--sample-metadata",
         dest="sample_metadata_entries",
@@ -129,23 +120,6 @@
         help="Add an arbitrary metadata header line (##key=value). The '##' prefix is optional.",
     )
     return parser.parse_args()
-=======
-
-    args = parser.parse_args()
-
-    metadata = {}
-    for raw_entry in args.meta:
-        if "=" not in raw_entry:
-            parser.error(f"Invalid metadata entry '{raw_entry}'. Expected KEY=VALUE format.")
-        key, value = raw_entry.split("=", 1)
-        key = key.strip()
-        if not key:
-            parser.error("Metadata keys cannot be empty.")
-        metadata[key] = value.strip()
-
-    args.meta = metadata
-    return args
->>>>>>> 57887353
 
 def _format_sample_metadata_value(value: str) -> str:
     """Return a VCF-safe representation of the provided metadata value."""
@@ -179,7 +153,6 @@
     return f"##SAMPLE=<{serialized}>"
 
 
-<<<<<<< HEAD
 def parse_metadata_arguments(args, verbose=False):
     """Return header metadata derived from CLI arguments."""
 
@@ -267,29 +240,6 @@
 
     log_message("Applied CLI metadata to merged header.", verbose)
     return header
-=======
-def _parse_metadata_arguments(meta_args):
-    if not meta_args:
-        return None
-
-    metadata_entries = OrderedDict()
-    for raw_entry in meta_args:
-        if "=" not in raw_entry:
-            raise ValueError(
-                f"Metadata entry '{raw_entry}' is invalid; expected KEY=VALUE formatting."
-            )
-        key, value = raw_entry.split("=", 1)
-        key = key.strip()
-        value = value.strip()
-        if not key:
-            raise ValueError("Metadata keys must be non-empty.")
-        metadata_entries[key] = value
-
-    if "ID" not in metadata_entries or not metadata_entries["ID"].strip():
-        raise ValueError("Metadata must include an ID entry when provided.")
-
-    return metadata_entries
->>>>>>> 57887353
 
 
 def normalize_vcf_version(version_value):
@@ -532,7 +482,6 @@
     return valid_vcfs
 
 
-<<<<<<< HEAD
 def merge_vcfs(
     valid_files,
     output_dir,
@@ -553,41 +502,6 @@
         sample_header_line=sample_header_line,
         simple_header_lines=simple_header_lines,
         verbose=verbose,
-=======
-def merge_vcfs(valid_files, output_dir, verbose=False, cli_metadata=None):
-    timestamp = datetime.datetime.now().strftime("%Y%m%d_%H%M%S")
-    merged_filename = os.path.join(output_dir, f"merged_vcf_{timestamp}.vcf")
-    log_message("Merging VCF files...", verbose)
-    header = union_headers(valid_files)
-
-    metadata_entries = OrderedDict()
-    provided_metadata = cli_metadata or {}
-    id_value = str(provided_metadata.get("ID", "")).strip()
-    if not id_value:
-        id_value = "SampleGroup"
-    metadata_entries["ID"] = id_value
-    for key, value in provided_metadata.items():
-        if key == "ID":
-            continue
-        metadata_entries[key] = value
-
-    sample_line_text = build_sample_metadata_line(metadata_entries)
-    sample_mapping = _parse_sample_metadata_line(sample_line_text)
-    formatted_mapping = OrderedDict()
-    for key, raw_value in sample_mapping.items():
-        if key == "ID":
-            formatted_mapping[key] = raw_value
-        else:
-            formatted_mapping[key] = _format_sample_metadata_value(raw_value)
-
-    header.lines = [line for line in header.lines if getattr(line, "key", None) != "SAMPLE"]
-    header.add_line(
-        vcfpy.SimpleHeaderLine(
-            "SAMPLE",
-            sample_line_text[len("##SAMPLE=") :],
-            formatted_mapping,
-        )
->>>>>>> 57887353
     )
 
     writer = vcfpy.Writer.from_path(merged_filename, header)
@@ -607,7 +521,6 @@
     log_message(f"Merged VCF file created successfully: {merged_filename}", verbose)
     return merged_filename
 
-<<<<<<< HEAD
 def _parse_simple_metadata_line(line):
     stripped = line.strip()
     if not stripped.startswith("##") or "=" not in stripped:
@@ -619,119 +532,6 @@
         return None
     return key, value
 
-=======
-def _parse_sample_metadata_line(line):
-    stripped = line.strip()
-    if not stripped.startswith("##SAMPLE="):
-        return None
-
-    payload = stripped[len("##SAMPLE=") :].strip()
-    if not payload.startswith("<") or not payload.endswith(">"):
-        raise ValueError("Malformed ##SAMPLE metadata detected; expected angle bracket encapsulation.")
-
-    inner = payload[1:-1]
-    entries = []
-    current = []
-    in_quotes = False
-    escape = False
-
-    for char in inner:
-        if escape:
-            current.append(char)
-            escape = False
-            continue
-
-        if char == "\\":
-            if in_quotes:
-                escape = True
-                continue
-            current.append(char)
-            continue
-
-        if char == '"':
-            in_quotes = not in_quotes
-            continue
-
-        if char == "," and not in_quotes:
-            entry = "".join(current).strip()
-            if entry:
-                entries.append(entry)
-            current = []
-            continue
-
-        current.append(char)
-
-    if current:
-        entry = "".join(current).strip()
-        if entry:
-            entries.append(entry)
-
-    mapping = OrderedDict()
-    for entry in entries:
-        if "=" not in entry:
-            continue
-        key, raw_value = entry.split("=", 1)
-        key = key.strip()
-        value = raw_value.strip()
-        mapping[key] = value
-
-    if "ID" not in mapping or not mapping["ID"]:
-        raise ValueError("Sample metadata must include an ID entry.")
-
-    return mapping
-
-
-def append_metadata_to_merged_vcf(merged_vcf, sample_metadata_lines=None, verbose=False):
-    if not sample_metadata_lines:
-        log_message("No metadata provided. Skipping metadata append step.", verbose)
-        return
-
-    log_message("Appending provided metadata to merged VCF header.", verbose)
-
-    try:
-        reader = vcfpy.Reader.from_path(merged_vcf)
-    except Exception as exc:
-        handle_non_critical_error(f"Could not open {merged_vcf}: {exc}. Skipping metadata append.")
-        return
-
-    header = reader.header
-
-    sample_mappings = []
-
-    try:
-        for line in sample_metadata_lines:
-            mapping = _parse_sample_metadata_line(line)
-            if mapping:
-                sample_mappings.append(mapping)
-    except ValueError as exc:
-        reader.close()
-        handle_non_critical_error(str(exc))
-        return
-
-    if not sample_mappings:
-        reader.close()
-        log_message("No valid sample metadata lines were supplied. Skipping metadata append.", verbose)
-        return
-
-    header.lines = [line for line in header.lines if getattr(line, "key", None) != "SAMPLE"]
-
-    for mapping in sample_mappings:
-        sample_line = vcfpy.SampleHeaderLine.from_mapping(mapping)
-        header.add_line(sample_line)
-
-    temp_path = merged_vcf + ".tmp"
-    writer = vcfpy.Writer.from_path(temp_path, header)
-
-    for record in reader:
-        writer.write_record(record)
-
-    writer.close()
-    reader.close()
-
-    os.replace(temp_path, merged_vcf)
-
-    log_message("Metadata appended successfully.", verbose)
->>>>>>> 57887353
 
 def preprocess_vcf(file_path):
     """
@@ -920,11 +720,7 @@
 def main():
     args = parse_arguments()
     verbose = args.verbose
-<<<<<<< HEAD
     sample_header_line, simple_header_lines = parse_metadata_arguments(args, verbose)
-=======
-    cli_metadata = args.meta
->>>>>>> 57887353
 
     log_message(
         "Script Execution Log - " + datetime.datetime.now().strftime("%Y-%m-%d %H:%M:%S"),
@@ -974,7 +770,6 @@
 
     log_message(f"Reference genome: {ref_genome}, VCF version: {vcf_version}", verbose)
 
-<<<<<<< HEAD
     valid_files = validate_all_vcfs(input_dir, ref_genome, vcf_version, verbose)
     merged_vcf = merge_vcfs(
         valid_files,
@@ -983,25 +778,6 @@
         sample_header_line=sample_header_line,
         simple_header_lines=simple_header_lines,
     )
-=======
-    sample_metadata_lines = None
-    if args.meta:
-        try:
-            metadata_entries = _parse_metadata_arguments(args.meta)
-            sample_metadata_lines = [build_sample_metadata_line(metadata_entries)]
-        except ValueError as exc:
-            handle_critical_error(str(exc))
-
-    valid_files = validate_all_vcfs(
-        input_dir,
-        ref_genome,
-        vcf_version,
-        verbose,
-        allow_gvcf=args.allow_gvcf,
-    )
-    merged_vcf = merge_vcfs(valid_files, output_dir, verbose)
-    append_metadata_to_merged_vcf(merged_vcf, sample_metadata_lines=sample_metadata_lines, verbose=verbose)
->>>>>>> 57887353
     validate_merged_vcf(merged_vcf, verbose)
 
     print("----------------------------------------")
