{% extends 'base.html' %}

{% block title %}Sign Up - {{ SITE_NAME }}{% endblock %}

<<<<<<< HEAD
{% block content %}
<div class="container mt-5">
        <h2>Sign Up</h2>
        {% include 'partials/form.html' with form=form submit_button_label="Create Account" extra_actions=form_extra_actions|default:'' %}
</div>
=======
{% block breadcrumbs %}
{% include 'partials/breadcrumbs.html' with breadcrumb_title='Sign Up' %}
>>>>>>> d37a83b2
{% endblock %}

{% block content %}
<h2 class="mb-4">Sign Up</h2>
{% include 'form_template.html' with form=form submit_button_label="Create Account" %}
{% endblock %}<|MERGE_RESOLUTION|>--- conflicted
+++ resolved
@@ -2,19 +2,9 @@
 
 {% block title %}Sign Up - {{ SITE_NAME }}{% endblock %}
 
-<<<<<<< HEAD
 {% block content %}
 <div class="container mt-5">
         <h2>Sign Up</h2>
         {% include 'partials/form.html' with form=form submit_button_label="Create Account" extra_actions=form_extra_actions|default:'' %}
 </div>
-=======
-{% block breadcrumbs %}
-{% include 'partials/breadcrumbs.html' with breadcrumb_title='Sign Up' %}
->>>>>>> d37a83b2
-{% endblock %}
-
-{% block content %}
-<h2 class="mb-4">Sign Up</h2>
-{% include 'form_template.html' with form=form submit_button_label="Create Account" %}
 {% endblock %}