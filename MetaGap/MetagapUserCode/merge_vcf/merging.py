from __future__ import annotations

import logging
import copy
import datetime
import heapq
import itertools
import gzip
import os
import re
import shutil
from typing import Callable, Iterable, List, Optional, Sequence, Tuple

import pysam  # BGZF + Tabix
import concurrent.futures
from . import vcfpy
from .logging_utils import (
    MergeConflictError,
    handle_critical_error,
    log_message,
)
from .metadata import (
    _parse_sample_metadata_line,
    apply_metadata_to_header,
    build_sample_metadata_line,
)

def _alt_value(alt) -> str:
    if alt is None:
        return ""
    return getattr(alt, "value", str(alt))

def _normalized_alt_key(record) -> Tuple[str, ...]:
    alts = record.ALT or []
    values = {_alt_value(alt) for alt in alts if alt is not None}
    return tuple(sorted(values)) if values else ()

def _record_sort_key(record, contig_ranks: dict) -> Tuple[int, int, str, Tuple[str, ...]]:
    """Sorting key for records: by contig rank, position, REF, and ALT alleles."""
    chrom = getattr(record, "CHROM", "")
    rank = contig_ranks.get(chrom, len(contig_ranks))
    pos = getattr(record, "POS", 0) or 0
    ref = getattr(record, "REF", "") or ""
    return (rank, pos, ref, _normalized_alt_key(record))

def _sort_record_alts(record) -> None:
    """Sort the ALT alleles of *record* lexicographically in-place."""
    if record is None:
        return
    alts = getattr(record, "ALT", None) or []
    if len(alts) <= 1:
        return
    sorted_alts = sorted(alts, key=_alt_value)
    if list(alts) != sorted_alts:
        record.ALT = list(sorted_alts)

def _apply_contig_order(header, contig_order: Sequence[str]) -> None:
    """Ensure *header* preserves *contig_order* for contig definitions."""
    if header is None or not contig_order:
        return
    # Reorder contig header lines to match the given contig_order
    contig_lines = [
        line for line in getattr(header, "lines", [])
        if isinstance(line, vcfpy.header.ContigHeaderLine)
    ]
    if not contig_lines:
        return
    contig_lookup: dict[str, object] = {}
    for line in contig_lines:
        identifier = getattr(line, "id", None)
        if identifier is None:
            continue
        if identifier not in contig_lookup:
            contig_lookup[identifier] = line
    # Build ordered list of contig IDs: first those in contig_order, then the rest
    ordered_ids: List[str] = []
    for name in contig_order:
        if name in contig_lookup:
            ordered_ids.append(name)
    for name in contig_lookup:
        if name not in ordered_ids:
            ordered_ids.append(name)
    # Replace header lines with ordered contigs
    ordered_lines = [contig_lookup[name] for name in ordered_ids]
    iterator = iter(ordered_lines)
    new_lines: List[object] = []
    for line in getattr(header, "lines", []):
        if isinstance(line, vcfpy.header.ContigHeaderLine):
            new_lines.append(next(iterator))
        else:
            new_lines.append(line)
    header.lines = new_lines
    # Also reorder header.contigs attribute if present
    contigs_attr = getattr(header, "contigs", None)
    if contigs_attr:
        reordered: dict[str, object] = {}
        for name in ordered_ids:
            if name in contigs_attr:
                reordered[name] = contigs_attr[name]
        for name, value in contigs_attr.items():
            if name not in reordered:
                reordered[name] = value
        try:
            header.contigs = reordered
        except Exception:
            pass
    # Store the applied contig order (for reference/debugging)
    setattr(header, "_metagap_contig_order", list(ordered_ids))

def _remap_genotype(value: Optional[str], allele_map: dict) -> Optional[str]:
    """Remap genotype allele indices in a GT string according to allele_map."""
    if value is None:
        return None
    text = str(value)
    if not text or text in {".", "./.", ".|."}:
        return text
    # Split genotype string by separator ("/" or "|"), preserve separators in parts
    parts = re.split(r"([/|])", text)
    out: List[str] = []
    for tok in parts:
        if tok in {"/", "|"}:
            out.append(tok)
            continue
        if tok == "" or tok == ".":
            out.append(tok or "")
            continue
        try:
            a = int(tok)
        except ValueError:
            out.append(tok)
            continue
        if a == 0:
            out.append("0")
        else:
            out.append(str(allele_map.get(a, a)))
    return "".join(out)

def _merge_colliding_records(
    grouped_records: Sequence[Tuple[vcfpy.Record, int]],
    header,
    sample_order: Sequence[str],
) -> vcfpy.Record:
    """Merge multiple VCF records representing the same variant into one record."""
    # Start with a deep copy of the first record as the base
    base = copy.deepcopy(grouped_records[0][0])
    # Merge IDs: collect unique IDs from all records
    merged_ids: List[str] = []
    for record, _ in grouped_records:
        rid = getattr(record, "ID", None)
        if not rid or rid == ".":
            continue
        for tok in str(rid).split(";"):
            tok = tok.strip()
            if tok and tok not in merged_ids:
                merged_ids.append(tok)
    base.ID = ";".join(merged_ids) if merged_ids else "."
    # Merge FILTERs: combine unique filter flags from all records
    merged_filters: List[str] = []
    for record, _ in grouped_records:
        for f in (record.FILTER or []):
            if f not in merged_filters:
                merged_filters.append(f)
    base.FILTER = merged_filters
    # Unified ALT allele list across all records (ensure consistent indexing for genotypes)
    alt_objects: dict[str, object] = {}
    for record, _ in grouped_records:
        for alt in (record.ALT or []):
            val = _alt_value(alt)
            if val not in alt_objects:
                alt_objects[val] = copy.deepcopy(alt)
    base.ALT = list(alt_objects.values())
    # Mapping from original allele value to new allele index (for genotype remapping)
    allele_map_global = {val: i for i, val in enumerate(alt_objects.keys(), start=1)}
    # Union of all FORMAT keys across records
    fmt_keys: List[str] = []
    for record, _ in grouped_records:
        for key in (record.FORMAT or []):
            if key not in fmt_keys:
                fmt_keys.append(key)
    base.FORMAT = fmt_keys
    # Merge genotype calls for all samples, remapping allele indices in GT fields
    calls_by_sample: dict = {}
    for record, _ in grouped_records:
        # Map allele indices from this record's ALT set to global ALT indices
        per_map: dict = {}
        for idx, alt in enumerate(record.ALT or [], start=1):
            per_map[idx] = allele_map_global[_alt_value(alt)]
        for call in (record.calls or []):
            sample_name = call.sample  # vcfpy.Call.sample holds the sample name
            data = copy.deepcopy(call.data) if call.data is not None else {}
            if "GT" in data:
                data["GT"] = _remap_genotype(data["GT"], per_map)
            calls_by_sample[sample_name] = vcfpy.Call(sample_name, data)
    # Order merged calls by the final sample order, add empty calls for missing samples
    ordered_calls: List[vcfpy.Call] = []
    for name in sample_order:
        call = calls_by_sample.get(name)
        if call is None:
            call = vcfpy.Call(name, {})
        ordered_calls.append(call)
    base.update_calls(ordered_calls)
    # Pad any missing FORMAT fields with default values for all calls
    _pad_record_samples(base, header, sample_order)
    return base

def preprocess_vcf(file_path: str, *, chunk_size: int = 1024) -> str:
    """Normalize whitespace delimiters in `file_path` if necessary (tabs between columns). 
    Returns the original path if no changes were needed; otherwise writes a normalized `.tmp` file and returns its path."""
    if chunk_size <= 0:
        raise ValueError("chunk_size must be a positive integer")
    opener = gzip.open if str(file_path).endswith(".gz") else open
    mode = "rt" if opener is gzip.open else "r"
    # First pass: detect if normalization is needed without loading entire file
    modified = False
    header_found = False
    with opener(file_path, mode, encoding="utf-8") as handle:
        for line in handle:
            if line.startswith("##"):
                continue  # meta-info lines can be left as-is
            if line.startswith("#"):
                header_found = True
                # Check if header line has correct tab separation
                if re.sub(r"\s+", "\t", line.rstrip()) + "\n" != line:
                    modified = True
            elif header_found:
                # For data lines after header, check delimiter normalization
                if re.sub(r"\s+", "\t", line.rstrip()) + "\n" != line:
                    modified = True
            # if header not reached, continue scanning without modification check
    if not modified:
        return file_path  # no changes needed
    # Second pass: rewrite file with normalized tabs
    temp_file = f"{file_path}.tmp"
    with opener(file_path, mode, encoding="utf-8") as read_handle, open(temp_file, "w", encoding="utf-8") as write_handle:
        header_found = False
        buffer: List[str] = []
        def flush_buffer():
            if buffer:
                write_handle.writelines(buffer)
                buffer.clear()
        for line in read_handle:
            if line.startswith("##"):
                buffer.append(line)  # preserve meta-info lines exactly
            elif line.startswith("#"):
                header_found = True
                buffer.append(re.sub(r"\s+", "\t", line.rstrip()) + "\n")
            else:
                if header_found:
                    # normalize delimiters in variant data lines
                    buffer.append(re.sub(r"\s+", "\t", line.rstrip()) + "\n")
                else:
                    # (In case file has weird content before header)
                    buffer.append(line)
            if len(buffer) >= chunk_size:
                flush_buffer()
        flush_buffer()
    return temp_file

def _create_missing_call_factory(format_keys: Sequence[str], header) -> Callable[[], dict]:
    """Create a factory for default call data given a set of FORMAT keys."""
    if not format_keys:
        return lambda: {}
    template: dict = {}
    for key in format_keys:
        if key == "GT":
            template[key] = "./."
            continue
        # Determine default value based on the FORMAT definition's number
        try:
            fi = header.get_format_field_info(key)
        except Exception:
            fi = None
        number = getattr(fi, "number", None)
        if isinstance(number, str):
            s = number.strip()
            if not s:
                number = None
            elif s in {".", "A", "G", "R"}:
                template[key] = []
                continue
            else:
                try:
                    number = int(s)
                except ValueError:
                    number = None
        if isinstance(number, int):
            default_value = None if number <= 1 else [None] * number
        elif number in {".", "A", "G", "R"}:
            default_value = []
        else:
            default_value = None
        template.setdefault(key, default_value)
    def factory() -> dict:
        data: dict = {}
        for k, d in template.items():
            data[k] = ([None] * len(d)) if isinstance(d, list) else d
        return data
    return factory

def _ensure_info_header_lines(header) -> None:
    """Ensure that standard AC/AN/AF INFO header definitions are present in the VCF header."""
    info_defs = (
        (
            "AC",
            {
                "ID": "AC",
                "Number": "A",
                "Type": "Integer",
                "Description": "Alternate allele count in genotypes, for each ALT allele",
            },
        ),
        (
            "AN",
            {
                "ID": "AN",
                "Number": "1",
                "Type": "Integer",
                "Description": "Total number of alleles in called genotypes",
            },
        ),
        (
            "AF",
            {
                "ID": "AF",
                "Number": "A",
                "Type": "Float",
                "Description": "Allele frequency, for each ALT allele",
            },
        ),
    )
    for key, mapping in info_defs:
        try:
            existing = header.get_info_field_info(key)
        except Exception:
            existing = None
        if existing is None:
            header.add_info_line(mapping)

def _iter_called_genotype_alleles(value) -> Iterable[int]:
    """Yield all allele indices present in a genotype field value (handles complex structures)."""
    if value is None:
        return
    if isinstance(value, (list, tuple)):
        for item in value:
            yield from _iter_called_genotype_alleles(item)
        return
    if isinstance(value, int):
        yield value
        return
    if isinstance(value, str):
        s = value.strip()
        if not s or s == ".":
            return
        parts = re.split(r"[\\/|]", s) if ("/" in s or "|" in s) else [s]
        for part in parts:
            t = part.strip()
            if not t or t == ".":
                continue
            try:
                yield int(t)
            except ValueError:
                continue
        return
    # Attempt to cast other types to int
    try:
        yield int(value)
    except (TypeError, ValueError):
        return

def _recompute_ac_an_af(record) -> None:
    """Recompute the AC, AN, AF INFO fields for a merged record based on its genotype calls."""
    alt_n = len(record.ALT or [])
    ac = [0] * alt_n
    an = 0
    for call in (record.calls or []):
        gt_value = (call.data or {}).get("GT")
        for allele_index in _iter_called_genotype_alleles(gt_value):
            if isinstance(allele_index, bool):
                continue  # skip boolean values (if any)
            an += 1
            if allele_index is None or allele_index <= 0:
                continue  # 0 or None = reference/missing allele, not counted in AC
            if 1 <= allele_index <= alt_n:
                ac[allele_index - 1] += 1
    record.INFO["AC"] = ac
    record.INFO["AN"] = an
    record.INFO["AF"] = ([c / an for c in ac] if an > 0 else [0.0] * alt_n)

def _remove_format_and_sample_definitions(header) -> None:
    """Strip all FORMAT definitions and sample names from the VCF header (for anonymization)."""
    if header is None:
        return
    # Remove FORMAT lines from header lines list
    if hasattr(header, "lines"):
        new_lines = []
        for line in header.lines:
            if isinstance(line, vcfpy.header.FormatHeaderLine):
                continue
            key = getattr(line, "key", None)
            if isinstance(key, str) and key.upper() == "FORMAT":
                continue
            new_lines.append(line)
        header.lines = new_lines
    # Clear the header.formats dictionary if present
    if hasattr(header, "formats"):
        try:
            header.formats.clear()
        except AttributeError:
            header.formats = {}
    # Remove all sample names from header
    if hasattr(header, "samples") and hasattr(header.samples, "names"):
        header.samples.names = []

def _pad_record_samples(record, header, sample_order: Sequence[str]) -> None:
    """Ensure that *record* has calls for all samples in sample_order and all FORMAT keys present."""
    if not sample_order or not hasattr(record, "call_for_sample"):
        return
    fmt_keys = list(record.FORMAT or [])
    factory = _create_missing_call_factory(fmt_keys, header)
    new_calls: List[vcfpy.Call] = []
    for name in sample_order:
        call = record.call_for_sample.get(name)
        if call is None:
            # If sample is missing, create a new call with default values
            call = vcfpy.Call(name, factory())
        else:
            # Fill missing format fields in existing calls with defaults
            defaults = factory()
            for key in fmt_keys:
                if key not in call.data:
                    call.data[key] = defaults.get(key)
                else:
                    # Convert tuple values to list for consistency
                    if isinstance(call.data[key], tuple):
                        call.data[key] = list(call.data[key])
        # Ensure GT is not None/empty for proper output (use default "./." if so)
        if "GT" in call.data and call.data["GT"] in {None, "", "."}:
            call.data["GT"] = (factory().get("GT", "./."))
        new_calls.append(call)
    record.update_calls(new_calls)

def _record_passes_filters(
    record,
    qual_threshold: Optional[float],
    an_threshold: Optional[float],
    allowed_filter_values: Optional[Sequence[str]],
) -> bool:
    """Check if a record meets the quality and AN thresholds and has allowed FILTER values."""
    # QUAL threshold
    if qual_threshold is not None:
        q = getattr(record, "QUAL", None)
        try:
            if q is None or float(q) <= qual_threshold:
                return False
        except (TypeError, ValueError):
            return False
    # AN (allele number) threshold
    if an_threshold is not None:
        an_val = record.INFO.get("AN")
        if isinstance(an_val, list):
            an_val = an_val[0] if an_val else None
        try:
            if an_val is None or float(an_val) <= an_threshold:
                return False
        except (TypeError, ValueError):
            return False
    # FILTER field check: only allow records with filter values in allowed_filter_values (default "PASS")
    filters = record.FILTER or []
    if not filters:
        return True
    vals = [f for f in filters if f not in {None, "", "."}]
    if not vals:
        return True
    allowed = tuple(allowed_filter_values or ("PASS",))
    allowed_set = {v for v in allowed if v not in {None, "", "."}}
    return bool(allowed_set) and all(v in allowed_set for v in vals)

def _filter_vcf_records(
    input_path: str,
    qual_threshold: Optional[float],
    an_threshold: Optional[float],
    allowed_filter_values: Optional[Sequence[str]],
    verbose: bool,
) -> None:
    """In-place filter of VCF records based on quality/AN thresholds and FILTER values."""
    import os

    tmp_path = input_path + ".filtered"
    kept = 0
    total = 0

    try:
        import vcfpy  # local import to avoid global dependency at import time

        # Read → write filtered → atomic replace
        try:
            with vcfpy.Reader.from_path(input_path) as reader:
                try:
                    with vcfpy.Writer.from_path(tmp_path, header=reader.header) as writer:
                        for rec in reader:
                            total += 1
                            if _record_passes_filters(rec, qual_threshold, an_threshold, allowed_filter_values):
                                writer.write_record(rec)
                                kept += 1
                except Exception as exc:
                    # Best-effort cleanup of partial tmp file
                    try:
                        if os.path.exists(tmp_path):
                            os.remove(tmp_path)
                    except OSError:
                        pass
                    handle_critical_error(f"Failed to write filtered VCF ({input_path}): {exc}", exc_cls=MergeVCFError)
        except Exception as exc:
            handle_critical_error(f"Failed to read VCF for filtering ({input_path}): {exc}", exc_cls=MergeVCFError)

        try:
            os.replace(tmp_path, input_path)  # atomic on same filesystem
        except Exception as exc:
            handle_critical_error(
                f"Failed to replace original with filtered VCF ({input_path}): {exc}", exc_cls=MergeVCFError
            )

        log_message(f"Applied variant filter: kept {kept} of {total}.", verbose, level=logging.INFO)

    except MergeVCFError:
        raise
    except Exception as exc:
        handle_critical_error(f"Unexpected filtering error for {input_path}: {exc}", exc_cls=MergeVCFError)


def merge_vcfs(
    valid_files: Sequence[str],
    output_dir: str,
    verbose: bool = False,
    sample_order: Optional[Sequence[str]] = None,
    sample_header_line=None,
    simple_header_lines=None,
    qual_threshold: Optional[float] = 30.0,
    an_threshold: Optional[float] = 50.0,
    allowed_filter_values: Optional[Sequence[str]] = ("PASS",),
) -> str:
    """Merge multiple VCF files into one .vcf.gz and index it."""
    import os, copy, datetime, concurrent.futures
    import vcfpy, pysam

    os.makedirs(output_dir, exist_ok=True)
    timestamp = datetime.datetime.now().strftime("%Y%m%d_%H%M%S")
    base_vcf = os.path.join(output_dir, f"merged_vcf_{timestamp}.vcf")
    gz_vcf = base_vcf + ".gz"

    file_count = len(valid_files)
    log_message(
        f"Discovered {file_count} validated VCF shard(s) for merging.",
        verbose,
        level=logging.INFO,
    )

    temp_files: List[str] = []
    preprocessed: List[str] = []

    # Preprocess inputs in parallel
    try:
        def _run_pre(p: str) -> str:
            return preprocess_vcf(
                p,
                qual_threshold=qual_threshold,
                an_threshold=an_threshold,
                allowed_filter_values=allowed_filter_values,
                verbose=verbose,
            )

        max_workers = min(8, max(1, len(valid_files)))
        with concurrent.futures.ThreadPoolExecutor(max_workers=max_workers) as executor:
            results = list(executor.map(_run_pre, valid_files))
    except Exception as exc:
        handle_critical_error(f"Failed to preprocess input VCF files: {exc}", exc_cls=MergeConflictError)

    for orig_path, pre_path in zip(valid_files, results):
        preprocessed.append(pre_path)
        if pre_path != orig_path:
            temp_files.append(pre_path)

    # Build merged header
    try:
        merged_header = union_headers(preprocessed, sample_order=sample_order)
    except MergeConflictError:
        raise
    except Exception as exc:
        handle_critical_error(f"Failed to merge VCF headers: {exc}", exc_cls=MergeConflictError)

    # Apply custom metadata
    try:
        header = apply_metadata_to_header(
            merged_header,
            sample_header_line=sample_header_line,
            simple_header_lines=simple_header_lines,
            verbose=verbose,
        )
    except Exception as exc:
        handle_critical_error(f"Failed to apply metadata to header: {exc}", exc_cls=MergeConflictError)

    final_sample_order = list(sample_order) if sample_order else list(getattr(header.samples, "names", []))

    # Collect records keyed by variant
    def _alt_tuple(rec: vcfpy.Record) -> tuple[str, ...]:
        return tuple(getattr(a, "value", str(a)) for a in (rec.ALT or []))

    def _rec_key(rec: vcfpy.Record) -> tuple[str, int, str, tuple[str, ...]]:
        return (rec.CHROM, rec.POS, rec.REF, _alt_tuple(rec))

    record_store: dict[tuple, dict] = {}

    try:
        for path in preprocessed:
            with vcfpy.Reader.from_path(path) as reader:
                for rec in reader:
                    key = _rec_key(rec)
                    container = record_store.get(key)
                    if container is None:
                        container = {
                            "CHROM": rec.CHROM,
                            "POS": rec.POS,
                            "ID": copy.deepcopy(rec.ID),
                            "REF": rec.REF,
                            "ALT": copy.deepcopy(rec.ALT),
                            "QUAL": rec.QUAL,
                            "FILTER": copy.deepcopy(rec.FILTER),
                            "INFO": copy.deepcopy(rec.INFO),
                            "format_keys": list(rec.FORMAT or []),
                            "calls": {},
                        }
                        record_store[key] = container
                    else:
                        fmt = container["format_keys"]
                        for fk in rec.FORMAT or []:
                            if fk not in fmt:
                                fmt.append(fk)

                    calls_map: dict[str, dict] = container["calls"]
                    for call in rec.calls or []:
                        sname = getattr(call, "sample", None) or getattr(call, "name", None)
                        if sname:
                            calls_map[sname] = copy.deepcopy(call.data or {})
    except Exception as exc:
        handle_critical_error(f"Failed while aggregating records: {exc}", exc_cls=MergeConflictError)

    # Write merged VCF, bgzip, tabix
    try:
        def _order_format(fmt_keys: List[str]) -> List[str]:
            if "GT" in fmt_keys and fmt_keys[0] != "GT":
                fmt_keys = [k for k in fmt_keys if k != "GT"]
                fmt_keys.insert(0, "GT")
            seen, ordered = set(), []
            for k in fmt_keys:
                if k not in seen:
                    seen.add(k)
                    ordered.append(k)
            return ordered

        # sort by header contig order then position
        contig_order: dict[str, int] = {}
        try:
            from vcfpy import header as vcfhdr
            idx = 0
            for line in getattr(header, "lines", []):
                if isinstance(line, vcfhdr.ContigHeaderLine) and line.id:
                    contig_order[line.id] = idx
                    idx += 1
        except Exception:
            contig_order = {}

        def _sort_key(k: tuple[str, int, str, tuple[str, ...]]):
            chrom, pos, _, _ = k
            return (contig_order.get(chrom, 10**9), chrom, pos)

        with vcfpy.Writer.from_path(base_vcf, header=header) as writer:
            for key in sorted(record_store.keys(), key=_sort_key):
                cont = record_store[key]
                fmt_keys = _order_format(list(cont["format_keys"]))

                calls_out: List[vcfpy.Call] = []
                for s in final_sample_order:
                    data = cont["calls"].get(s, {})
                    filled: dict[str, object] = {}
                    for fk in fmt_keys:
                        filled[fk] = data.get(fk, "./." if fk == "GT" else ".")
                    calls_out.append(vcfpy.Call(sample=s, data=filled))

                out_rec = vcfpy.Record(
                    CHROM=cont["CHROM"],
                    POS=cont["POS"],
                    ID=cont["ID"],
                    REF=cont["REF"],
                    ALT=cont["ALT"],
                    QUAL=cont["QUAL"],
                    FILTER=cont["FILTER"],
                    INFO=cont["INFO"],
                    FORMAT=fmt_keys,
                    calls=calls_out,
                )
                writer.write_record(out_rec)

        pysam.tabix_compress(base_vcf, gz_vcf, force=True)
        pysam.tabix_index(gz_vcf, preset="vcf", force=True)
        try:
            os.remove(base_vcf)
        except OSError:
            pass
    except Exception as exc:
        handle_critical_error(f"Failed to write merged VCF: {exc}", exc_cls=MergeConflictError)
    finally:
        for tmp in temp_files:
            try:
                if os.path.exists(tmp):
                    os.remove(tmp)
            except OSError:
                pass

    log_message(f"Merged VCF written and indexed: {gz_vcf}", verbose)
    return gz_vcf


    # Merge headers from all files to create a combined header
    try:
        merged_header = union_headers(preprocessed, sample_order=sample_order)
    except MergeConflictError:
        # Pass through known header merge conflicts as MergeConflictError
        raise
    except Exception as exc:
        handle_critical_error(f"Failed to merge VCF headers: {exc}", exc_cls=MergeConflictError)

    # Apply additional metadata lines (if provided) to the merged header
    try:
        header = apply_metadata_to_header(
            merged_header,
            sample_header_line=sample_header_line,
            simple_header_lines=simple_header_lines,
            verbose=verbose,
        )
    except SystemExit:
        # allow SystemExit to propagate (if handle_critical_error called sys.exit)
        raise
    except Exception as exc:
        handle_critical_error(f"Failed to apply metadata to merged VCF header: {exc}")

    # Determine final contig order and ensure header contigs preserve this order
    contigs: List[str] = []
    if getattr(header, "contigs", None):
        contigs = list(header.contigs.keys())
    if not contigs:
        # If header.contigs is empty, gather contig names from any Contig header lines (if present)
        for ln in getattr(header, "lines", []):
            if isinstance(ln, vcfpy.header.ContigHeaderLine):
                contigs.append(ln.id)
    contig_ranks = {name: i for i, name in enumerate(contigs)}
    _ensure_info_header_lines(header)  # ensure AC/AN/AF are defined in INFO headers

    # Ensure header.formats dict is populated with all FORMAT definitions (vcfpy quirk)
    if hasattr(header, "formats") and header.formats is not None:
        for ln in getattr(header, "lines", []):
            if isinstance(ln, vcfpy.header.FormatHeaderLine):
                header.formats[ln.id] = ln

    # Initialize sample list from merged header; include all samples from all files
    sample_names: List[str] = list(getattr(header.samples, "names", []) or [])

    # Open each VCF file with vcfpy Reader and prepare for k-way merge
    readers: List[vcfpy.Reader] = []
    iters: List[Iterator] = []
    for path in preprocessed:
        try:
            reader = vcfpy.Reader.from_path(path)
        except Exception as exc:
            handle_critical_error(f"Failed to open VCF for merging ({path}): {exc}")
        readers.append(reader)
        iters.append(iter(reader))
        # Add any new sample names found in this file to the master sample list
        file_samples = list(getattr(reader.header.samples, "names", []) or [])
        for name in file_samples:
            if name not in sample_names:
                sample_names.append(name)
    # Update the merged header's sample names to include all discovered samples (or maintain given order)
    if hasattr(header, "samples") and hasattr(header.samples, "names"):
        header.samples.names = list(sample_names)

    # Create output VCF writer with the merged header
    try:
        writer = vcfpy.Writer.from_path(base_vcf, header)
    except Exception as exc:
        # Clean up readers before aborting
        for r in readers:
            try:
                r.close()
            except Exception:
                pass
        handle_critical_error(f"Failed to open writer for merged VCF: {exc}", exc_cls=MergeConflictError)

    def _advance(reader_index: int) -> Optional[vcfpy.Record]:
        """Fetch the next record from reader at index, or return None if exhausted."""
        try:
            rec = next(iters[reader_index])
        except StopIteration:
            return None
        _sort_record_alts(rec)
        return rec

    # Heap-based k-way merge: each heap entry is (sort_key, counter, source_index, record)
    log_message(
        "Performing heap-based k-way merge of VCF shards...",
        verbose,
        level=logging.DEBUG,
    )
    heap: List[Tuple[Tuple[int, int, str, Tuple[str, ...]], int, int, vcfpy.Record]] = []
    counter = itertools.count()  # unique counter to avoid comparison of records in heap
    # Initialize heap with the first record from each reader (if available)
    for i in range(len(iters)):
        rec = _advance(i)
        if rec is not None:
            heapq.heappush(heap, (_record_sort_key(rec, contig_ranks), next(counter), i, rec))

    # Merge loop
    try:
        while heap:
            key, _, src_idx, rec = heapq.heappop(heap)
            # Collect all records with the same sort key (colliding variants)
            colliding_records: List[Tuple[vcfpy.Record, int]] = [(rec, src_idx)]
            # Also gather any other entries from heap that have identical key
            while heap and heap[0][0] == key:
                _, _, j, rec2 = heapq.heappop(heap)
                colliding_records.append((rec2, j))
            # For each source that contributed a colliding record, advance it to find if more colliding records follow
            pending: List[Tuple[vcfpy.Record, int]] = []
            cur_index = 0
            while cur_index < len(colliding_records):
                _, source_idx = colliding_records[cur_index]
                nxt = _advance(source_idx)
                # If the next record from this source is still the same variant (same sort key), merge it as well
                while nxt is not None and _record_sort_key(nxt, contig_ranks) == key:
                    colliding_records.append((nxt, source_idx))
                    nxt = _advance(source_idx)
                if nxt is not None:
                    pending.append((nxt, source_idx))
                cur_index += 1
            # Merge all colliding records into one and write to output
            merged_rec = _merge_colliding_records(colliding_records, header, sample_names)
            _recompute_ac_an_af(merged_rec)
            writer.write_record(merged_rec)
            # Push any pending next records (that were not colliding) onto the heap
            for nxt_rec, ridx in pending:
                heapq.heappush(heap, (_record_sort_key(nxt_rec, contig_ranks), next(counter), ridx, nxt_rec))
    finally:
        # Close writer and all readers, remove any temporary files
        writer.close()
        for r in readers:
            try:
                r.close()
            except Exception:
                pass
        for tmp in temp_files:
            try:
                if os.path.exists(tmp):
                    os.remove(tmp)
            except OSError:
                pass

    # Apply in-place variant filtering on the merged VCF file (QUAL/AN thresholds, FILTER values)
    _filter_vcf_records(
        base_vcf,
        qual_threshold=qual_threshold,
        an_threshold=an_threshold,
        allowed_filter_values=allowed_filter_values,
        verbose=verbose,
    )

    # Anonymize the VCF: drop all sample genotype data and FORMAT definitions
    try:
        rdr = vcfpy.Reader.from_path(base_vcf)
    except Exception as exc:
        handle_critical_error(f"Failed to reopen VCF for anonymization: {exc}")

    try:
        anonymized_header = rdr.header.copy()
    except Exception:
        anonymized_header = copy.deepcopy(rdr.header)
    _remove_format_and_sample_definitions(anonymized_header)
    anon_tmp = base_vcf + ".anon"
    try:
        w = vcfpy.Writer.from_path(anon_tmp, anonymized_header)
    except Exception as exc:
        rdr.close()
        handle_critical_error(f"Failed to open anonymized VCF writer: {exc}")
    try:
        for rec in rdr:
            rec.FORMAT = []    # no format fields
            rec.calls = []     # no sample calls
            w.write_record(rec)
    finally:
        rdr.close()
        w.close()
    # Replace original merged VCF with the anonymized version
    shutil.move(anon_tmp, base_vcf)

    # BGZF compress + Tabix index using pysam
    log_message(
        "Compressing and indexing the final VCF...",
        verbose,
        level=logging.INFO,
    )
    try:
        pysam.tabix_compress(base_vcf, gz_vcf, force=True)
        pysam.tabix_index(gz_vcf, preset="vcf", force=True)
        os.remove(base_vcf)  # remove uncompressed VCF after successful compression
    except Exception as exc:
        handle_critical_error(
            f"Failed to compress/index final VCF: {exc}",
            exc_cls=MergeConflictError,
        )
    log_message(
        f"Merged VCF created and indexed successfully: {gz_vcf}",
        verbose,
        level=logging.INFO,
    )
    return gz_vcf

def union_headers(valid_files: Sequence[str], sample_order: Optional[Sequence[str]] = None):
    """Merge the headers of all VCF files in `valid_files` into a combined header."""
    import os, copy
    from collections import OrderedDict

    combined_header = None
<<<<<<< HEAD
    # Dictionaries to keep track of seen header lines by ID
    info_lines: dict[str, vcfpy.header.InfoHeaderLine] = {}
    filter_lines: dict[str, vcfpy.header.FilterHeaderLine] = {}
    contig_lines: dict[str, vcfpy.header.ContigHeaderLine] = {}
    format_lines: dict[str, vcfpy.header.FormatHeaderLine] = {}
    computed_sample_order: List[str] = []
    merged_sample_metadata = None

    def _line_mapping(line) -> dict[str, str]:
        """Helper to get an ordered mapping of a header line's metadata (ID, Number, Type, etc)."""
        mapping = getattr(line, "mapping", None)
        return dict(mapping) if isinstance(mapping, dict) else {}
=======

    info_lines: OrderedDict[str, vcfpy.header.InfoHeaderLine] = OrderedDict()
    filter_lines: OrderedDict[str, vcfpy.header.FilterHeaderLine] = OrderedDict()
    contig_lines: OrderedDict[str, vcfpy.header.ContigHeaderLine] = OrderedDict()
    format_lines: OrderedDict[str, vcfpy.header.FormatHeaderLine] = OrderedDict()

    computed_sample_order: list[str] = []
    merged_sample_metadata = None

    def _line_mapping(line) -> OrderedDict[str, str]:
        m = getattr(line, "mapping", None)
        return OrderedDict(m) if isinstance(m, dict) else OrderedDict()
>>>>>>> 6b6b4f3d

    for file_path in valid_files:
        pre = preprocess_vcf(file_path)  # idempotent normalization
        try:
            with vcfpy.Reader.from_path(pre) as reader:
                hdr = reader.header

                if combined_header is None:
                    combined_header = copy.deepcopy(hdr)
                    if getattr(combined_header, "samples", None) and getattr(combined_header.samples, "names", None):
                        computed_sample_order = list(combined_header.samples.names)
                    for line in list(combined_header.lines):
                        if isinstance(line, vcfpy.header.InfoHeaderLine):
                            info_lines[line.id] = copy.deepcopy(line)
                        elif isinstance(line, vcfpy.header.FilterHeaderLine):
                            filter_lines[line.id] = copy.deepcopy(line)
                        elif isinstance(line, vcfpy.header.ContigHeaderLine):
                            contig_lines[line.id] = copy.deepcopy(line)
                        elif isinstance(line, vcfpy.header.FormatHeaderLine):
                            format_lines[line.id] = copy.deepcopy(line)
                        elif isinstance(line, vcfpy.header.SampleHeaderLine):
                            m = _line_mapping(line)
                            if m.get("ID"):
                                merged_sample_metadata = OrderedDict(m)
                    continue

                # Merge samples
                if getattr(hdr, "samples", None) and getattr(hdr.samples, "names", None):
                    for s in hdr.samples.names:
                        if s not in computed_sample_order:
                            computed_sample_order.append(s)

                # Merge header lines with conflict checks
                for line in hdr.lines:
                    if isinstance(line, vcfpy.header.InfoHeaderLine):
                        existing = info_lines.get(line.id)
                        if existing is None:
                            info_lines[line.id] = copy.deepcopy(line)
                            combined_header.add_line(copy.deepcopy(line))
                        else:
                            exist_map, new_map = _line_mapping(existing), _line_mapping(line)
                            for field in ("Number", "Type", "Description"):
                                if exist_map.get(field) != new_map.get(field):
                                    handle_critical_error(
                                        "INFO header definitions conflict across shards. "
                                        f"Field '{field}' for INFO '{line.id}' differs: "
                                        f"{exist_map.get(field)!r} vs {new_map.get(field)!r} (in {file_path}).",
                                        exc_cls=MergeConflictError,
                                    )

                    elif isinstance(line, vcfpy.header.FilterHeaderLine):
<<<<<<< HEAD
                        filter_lines[line.id] = copy.deepcopy(line)
                    elif isinstance(line, vcfpy.header.ContigHeaderLine):
                        contig_lines[line.id] = copy.deepcopy(line)
                    elif isinstance(line, vcfpy.header.FormatHeaderLine):
                        format_lines[line.id] = copy.deepcopy(line)
                    elif isinstance(line, vcfpy.header.SampleHeaderLine):
                        # Keep sample metadata line for merging
                        mapping = _line_mapping(line)
                        if mapping.get("ID"):
                            merged_sample_metadata = dict(mapping)
                continue  # move to next file
            # For subsequent files, merge header lines:
            if hasattr(hdr, "samples") and hasattr(hdr.samples, "names"):
                for s in hdr.samples.names:
                    if s not in computed_sample_order:
                        computed_sample_order.append(s)
            for line in hdr.lines:
                if isinstance(line, vcfpy.header.InfoHeaderLine):
                    existing = info_lines.get(line.id)
                    if existing is None:
                        info_lines[line.id] = copy.deepcopy(line)
                        combined_header.add_line(copy.deepcopy(line))
                    else:
                        # Ensure no conflicting definitions for same INFO ID
                        exist_map, new_map = _line_mapping(existing), _line_mapping(line)
                        for field in ("Number", "Type", "Description"):
                            if exist_map.get(field) != new_map.get(field):
=======
                        existing = filter_lines.get(line.id)
                        if existing is None:
                            filter_lines[line.id] = copy.deepcopy(line)
                            combined_header.add_line(copy.deepcopy(line))
                        else:
                            exist_map, new_map = _line_mapping(existing), _line_mapping(line)
                            if exist_map.get("Description") != new_map.get("Description"):
>>>>>>> 6b6b4f3d
                                handle_critical_error(
                                    "FILTER header definitions conflict across shards. "
                                    f"Description for FILTER '{line.id}' differs: "
                                    f"{exist_map.get('Description')!r} vs {new_map.get('Description')!r} (in {file_path}).",
                                    exc_cls=MergeConflictError,
                                )

                    elif isinstance(line, vcfpy.header.ContigHeaderLine):
                        existing = contig_lines.get(line.id)
                        if existing is None:
                            contig_lines[line.id] = copy.deepcopy(line)
                            combined_header.add_line(copy.deepcopy(line))
                        else:
                            if _line_mapping(existing) != _line_mapping(line):
                                handle_critical_error(
                                    "Contig header definitions conflict across shards. "
                                    f"Contig '{line.id}' differs between shards (conflict in {file_path}).",
                                    exc_cls=MergeConflictError,
                                )
<<<<<<< HEAD
                elif isinstance(line, vcfpy.header.SampleHeaderLine):
                    # Merge sample-level metadata (e.g., SAMPLE lines)
                    mapping = _line_mapping(line)
                    sid = mapping.get("ID")
                    if not sid:
                        continue
                    if merged_sample_metadata is None:
                        merged_sample_metadata = dict(mapping)
                    else:
                        for k, v in mapping.items():
                            if k not in merged_sample_metadata or not merged_sample_metadata[k]:
                                merged_sample_metadata[k] = v
=======

                    elif isinstance(line, vcfpy.header.FormatHeaderLine):
                        existing = format_lines.get(line.id)
                        if existing is None:
                            format_lines[line.id] = copy.deepcopy(line)
                            combined_header.add_line(copy.deepcopy(line))
                        else:
                            exist_map, new_map = _line_mapping(existing), _line_mapping(line)
                            for field in ("Number", "Type", "Description"):
                                if exist_map.get(field) != new_map.get(field):
                                    handle_critical_error(
                                        "FORMAT header definitions conflict across shards. "
                                        f"Field '{field}' for FORMAT '{line.id}' differs: "
                                        f"{exist_map.get(field)!r} vs {new_map.get(field)!r} (in {file_path}).",
                                        exc_cls=MergeConflictError,
                                    )

                    elif isinstance(line, vcfpy.header.SampleHeaderLine):
                        m = _line_mapping(line)
                        sid = m.get("ID")
                        if not sid:
                            continue
                        if merged_sample_metadata is None:
                            merged_sample_metadata = OrderedDict(m)
                        else:
                            for k, v in m.items():
                                if k not in merged_sample_metadata or not merged_sample_metadata[k]:
                                    merged_sample_metadata[k] = v

>>>>>>> 6b6b4f3d
        except Exception as exc:
            handle_critical_error(f"Failed to read VCF header from {file_path}: {exc}", exc_cls=MergeConflictError)
        finally:
            if pre != file_path and os.path.exists(pre):
                try:
                    os.remove(pre)
                except OSError:
                    pass

    if combined_header is None:
        handle_critical_error("Unable to construct a merged VCF header.", exc_cls=MergeConflictError)

    # Apply final sample order
    target_samples = sample_order if sample_order is not None else computed_sample_order
    if target_samples and getattr(combined_header, "samples", None) and getattr(combined_header.samples, "names", None):
        combined_header.samples.names = list(target_samples)

    # Merge SAMPLE metadata to a single line
    if merged_sample_metadata:
        serialized = build_sample_metadata_line(merged_sample_metadata)
        parsed = _parse_sample_metadata_line(serialized)
        sample_line = vcfpy.header.SampleHeaderLine.from_mapping(parsed)
        combined_header.lines = [ln for ln in combined_header.lines if getattr(ln, "key", None) != "SAMPLE"]
        combined_header.add_line(sample_line)

    # Preserve contig order from first occurrences
    contig_order = list(contig_lines.keys())
    if contig_order:
        _apply_contig_order(combined_header, contig_order)

    return combined_header

__all__ = [
    "preprocess_vcf",
    "merge_vcfs",
    "union_headers",
    "_create_missing_call_factory",
    "_remove_format_and_sample_definitions",
    "_pad_record_samples",
    "_filter_vcf_records",
    "_record_passes_filters",
]<|MERGE_RESOLUTION|>--- conflicted
+++ resolved
@@ -928,7 +928,6 @@
     from collections import OrderedDict
 
     combined_header = None
-<<<<<<< HEAD
     # Dictionaries to keep track of seen header lines by ID
     info_lines: dict[str, vcfpy.header.InfoHeaderLine] = {}
     filter_lines: dict[str, vcfpy.header.FilterHeaderLine] = {}
@@ -941,20 +940,6 @@
         """Helper to get an ordered mapping of a header line's metadata (ID, Number, Type, etc)."""
         mapping = getattr(line, "mapping", None)
         return dict(mapping) if isinstance(mapping, dict) else {}
-=======
-
-    info_lines: OrderedDict[str, vcfpy.header.InfoHeaderLine] = OrderedDict()
-    filter_lines: OrderedDict[str, vcfpy.header.FilterHeaderLine] = OrderedDict()
-    contig_lines: OrderedDict[str, vcfpy.header.ContigHeaderLine] = OrderedDict()
-    format_lines: OrderedDict[str, vcfpy.header.FormatHeaderLine] = OrderedDict()
-
-    computed_sample_order: list[str] = []
-    merged_sample_metadata = None
-
-    def _line_mapping(line) -> OrderedDict[str, str]:
-        m = getattr(line, "mapping", None)
-        return OrderedDict(m) if isinstance(m, dict) else OrderedDict()
->>>>>>> 6b6b4f3d
 
     for file_path in valid_files:
         pre = preprocess_vcf(file_path)  # idempotent normalization
@@ -1006,7 +991,6 @@
                                     )
 
                     elif isinstance(line, vcfpy.header.FilterHeaderLine):
-<<<<<<< HEAD
                         filter_lines[line.id] = copy.deepcopy(line)
                     elif isinstance(line, vcfpy.header.ContigHeaderLine):
                         contig_lines[line.id] = copy.deepcopy(line)
@@ -1034,15 +1018,6 @@
                         exist_map, new_map = _line_mapping(existing), _line_mapping(line)
                         for field in ("Number", "Type", "Description"):
                             if exist_map.get(field) != new_map.get(field):
-=======
-                        existing = filter_lines.get(line.id)
-                        if existing is None:
-                            filter_lines[line.id] = copy.deepcopy(line)
-                            combined_header.add_line(copy.deepcopy(line))
-                        else:
-                            exist_map, new_map = _line_mapping(existing), _line_mapping(line)
-                            if exist_map.get("Description") != new_map.get("Description"):
->>>>>>> 6b6b4f3d
                                 handle_critical_error(
                                     "FILTER header definitions conflict across shards. "
                                     f"Description for FILTER '{line.id}' differs: "
@@ -1062,20 +1037,6 @@
                                     f"Contig '{line.id}' differs between shards (conflict in {file_path}).",
                                     exc_cls=MergeConflictError,
                                 )
-<<<<<<< HEAD
-                elif isinstance(line, vcfpy.header.SampleHeaderLine):
-                    # Merge sample-level metadata (e.g., SAMPLE lines)
-                    mapping = _line_mapping(line)
-                    sid = mapping.get("ID")
-                    if not sid:
-                        continue
-                    if merged_sample_metadata is None:
-                        merged_sample_metadata = dict(mapping)
-                    else:
-                        for k, v in mapping.items():
-                            if k not in merged_sample_metadata or not merged_sample_metadata[k]:
-                                merged_sample_metadata[k] = v
-=======
 
                     elif isinstance(line, vcfpy.header.FormatHeaderLine):
                         existing = format_lines.get(line.id)
@@ -1105,7 +1066,6 @@
                                 if k not in merged_sample_metadata or not merged_sample_metadata[k]:
                                     merged_sample_metadata[k] = v
 
->>>>>>> 6b6b4f3d
         except Exception as exc:
             handle_critical_error(f"Failed to read VCF header from {file_path}: {exc}", exc_cls=MergeConflictError)
         finally:
