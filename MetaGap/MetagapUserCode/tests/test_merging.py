--- conflicted
+++ resolved
@@ -281,7 +281,6 @@
     assert record.call_for_sample["S1"].data["GT"] == "./."
 
 
-<<<<<<< HEAD
 def test_merge_colliding_records_recomputes_ac_an_af_from_calls():
     header = _header_with_formats(["S1", "S2"])
     r1 = _StubRecord("S1", "0/1")
@@ -306,7 +305,6 @@
     assert record.INFO["AC"] == [0]
     assert record.INFO["AN"] == 0
     assert record.INFO["AF"] == [0.0]
-=======
 def test_merge_colliding_records_inserts_missing_sample_defaults(monkeypatch):
     header = _header_with_formats(["X"])
 
@@ -363,7 +361,6 @@
     assert missing["DP"] is None
     assert missing["GQ"] is None
     assert missing["AD"] == []
->>>>>>> 36ab8f6b
 
 
 def test_merge_vcfs_pads_missing_samples(monkeypatch, tmp_path):
