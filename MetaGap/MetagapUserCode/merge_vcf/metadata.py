"""Metadata helpers for augmenting merged VCF files."""

from __future__ import annotations

import gzip
import os
import re
import shutil
import subprocess
from collections import OrderedDict
from typing import List, Optional, Tuple

from . import VCFPY_AVAILABLE, vcfpy
from .logging_utils import handle_critical_error, log_message


STANDARD_INFO_DEFINITIONS = OrderedDict(
    [
        (
            "AC",
            OrderedDict(
                [
                    ("Number", "A"),
                    ("Type", "Integer"),
                    (
                        "Description",
                        "Alternate allele count in genotypes, for each ALT allele",
                    ),
                ]
            ),
        ),
        (
            "AN",
            OrderedDict(
                [
                    ("Number", "1"),
                    ("Type", "Integer"),
                    ("Description", "Total number of alleles in called genotypes"),
                ]
            ),
        ),
        (
            "AF",
            OrderedDict(
                [
                    ("Number", "A"),
                    ("Type", "Float"),
                    ("Description", "Alternate allele frequency"),
                ]
            ),
        ),
    ]
)


INFO_HEADER_PATTERN = re.compile(r"^##INFO=<ID=([^,>]+)")


def _format_info_definition(info_id: str, definition_mapping: OrderedDict) -> str:
    parts = [f"ID={info_id}"]
    for key, value in definition_mapping.items():
        if value is None:
            continue
        if key == "Description":
            escaped_value = str(value).replace('"', '\\"')
            parts.append(f'Description="{escaped_value}"')
            continue
        parts.append(f"{key}={value}")
    return "##INFO=<" + ",".join(parts) + ">"


def ensure_standard_info_definitions(header, verbose: bool = False):
    if not VCFPY_AVAILABLE:
        return header

    info_module = getattr(vcfpy, "header", None)
    info_cls = getattr(info_module, "InfoHeaderLine", None) if info_module else None
    if info_cls is None:
        return header

    existing_ids = set()
    for line in getattr(header, "lines", []):
        if isinstance(line, info_cls):
            existing_ids.add(getattr(line, "id", None))

    added_ids = []
    for info_id, definition in STANDARD_INFO_DEFINITIONS.items():
        if info_id in existing_ids:
            continue

        mapping = OrderedDict([("ID", info_id)])
        mapping.update(definition)

        try:
            info_line = info_cls.from_mapping(mapping)
        except Exception as exc:  # pragma: no cover - defensive logging
            log_message(
                f"WARNING: Unable to create INFO header definition for {info_id}: {exc}",
                verbose,
            )
            continue

        try:
            header.add_line(info_line)
        except Exception as exc:  # pragma: no cover - defensive logging
            log_message(
                f"WARNING: Failed to append INFO header definition for {info_id}: {exc}",
                verbose,
            )
            continue

        existing_ids.add(info_id)
        added_ids.append(info_id)

    if added_ids:
        log_message(
            "Inserted INFO header definitions for missing fields: "
            + ", ".join(added_ids),
            verbose,
        )

    return header


def ensure_standard_info_header_lines(
    final_header_lines, existing_header_lines, verbose: bool = False
):
    current_ids = set()
    for line in final_header_lines:
        if not isinstance(line, str):
            continue
        match = INFO_HEADER_PATTERN.match(line.strip())
        if match:
            current_ids.add(match.group(1))

    added_ids = []
    for info_id, definition in STANDARD_INFO_DEFINITIONS.items():
        if info_id in current_ids:
            continue

        formatted = _format_info_definition(info_id, definition)
        if formatted in existing_header_lines:
            current_ids.add(info_id)
            continue

        final_header_lines.append(formatted)
        existing_header_lines.add(formatted)
        current_ids.add(info_id)
        added_ids.append(info_id)

    if added_ids:
        log_message(
            "Inserted INFO header definitions for missing fields: "
            + ", ".join(added_ids),
            verbose,
        )

    return final_header_lines


def _format_sample_metadata_value(value: str) -> str:
    """Return a VCF-safe representation of the provided metadata value."""

    value = str(value)
    needs_quotes = any(char in value for char in [" ", ",", "\t", "\"", "<", ">", "="])
    if not needs_quotes:
        return value

    escaped = value.replace("\\", "\\\\").replace("\"", "\\\"")
    return f'"{escaped}"'


def build_sample_metadata_line(entries: "OrderedDict[str, str]") -> str:
    """Serialize an ordered mapping into a single ``##SAMPLE`` metadata line."""

    id_value = entries.get("ID", "").strip()
    if not id_value:
        raise ValueError("Sample metadata must include a non-empty ID value.")

    parts = []
    for key, raw_value in entries.items():
        if raw_value is None:
            continue
        value = str(raw_value).strip()
        if not value and key != "ID":
            continue
        parts.append(f"{key}={_format_sample_metadata_value(value)}")

    serialized = ",".join(parts)
    return f"##SAMPLE=<{serialized}>"


def _parse_sample_metadata_line(serialized: str) -> "OrderedDict[str, str]":
    """Return an ordered mapping extracted from a serialized ``##SAMPLE`` line."""

    if not isinstance(serialized, str):
        raise TypeError("Serialized sample metadata must be provided as a string.")

    text = serialized.strip()
    prefix = "##SAMPLE=<"
    suffix = ">"
    if not text.startswith(prefix) or not text.endswith(suffix):
        raise ValueError("Serialized sample metadata must be in '##SAMPLE=<...>' format.")

    body = text[len(prefix) : -len(suffix)]
    entries = OrderedDict()

    token: List[str] = []
    stack: List[str] = []
    in_quotes = False
    escape = False

    def flush_token() -> None:
        raw = "".join(token).strip()
        token.clear()
        if not raw:
            return
        if "=" not in raw:
            raise ValueError(f"Invalid SAMPLE metadata entry: '{raw}'")
        key, value = raw.split("=", 1)
        key = key.strip()
        value = value.strip()
        if not key:
            raise ValueError("SAMPLE metadata keys cannot be empty.")
        if len(value) >= 2 and value[0] == value[-1] == '"':
            inner = value[1:-1]
            unescaped: List[str] = []
            i = 0
            while i < len(inner):
                ch = inner[i]
                if ch == "\\" and i + 1 < len(inner):
                    next_ch = inner[i + 1]
                    if next_ch in {'\\', '"'}:
                        unescaped.append(next_ch)
                        i += 2
                        continue
                unescaped.append(ch)
                i += 1
            value_to_store = "".join(unescaped)
        else:
            value_to_store = value
        entries[key] = value_to_store

    for ch in body:
        if escape:
            token.append(ch)
            escape = False
            continue

        if ch == "\\":
            token.append(ch)
            escape = True
            continue

        if in_quotes:
            if ch == '"':
                in_quotes = False
            token.append(ch)
            continue

        if ch == '"':
            in_quotes = True
            token.append(ch)
            continue

        if ch in "{[":
            stack.append(ch)
            token.append(ch)
            continue

        if ch in "}]":
            if stack:
                opener = stack[-1]
                if (opener == "{" and ch == "}") or (opener == "[" and ch == "]"):
                    stack.pop()
            token.append(ch)
            continue

        if ch == "," and not stack:
            flush_token()
            continue

        token.append(ch)

    flush_token()

    if "ID" in entries and isinstance(entries["ID"], str):
        entries["ID"] = entries["ID"].strip()
    return entries


def _parse_simple_metadata_line(line: str) -> Optional[Tuple[str, str]]:
    stripped = line.strip()
    if not stripped.startswith("##") or "=" not in stripped:
        return None
    key, value = stripped[2:].split("=", 1)
    key = key.strip()
    value = value.strip()
    if not key:
        return None
    return key, value


def _load_metadata_template(
    template_path: Optional[str], verbose: bool = False
) -> Tuple[Optional["OrderedDict[str, str]"], List, List[str], Optional[str]]:
    """Return metadata derived from a user-supplied template header file."""

    if not template_path:
        return None, [], [], None

    normalized_path = os.path.abspath(template_path)
    if not os.path.exists(normalized_path):
        handle_critical_error(
            f"Metadata template header file does not exist: {template_path}"
        )
    if not os.path.isfile(normalized_path):
        handle_critical_error(
            f"Metadata template header path is not a file: {template_path}"
        )

    template_sample_mapping: Optional["OrderedDict[str, str]"] = None
    template_serialized_sample: Optional[str] = None
    sanitized_lines: List[str] = []
    simple_header_lines = []
    existing_simple = set()
    existing_sanitized = set()

    try:
        with open(normalized_path, "r", encoding="utf-8") as handle:
            for line_number, raw_line in enumerate(handle, 1):
                stripped = raw_line.strip()
                if not stripped:
                    continue
                if stripped.startswith("#CHROM"):
                    continue
                if not stripped.startswith("##"):
                    log_message(
                        (
                            "Skipping non-metadata line in template "
                            f"{normalized_path} line {line_number}: {stripped}"
                        ),
                        verbose,
                    )
                    continue
                if stripped.startswith("##SAMPLE="):
                    try:
                        parsed_sample = _parse_sample_metadata_line(stripped)
                    except ValueError as exc:
                        handle_critical_error(
                            "Invalid SAMPLE metadata line in template "
                            f"{normalized_path} line {line_number}: {exc}"
                        )
                    if template_sample_mapping is not None:
                        log_message(
                            (
                                "WARNING: Multiple ##SAMPLE lines found in metadata "
                                f"template {normalized_path}; using the last occurrence"
                            ),
                            verbose,
                        )
                    template_sample_mapping = OrderedDict(parsed_sample.items())
                    template_serialized_sample = stripped
                    continue

                parsed = _parse_simple_metadata_line(stripped)
                if not parsed:
                    handle_critical_error(
                        "Metadata template lines must be in '##key=value' format. "
                        f"Problematic entry at {normalized_path} line {line_number}: {stripped}"
                    )
                key, value = parsed
                sanitized = f"##{key}={value}"
                if sanitized not in existing_sanitized:
                    sanitized_lines.append(sanitized)
                    existing_sanitized.add(sanitized)

                try:
                    simple_line = vcfpy.SimpleHeaderLine(key, value)
                except Exception as exc:  # pragma: no cover - defensive logging
                    log_message(
                        f"WARNING: Failed to parse metadata template line '{sanitized}': {exc}",
                        verbose,
                    )
                    continue

                identifier = (simple_line.key, getattr(simple_line, "value", None))
                if identifier in existing_simple:
                    continue
                simple_header_lines.append(simple_line)
                existing_simple.add(identifier)
    except OSError as exc:
        handle_critical_error(
            f"Unable to read metadata template header file {template_path}: {exc}"
        )

    log_message(
        f"Loaded metadata template header from {normalized_path}",
        verbose,
    )
    if sanitized_lines:
        log_message(
            "Metadata template header lines: " + ", ".join(sanitized_lines),
            verbose,
        )
    if template_serialized_sample:
        log_message(
            f"Metadata template sample line: {template_serialized_sample}",
            verbose,
        )

    return (
        template_sample_mapping,
        simple_header_lines,
        sanitized_lines,
        template_serialized_sample,
    )


def parse_metadata_arguments(args, verbose: bool = False):
    """Return header metadata derived from CLI arguments."""

<<<<<<< HEAD
    sample_entries = []
    for attr in ("sample_metadata_entries", "meta"):
        values = getattr(args, attr, None)
        if not values:
            continue
        if isinstance(values, (list, tuple)):
            sample_entries.extend(values)
        else:
            sample_entries.append(values)
=======
    (
        template_sample_mapping,
        template_simple_lines,
        template_header_lines,
        template_serialized_sample,
    ) = _load_metadata_template(
        getattr(args, "metadata_template_path", None), verbose=verbose
    )

    sample_entries = getattr(args, "sample_metadata_entries", None) or []
>>>>>>> 1108e6e1
    additional_lines = getattr(args, "header_metadata_lines", None) or []

    sample_mapping: "OrderedDict[str, str]" = OrderedDict()
    serialized_sample_line = template_serialized_sample
    if template_sample_mapping:
        sample_mapping.update(template_sample_mapping)

    for raw_entry in sample_entries:
        entry = raw_entry.strip()
        if not entry:
            continue
        if "=" not in entry:
            handle_critical_error(
                f"Invalid sample metadata entry '{raw_entry}'. Expected KEY=VALUE format."
            )
        key, value = entry.split("=", 1)
        key = key.strip()
        value = value.strip()
        if not key:
            handle_critical_error("Sample metadata keys cannot be empty.")
        sample_mapping[key] = value
        serialized_sample_line = None

    sample_header_line = None
    if sample_mapping:
        try:
            sample_line = build_sample_metadata_line(sample_mapping)
        except ValueError as exc:
            handle_critical_error(str(exc))
        log_message(f"Using sample metadata: {sample_line}", verbose)
        serialized_sample_line = sample_line
        sample_header_line = vcfpy.SampleHeaderLine.from_mapping(sample_mapping)

    simple_header_lines = list(template_simple_lines)
    sanitized_header_lines: List[str] = list(template_header_lines)
    existing_simple = {
        (line.key, getattr(line, "value", None)) for line in simple_header_lines
    }
    existing_sanitized = set(sanitized_header_lines)
    cli_added_lines: List[str] = []
    for raw_line in additional_lines:
        normalized = raw_line.strip()
        if not normalized:
            continue
        if not normalized.startswith("##"):
            normalized = "##" + normalized
        parsed = _parse_simple_metadata_line(normalized)
        if not parsed:
            handle_critical_error(
                f"Additional metadata '{raw_line}' must be in '##key=value' format."
            )
        key, value = parsed
        sanitized = f"##{key}={value}"
        cli_added_lines.append(sanitized)
        if sanitized not in existing_sanitized:
            sanitized_header_lines.append(sanitized)
            existing_sanitized.add(sanitized)
        identifier = (key, value)
        if identifier not in existing_simple:
            simple_header_lines.append(vcfpy.SimpleHeaderLine(key, value))
            existing_simple.add(identifier)

    if cli_added_lines:
        log_message(
            "Using CLI header metadata lines: " + ", ".join(cli_added_lines),
            verbose,
        )

    sample_mapping_copy = OrderedDict(sample_mapping) if sample_mapping else None

    return (
        sample_header_line,
        simple_header_lines,
        sample_mapping_copy,
        sanitized_header_lines,
        serialized_sample_line,
    )


def apply_metadata_to_header(
    header,
    sample_header_line=None,
    simple_header_lines=None,
    verbose: bool = False,
):
    """Return ``header`` with CLI metadata applied."""

    if sample_header_line is None and not simple_header_lines:
        return header

    simple_header_lines = simple_header_lines or []

    if simple_header_lines:
        existing_simple = {
            (line.key, getattr(line, "value", None))
            for line in header.lines
            if isinstance(line, vcfpy.SimpleHeaderLine)
        }
        for simple_line in simple_header_lines:
            identifier = (simple_line.key, simple_line.value)
            if identifier in existing_simple:
                continue
            header.add_line(simple_line)
            existing_simple.add(identifier)

    if sample_header_line is not None:
        header.lines = [
            line for line in header.lines if getattr(line, "key", None) != "SAMPLE"
        ]
        header.add_line(sample_header_line)

    header = ensure_standard_info_definitions(header, verbose=verbose)

    log_message("Applied CLI metadata to merged header.", verbose)
    return header


def _validate_anonymized_vcf_header(final_vcf_path: str, ensure_for_uncompressed: bool = False):
    """Use ``bcftools`` to confirm that ``final_vcf_path`` has a readable header."""

    if not final_vcf_path:
        return

    requires_validation = ensure_for_uncompressed or final_vcf_path.endswith(".vcf.gz")
    if not requires_validation:
        return

    try:
        subprocess.run(
            ["bcftools", "view", "-h", final_vcf_path],
            check=True,
            stdout=subprocess.PIPE,
            stderr=subprocess.PIPE,
        )
    except (subprocess.CalledProcessError, OSError) as exc:
        handle_critical_error(
            f"Failed to read header from anonymized VCF using bcftools: {exc}"
        )


def append_metadata_to_merged_vcf(
    merged_vcf: str,
    sample_metadata_entries=None,
    header_metadata_lines=None,
    serialized_sample_line=None,
    verbose: bool = False,
):
    """Finalize the merged VCF by applying bcftools processing and metadata."""

    header_metadata_lines = header_metadata_lines or []

    joint_temp = f"{merged_vcf}.joint.temp.vcf"
    filtered_temp = f"{merged_vcf}.filtered.temp.vcf"
    header_temp = f"{merged_vcf}.header.temp"
    body_temp = f"{merged_vcf}.body.temp"

    expects_gzip = merged_vcf.endswith(".gz")
    final_plain_vcf = None
    final_vcf = None

    if merged_vcf.endswith(".vcf.gz"):
        base_path = merged_vcf[: -len(".vcf.gz")]
        final_plain_vcf = f"{base_path}.anonymized.vcf"
        final_vcf = f"{final_plain_vcf}.gz"
    elif merged_vcf.endswith(".vcf"):
        base_path = merged_vcf[: -len(".vcf")]
        final_plain_vcf = f"{base_path}.anonymized.vcf"
        final_vcf = final_plain_vcf
    else:
        base_path, ext = os.path.splitext(merged_vcf)
        if ext == ".gz":
            base_path = base_path or merged_vcf[:-3]
            final_plain_vcf = f"{base_path}.anonymized"
            final_vcf = f"{final_plain_vcf}.gz"
        else:
            final_plain_vcf = f"{base_path}.anonymized{ext or '.vcf'}"
            final_vcf = final_plain_vcf

    def _cleanup_temp_files():
        for path in [joint_temp, filtered_temp, header_temp, body_temp]:
            try:
                if path and os.path.exists(path):
                    os.remove(path)
            except Exception:
                pass

    log_message(
        "Recalculating AC, AN, AF tags across the merged cohort...",
        verbose,
    )
    try:
        subprocess.run(
            [
                "bcftools",
                "+fill-tags",
                merged_vcf,
                "-O",
                "v",
                "-o",
                joint_temp,
                "--",
                "-t",
                "AC,AN,AF",
            ],
            check=True,
        )
    except (subprocess.CalledProcessError, OSError) as exc:
        _cleanup_temp_files()
        handle_critical_error(
            f"Failed to recalculate INFO tags with bcftools +fill-tags: {exc}"
        )

    log_message("Applying quality filters to remove low-confidence variants...", verbose)
    try:
        subprocess.run(
            [
                "bcftools",
                "view",
                joint_temp,
                "-i",
                'QUAL>30 && INFO/AN>50 && FILTER="PASS"',
                "-O",
                "v",
                "-o",
                filtered_temp,
            ],
            check=True,
        )
    except (subprocess.CalledProcessError, OSError) as exc:
        _cleanup_temp_files()
        handle_critical_error(
            f"Failed to apply bcftools filtering to merged VCF: {exc}"
        )

    log_message("Removing individual sample genotype columns (anonymizing data)...", verbose)
    try:
        with open(header_temp, "w", encoding="utf-8") as header_handle:
            subprocess.run(
                ["bcftools", "view", "-h", filtered_temp],
                check=True,
                stdout=header_handle,
            )

        with open(body_temp, "w", encoding="utf-8") as body_handle:
            view_proc = subprocess.Popen(
                ["bcftools", "view", "-H", filtered_temp],
                stdout=subprocess.PIPE,
            )
            try:
                subprocess.run(
                    ["cut", "-f1-8"],
                    check=True,
                    stdin=view_proc.stdout,
                    stdout=body_handle,
                )
            finally:
                if view_proc.stdout is not None:
                    view_proc.stdout.close()
                return_code = view_proc.wait()
            if return_code != 0:
                raise subprocess.CalledProcessError(
                    return_code, ["bcftools", "view", "-H", filtered_temp]
                )
    except (subprocess.CalledProcessError, OSError) as exc:
        _cleanup_temp_files()
        handle_critical_error(
            f"Failed to anonymize merged VCF columns using bcftools: {exc}"
        )

    log_message("Combining custom metadata header with VCF header...", verbose)
    try:
        with open(header_temp, "r", encoding="utf-8") as header_handle:
            header_lines = [line.rstrip("\n") for line in header_handle]

        fileformat_line = None
        remaining_header_lines = []
        for line in header_lines:
            stripped = line.strip()
            if not stripped:
                continue
            if stripped.startswith("#CHROM"):
                continue
            if stripped.startswith("##fileformat") and fileformat_line is None:
                fileformat_line = stripped
                continue
            if stripped.startswith("##SAMPLE="):
                continue
            remaining_header_lines.append(stripped)

        final_header_lines = []
        if fileformat_line is not None:
            final_header_lines.append(fileformat_line)

        final_header_lines.extend(remaining_header_lines)
        existing_header_lines = set(final_header_lines)

        ensure_standard_info_header_lines(
            final_header_lines, existing_header_lines, verbose=verbose
        )

        if sample_metadata_entries:
            try:
                serialized_line = (
                    serialized_sample_line
                    if serialized_sample_line is not None
                    else build_sample_metadata_line(sample_metadata_entries)
                )
                if serialized_line not in existing_header_lines:
                    final_header_lines.append(serialized_line)
                    existing_header_lines.add(serialized_line)
            except ValueError as exc:
                _cleanup_temp_files()
                handle_critical_error(str(exc))

        for metadata_line in header_metadata_lines:
            normalized = metadata_line.strip()
            if not normalized:
                continue
            if not normalized.startswith("##"):
                normalized = "##" + normalized
            if normalized in existing_header_lines:
                continue
            final_header_lines.append(normalized)
            existing_header_lines.add(normalized)

        ensure_standard_info_header_lines(
            final_header_lines, existing_header_lines, verbose=verbose
        )

        final_header_lines.append("#CHROM\tPOS\tID\tREF\tALT\tQUAL\tFILTER\tINFO")

        body_lines = []
        with open(body_temp, "r", encoding="utf-8") as body_handle:
            for line in body_handle:
                body_lines.append(line.rstrip("\n"))

        is_gzipped_output = False
        if merged_vcf.endswith(".vcf.gz"):
            base = merged_vcf[: -len(".vcf.gz")]
            final_vcf = f"{base}.anonymized.vcf.gz"
            is_gzipped_output = True
        else:
            base, ext = os.path.splitext(merged_vcf)
            if not ext:
                ext = ".vcf"
            final_vcf = f"{base}.anonymized{ext}"

        writer = gzip.open if is_gzipped_output else open
        open_kwargs = {"mode": "wt", "encoding": "utf-8"} if is_gzipped_output else {"mode": "w", "encoding": "utf-8"}
        with writer(final_vcf, **open_kwargs) as output_handle:
            for line in final_header_lines:
                output_handle.write(line + "\n")
            for line in body_lines:
                output_handle.write(line + "\n")
    except Exception as exc:
        _cleanup_temp_files()
        if final_plain_vcf and os.path.exists(final_plain_vcf):
            try:
                os.remove(final_plain_vcf)
            except Exception:
                pass
        handle_critical_error(
            f"Failed to assemble final anonymized VCF contents: {exc}"
        )

    if expects_gzip and final_plain_vcf and os.path.exists(final_plain_vcf):
        try:
            subprocess.run(["bgzip", "-f", final_plain_vcf], check=True)
            subprocess.run(["tabix", "-p", "vcf", "-f", final_vcf], check=True)
        except (subprocess.CalledProcessError, OSError) as exc:
            _cleanup_temp_files()
            if os.path.exists(final_plain_vcf):
                try:
                    os.remove(final_plain_vcf)
                except Exception:
                    pass
            if os.path.exists(final_vcf):
                try:
                    os.remove(final_vcf)
                except Exception:
                    pass
            handle_critical_error(
                f"Failed to compress or index anonymized VCF: {exc}"
            )
        finally:
            if os.path.exists(final_plain_vcf):
                try:
                    os.remove(final_plain_vcf)
                except Exception:
                    pass
    elif not expects_gzip:
        final_vcf = final_plain_vcf

    _cleanup_temp_files()

    _validate_anonymized_vcf_header(final_vcf, ensure_for_uncompressed=True)

    log_message(f"Anonymized merged VCF written to: {final_vcf}", verbose)
    return final_vcf


def recalculate_cohort_info_tags(vcf_path: str, verbose: bool = False) -> None:
    """Recompute AC, AN, and AF INFO tags in-place for ``vcf_path``."""

    log_message(
        "Recalculating AC, AN, AF tags across the merged cohort...",
        verbose,
    )

    if VCFPY_AVAILABLE:
        try:
            reader = vcfpy.Reader.from_path(vcf_path)
        except Exception as exc:
            handle_critical_error(
                f"Failed to open {vcf_path} for AC/AN/AF recalculation: {exc}"
            )

        records = []
        header = reader.header

        for record in reader:
            info = dict(getattr(record, "INFO", {}) or {})
            alt_alleles = list(getattr(record, "ALT", []) or [])
            alt_counts = [0] * len(alt_alleles)
            allele_number = 0

            for call in getattr(record, "calls", []) or []:
                data = getattr(call, "data", {}) or {}
                genotype = data.get("GT")
                if not genotype:
                    continue
                tokens = genotype.replace("|", "/").split("/")
                for token in tokens:
                    token = token.strip()
                    if not token or token == ".":
                        continue
                    try:
                        allele_index = int(token)
                    except ValueError:
                        continue
                    if allele_index < 0:
                        continue
                    allele_number += 1
                    if allele_index == 0:
                        continue
                    normalized_index = allele_index - 1
                    if 0 <= normalized_index < len(alt_counts):
                        alt_counts[normalized_index] += 1

            info["AN"] = allele_number
            if alt_counts:
                info["AC"] = alt_counts
                if allele_number > 0:
                    info["AF"] = [count / allele_number for count in alt_counts]
                else:
                    info["AF"] = [0.0 for _ in alt_counts]
            else:
                info["AC"] = []
                info["AF"] = []

            record.INFO = info
            records.append(record)

        try:
            reader.close()
        except Exception:
            pass

        try:
            writer = vcfpy.Writer.from_path(vcf_path, header)
        except Exception as exc:
            handle_critical_error(f"Failed to reopen {vcf_path} for writing: {exc}")

        try:
            for record in records:
                writer.write_record(record)
        finally:
            writer.close()
        return

    _recalculate_cohort_info_tags_without_vcfpy(vcf_path)


def _recalculate_cohort_info_tags_without_vcfpy(vcf_path: str) -> None:
    opener = gzip.open if vcf_path.endswith(".gz") else open
    try:
        with opener(vcf_path, "rt", encoding="utf-8") as handle:
            lines = [line.rstrip("\n") for line in handle]
    except OSError as exc:
        handle_critical_error(f"Failed to open {vcf_path}: {exc}")

    header_lines = []
    records = []
    column_header = None
    for line in lines:
        if line.startswith("##"):
            header_lines.append(line)
            continue
        if line.startswith("#CHROM"):
            column_header = line
            header_lines.append(line)
            continue
        if not line:
            continue
        records.append(line)

    if column_header is None:
        handle_critical_error(
            f"Failed to parse {vcf_path}: Missing #CHROM header line."
        )

    updated_records = []
    for record_line in records:
        fields = record_line.split("\t")
        if len(fields) < 8:
            updated_records.append(record_line)
            continue

        alt_alleles = [allele for allele in fields[4].split(",") if allele]
        alt_counts = [0] * len(alt_alleles)
        allele_number = 0

        if len(fields) >= 10:
            format_keys = fields[8].split(":") if fields[8] else []
            try:
                gt_index = format_keys.index("GT")
            except ValueError:
                gt_index = None

            if gt_index is not None:
                for sample_entry in fields[9:]:
                    parts = sample_entry.split(":")
                    if gt_index >= len(parts):
                        continue
                    genotype = parts[gt_index]
                    if not genotype:
                        continue
                    tokens = genotype.replace("|", "/").split("/")
                    for token in tokens:
                        token = token.strip()
                        if not token or token == ".":
                            continue
                        try:
                            allele_index = int(token)
                        except ValueError:
                            continue
                        if allele_index < 0:
                            continue
                        allele_number += 1
                        if allele_index == 0:
                            continue
                        normalized_index = allele_index - 1
                        if 0 <= normalized_index < len(alt_counts):
                            alt_counts[normalized_index] += 1

        info_field = fields[7]
        info_map = {}
        order = []
        for entry in info_field.split(";"):
            if not entry:
                continue
            if "=" in entry:
                key, value = entry.split("=", 1)
            else:
                key, value = entry, ""
            if key not in info_map:
                order.append(key)
            info_map[key] = value

        info_map["AN"] = str(allele_number)
        if alt_counts:
            info_map["AC"] = ",".join(str(count) for count in alt_counts)
            if allele_number > 0:
                info_map["AF"] = ",".join(
                    f"{count / allele_number:.6g}" for count in alt_counts
                )
            else:
                info_map["AF"] = ",".join("0" for _ in alt_counts)
        else:
            info_map["AC"] = "."
            info_map["AF"] = "."

        for key in ("AC", "AN", "AF"):
            if key not in order:
                order.append(key)

        new_entries = []
        for key in order:
            value = info_map.get(key, "")
            if value == "":
                new_entries.append(f"{key}=")
            else:
                new_entries.append(f"{key}={value}")
        fields[7] = ";".join(new_entries)
        updated_records.append("\t".join(fields))

    try:
        with opener(vcf_path, "wt", encoding="utf-8") as handle:
            for line in header_lines:
                handle.write(line + "\n")
            for line in updated_records:
                handle.write(line + "\n")
    except OSError as exc:
        handle_critical_error(f"Failed to rewrite {vcf_path}: {exc}")


__all__ = [
    "_format_sample_metadata_value",
    "build_sample_metadata_line",
    "_parse_sample_metadata_line",
    "_parse_simple_metadata_line",
    "parse_metadata_arguments",
    "apply_metadata_to_header",
    "_validate_anonymized_vcf_header",
    "append_metadata_to_merged_vcf",
    "recalculate_cohort_info_tags",
]<|MERGE_RESOLUTION|>--- conflicted
+++ resolved
@@ -420,7 +420,6 @@
 def parse_metadata_arguments(args, verbose: bool = False):
     """Return header metadata derived from CLI arguments."""
 
-<<<<<<< HEAD
     sample_entries = []
     for attr in ("sample_metadata_entries", "meta"):
         values = getattr(args, attr, None)
@@ -430,18 +429,6 @@
             sample_entries.extend(values)
         else:
             sample_entries.append(values)
-=======
-    (
-        template_sample_mapping,
-        template_simple_lines,
-        template_header_lines,
-        template_serialized_sample,
-    ) = _load_metadata_template(
-        getattr(args, "metadata_template_path", None), verbose=verbose
-    )
-
-    sample_entries = getattr(args, "sample_metadata_entries", None) or []
->>>>>>> 1108e6e1
     additional_lines = getattr(args, "header_metadata_lines", None) or []
 
     sample_mapping: "OrderedDict[str, str]" = OrderedDict()
