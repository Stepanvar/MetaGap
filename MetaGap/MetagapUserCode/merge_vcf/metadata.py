--- conflicted
+++ resolved
@@ -21,11 +21,7 @@
 import shutil
 import tempfile
 from collections import OrderedDict
-<<<<<<< HEAD
-from typing import List, Optional, Sequence, Tuple
-=======
 from typing import Iterable, List, Optional, Tuple, Mapping, Union
->>>>>>> 3a754c15
 
 import logging
 import subprocess
@@ -80,7 +76,6 @@
 CONTIG_HEADER_PATTERN = re.compile(r"^##contig=<ID=([^,>]+)", re.IGNORECASE)
 
 
-<<<<<<< HEAD
 def _metadata_record_passes_filters(
     record,
     allele_number,
@@ -120,10 +115,7 @@
     return bool(allowed_set) and all(value in allowed_set for value in vals)
 
 
-def _format_info_definition(info_id: str, definition_mapping: OrderedDict) -> str:
-=======
 def _format_info_definition(info_id: str, definition_mapping: Mapping[str, object]) -> str:
->>>>>>> 3a754c15
     parts = [f"ID={info_id}"]
     for key, value in definition_mapping.items():
         if value is None:
@@ -774,14 +766,11 @@
     sample_metadata_entries=None,
     header_metadata_lines=None,
     serialized_sample_line=None,
-<<<<<<< HEAD
     sample_header_entries=None,
     simple_header_lines=None,
-=======
     qual_threshold: Optional[float] = DEFAULT_QUAL_THRESHOLD,
     an_threshold: Optional[float] = DEFAULT_AN_THRESHOLD,
     allowed_filter_values: Optional[Sequence[str]] = DEFAULT_ALLOWED_FILTER_VALUES,
->>>>>>> 3a754c15
     verbose: bool = False,
     *,
     qual_threshold: Optional[float] = 30.0,
@@ -801,7 +790,6 @@
         header_metadata_lines = simple_header_lines
 
     header_metadata_lines = header_metadata_lines or []
-<<<<<<< HEAD
     effective_allowed_filters: Sequence[str] = (
         allowed_filter_values if allowed_filter_values is not None else DEFAULT_ALLOWED_FILTER_VALUES
     )
@@ -820,34 +808,6 @@
         base_path = merged_vcf[: -len(".vcf")]
         final_plain_vcf = f"{base_path}.anonymized.vcf"
         final_vcf = final_plain_vcf
-=======
-    merged_path = Path(merged_vcf)
-    joint_temp = merged_path.with_name(f"{merged_path.name}.joint.temp.vcf")
-    filtered_temp = merged_path.with_name(f"{merged_path.name}.filtered.temp.vcf")
-
-    expects_gzip = merged_path.suffix == ".gz"
-    final_plain_vcf_path: Optional[Path] = None
-    final_vcf_path: Optional[Path] = None
-
-    name = merged_path.name
-    parent = merged_path.parent
-    if name.endswith(".vcf.gz"):
-        base_name = name[: -len(".vcf.gz")]
-        final_plain_vcf_path = parent / f"{base_name}.anonymized.vcf"
-        final_vcf_path = final_plain_vcf_path.with_name(
-            f"{final_plain_vcf_path.name}.gz"
-        )
-    elif name.endswith(".vcf"):
-        base_name = name[: -len(".vcf")]
-        final_plain_vcf_path = parent / f"{base_name}.anonymized.vcf"
-        final_vcf_path = final_plain_vcf_path
-    elif name.endswith(".gz"):
-        base_name = name[: -len(".gz")]
-        final_plain_vcf_path = parent / f"{base_name}.anonymized"
-        final_vcf_path = final_plain_vcf_path.with_name(
-            f"{final_plain_vcf_path.name}.gz"
-        )
->>>>>>> 3a754c15
     else:
         extension = merged_path.suffix or ".vcf"
         base_name = name[: -len(extension)] if merged_path.suffix else name
@@ -958,8 +918,6 @@
         record.INFO = info
         return an
 
-<<<<<<< HEAD
-=======
     def _record_passes_filters(record, allele_number: int) -> bool:
         """Return whether a record satisfies the default QUAL and AN thresholds."""
 
@@ -998,7 +956,6 @@
 
         return all(str(token) in allowed for token in filter_tokens)
 
->>>>>>> 3a754c15
     def _serialize_record(record) -> str:
         alt_field = (
             ",".join(str(alt) for alt in getattr(record, "ALT", []) or [])
@@ -1027,281 +984,226 @@
             ]
         )
 
-  def _iter_serialized_records_from_cut(path: str) -> list[str]:
-      """Fallback: use `cut` to strip FORMAT+sample columns. Returns only body lines."""
-      import subprocess
-      # `cut` cannot read gzip; defer to the pure-python fallback in that case.
-      if path.endswith((".gz", ".bgz", ".bgzip")):
-          return []
-      try:
-          res = subprocess.run(
-              ["cut", "-f", "1-8", path],
-              check=True,
-              capture_output=True,
-              text=True,
-          )
-      except (OSError, subprocess.CalledProcessError):
-          return []
-      return [ln.strip() for ln in res.stdout.splitlines() if ln.strip() and not ln.startswith("#")]
-
-  log_message("Recalculating AC, AN, AF tags across the merged cohort...", verbose, level=logging.DEBUG)
-
-  header_lines = _read_vcf_header_lines(merged_vcf)
-  fileformat_line = None
-  remaining_header_lines: list[str] = []
-  for line in header_lines:
-      stripped = line.strip()
-      if not stripped or stripped.startswith("#CHROM"):
-          continue
-      if stripped.startswith("##fileformat") and fileformat_line is None:
-          fileformat_line = stripped
-          continue
-      if stripped.startswith("##SAMPLE="):
-          continue
-      remaining_header_lines.append(stripped)
-
-  final_header_lines: list[str] = []
-  final_header_lines.append(fileformat_line or "##fileformat=VCFv4.2")
-  final_header_lines.extend(remaining_header_lines)
-  existing_header_lines = set(final_header_lines)
-
-  ensure_standard_info_header_lines(final_header_lines, existing_header_lines, verbose=verbose)
-
-  if sample_metadata_entries:
-      try:
-          serialized_line = (
-              serialized_sample_line
-              if serialized_sample_line is not None
-              else build_sample_metadata_line(sample_metadata_entries)
-          )
-          if serialized_line not in existing_header_lines:
-              final_header_lines.append(serialized_line)
-              existing_header_lines.add(serialized_line)
-      except ValueError as exc:
-          handle_critical_error(str(exc))
-
-  for metadata_line in header_metadata_lines:
-      normalized = metadata_line.strip()
-      if not normalized:
-          continue
-      if not normalized.startswith("##"):
-          normalized = "##" + normalized
-      if normalized in existing_header_lines:
-          continue
-      final_header_lines.append(normalized)
-      existing_header_lines.add(normalized)
-
-  ensure_standard_info_header_lines(final_header_lines, existing_header_lines, verbose=verbose)
-
-  final_header_lines.append("#CHROM\tPOS\tID\tREF\tALT\tQUAL\tFILTER\tINFO")
-
-  # ---- write anonymized VCF body ----
-  if not final_plain_vcf:
-      base, ext = os.path.splitext(merged_vcf)
-      if not ext:
-          ext = ".vcf"
-      final_plain_vcf = f"{base}.anonymized{ext}"
-
-  reader = None
-  temp_output_path: Optional[str] = None
-  try:
-      import tempfile, shutil
-      output_dir = os.path.dirname(os.path.abspath(final_plain_vcf)) or None
-      with tempfile.NamedTemporaryFile("w", encoding="utf-8", delete=False, dir=output_dir, suffix=".tmp") as outfh:
-          temp_output_path = outfh.name
-          # header
-          for line in final_header_lines:
-              outfh.write(line + "\n")
-
-          # body: prefer vcfpy stream; fallback to cut; then to pure-python
-          stream_handle = None
-          stream_used = False
-          manual_iterator: Optional[list[str]] = None
-          try:
-              stream = _open_vcf(merged_vcf)
-              stream_handle = stream
-              try:
-                  reader = vcfpy.Reader.from_stream(stream)
-                  stream_used = True
-              except NotImplementedError:
-                  stream.close()
-                  stream_handle = None
-                  try:
-                      reader = vcfpy.Reader.from_path(merged_vcf)
-                  except Exception:
-                      reader = None
-                      lines = _iter_serialized_records_from_cut(merged_vcf)
-                      manual_iterator = lines if lines else _iter_serialized_records_without_vcfpy(merged_vcf)
-                  stream_used = False
-          except Exception:
-              if stream_handle is not None:
-                  try:
-                      stream_handle.close()
-                  except Exception:
-                      pass
-              raise
-
-          if manual_iterator is not None:
-              for serialized_line in manual_iterator:
-                  outfh.write(serialized_line + "\n")
-          else:
-              try:
-                  for record in reader:
-                      allele_number = _recalculate_info_fields(record)
-                      if not _record_passes_filters(record, allele_number):
-                          continue
-                      outfh.write(_serialize_record(record) + "\n")
-              finally:
-                  if stream_handle is not None and stream_used:
-                      try:
-                          stream_handle.close()
-                      except Exception:
-                          pass
-                      stream_handle = None
-
-      shutil.move(temp_output_path, final_plain_vcf)
-      final_vcf = final_plain_vcf
-
-  except Exception as exc:
-      if temp_output_path and os.path.exists(temp_output_path):
-          try:
-              os.remove(temp_output_path)
-          except Exception:
-              pass
-      if final_plain_vcf and os.path.exists(final_plain_vcf):
-          try:
-              os.remove(final_plain_vcf)
-          except Exception:
-              pass
-      handle_critical_error(
-          f"Failed to assemble final anonymized VCF contents: {exc}",
-          exc_cls=MergeConflictError,
-      )
-  finally:
-      if reader is not None:
-          try:
-              reader.close()
-          except Exception:
-              pass
-
-  # compress + index if requested
-  if expects_gzip and final_plain_vcf and os.path.exists(final_plain_vcf):
-      if pysam is None:
-          _cleanup_temp_files(joint_temp, filtered_temp, verbose=verbose)
-          handle_critical_error("pysam is required to BGZF-compress and index the anonymized VCF.")
-      try:
-          final_vcf = f"{final_plain_vcf}.gz"
-          pysam.bgzip(final_plain_vcf, final_vcf, force=True)
-          pysam.tabix_index(final_vcf, preset="vcf", force=True)
-      except (OSError, ValueError) as exc:
-          _cleanup_temp_files(joint_temp, filtered_temp, verbose=verbose)
-          for p in (final_plain_vcf, final_vcf):
-              if p and os.path.exists(p):
-                  try:
-                      os.remove(p)
-                  except Exception:
-                      pass
-          handle_critical_error(f"Failed to compress or index anonymized VCF: {exc}", exc_cls=MergeConflictError)
-  else:
-      final_vcf = final_plain_vcf
-
-  _validate_anonymized_vcf_header(final_vcf, ensure_for_uncompressed=True)
-  log_message(f"Anonymized merged VCF written to: {final_vcf}", verbose, level=logging.INFO)
-  return final_vcf
-
-<<<<<<< HEAD
-    ensure_standard_info_header_lines(
-        final_header_lines, existing_header_lines, verbose=verbose
-    )
-
+  def append_metadata_to_merged_vcf(
+    merged_vcf: str,
+    sample_metadata_entries=None,
+    header_metadata_lines=None,
+    serialized_sample_line=None,
+    qual_threshold: Optional[float] = DEFAULT_QUAL_THRESHOLD,
+    an_threshold: Optional[float] = DEFAULT_AN_THRESHOLD,
+    allowed_filter_values: Optional[Sequence[str]] = DEFAULT_ALLOWED_FILTER_VALUES,
+    verbose: bool = False,
+):
+    """Finalize the merged VCF by applying metadata, AC/AN/AF recomputation, filtering, anonymization, and optional BGZF+Tabix."""
+    if not PYSAM_AVAILABLE or not VCFPY_AVAILABLE:  # pragma: no cover
+        handle_critical_error("vcfpy and pysam must be available to finalize the merged VCF output.")
+
+    header_metadata_lines = header_metadata_lines or []
+
+    # Decide final output names from input suffix.
+    expects_gzip = merged_vcf.endswith(".gz")
+    if merged_vcf.endswith(".vcf.gz"):
+        base = merged_vcf[: -len(".vcf.gz")]
+        final_plain_vcf = f"{base}.anonymized.vcf"
+        final_vcf = f"{final_plain_vcf}.gz"
+    elif merged_vcf.endswith(".vcf"):
+        base = merged_vcf[: -len(".vcf")]
+        final_plain_vcf = f"{base}.anonymized.vcf"
+        final_vcf = final_plain_vcf
+    elif merged_vcf.endswith(".gz"):
+        base = merged_vcf[: -len(".gz")]
+        final_plain_vcf = f"{base}.anonymized.vcf"
+        final_vcf = f"{final_plain_vcf}.gz"
+    else:
+        final_plain_vcf = f"{merged_vcf}.anonymized.vcf"
+        final_vcf = final_plain_vcf
+
+    # ----- Build final header (line-based) -----
+    def _read_header_lines(path: str) -> list[str]:
+        op = gzip.open if path.endswith(".gz") else open
+        out = []
+        with op(path, "rt", encoding="utf-8") as fh:
+            for ln in fh:
+                if ln.startswith("#"):
+                    out.append(ln.rstrip("\n"))
+                    if ln.startswith("#CHROM"):
+                        break
+                else:
+                    break
+        return out
+
+    def _ensure_standard_info_lines(lines: list[str]) -> None:
+        need = {
+            "AC": '##INFO=<ID=AC,Number=A,Type=Integer,Description="Alternate allele count in genotypes, for each ALT allele">',
+            "AN": '##INFO=<ID=AN,Number=1,Type=Integer,Description="Total number of alleles in called genotypes">',
+            "AF": '##INFO=<ID=AF,Number=A,Type=Float,Description="Allele frequency, for each ALT allele">',
+        }
+        present = set()
+        for l in lines:
+            if l.startswith("##INFO=<ID="):
+                try:
+                    kid = l.split("##INFO=<ID=", 1)[1].split(",", 1)[0].split(">", 1)[0]
+                    present.add(kid)
+                except Exception:
+                    pass
+        for k, v in need.items():
+            if k not in present:
+                lines.append(v)
+
+    header_lines = _read_header_lines(merged_vcf)
+    fileformat_line = None
+    remaining_header_lines: list[str] = []
+    for line in header_lines:
+        s = line.strip()
+        if not s or s.startswith("#CHROM"):
+            continue
+        if s.startswith("##fileformat") and fileformat_line is None:
+            fileformat_line = s
+            continue
+        if s.startswith("##SAMPLE="):
+            continue  # drop per-sample meta; we'll add cohort SAMPLE
+        remaining_header_lines.append(s)
+
+    final_header_lines: list[str] = [fileformat_line or "##fileformat=VCFv4.2", *remaining_header_lines]
+    existing = set(final_header_lines)
+
+    _ensure_standard_info_lines(final_header_lines)
+
+    if sample_metadata_entries or serialized_sample_line:
+        try:
+            smp = serialized_sample_line or build_sample_metadata_line(sample_metadata_entries)
+            if not smp.startswith("##"):
+                smp = "##" + smp
+            if smp not in existing:
+                final_header_lines.append(smp)
+                existing.add(smp)
+        except ValueError as exc:
+            handle_critical_error(str(exc))
+
+    for meta in header_metadata_lines:
+        nm = (meta or "").strip()
+        if not nm:
+            continue
+        if not nm.startswith("##"):
+            nm = "##" + nm
+        if nm in existing:
+            continue
+        final_header_lines.append(nm)
+        existing.add(nm)
+
+    _ensure_standard_info_lines(final_header_lines)
     final_header_lines.append("#CHROM\tPOS\tID\tREF\tALT\tQUAL\tFILTER\tINFO")
 
-    body_lines: List[str] = []
-    with _open_vcf(merged_vcf) as stream:
-        reader = vcfpy.Reader.from_stream(stream)
-        for record in reader:
-            allele_number = _recalculate_info_fields(record)
-            if not _metadata_record_passes_filters(
-                record,
-                allele_number,
-                qual_threshold,
-                an_threshold,
-                effective_allowed_filters,
-            ):
-                continue
-            body_lines.append(_serialize_record(record))
-        reader.close()
-
-    if not final_plain_vcf:
-        base, ext = os.path.splitext(merged_vcf)
-        if not ext:
-            ext = ".vcf"
-        final_plain_vcf = f"{base}.anonymized{ext}"
-
+    # ----- Serializer for 8-column anonymized records -----
+    def _fmt_filter(filt) -> str:
+        if not filt:
+            return "."
+        if isinstance(filt, (list, tuple)):
+            if not filt:
+                return "."
+            if filt == ["PASS"] or filt == ("PASS",):
+                return "PASS"
+            return ",".join(str(x) for x in filt)
+        return str(filt)
+
+    def _fmt_info(info: dict) -> str:
+        if not info:
+            return "."
+        parts = []
+        for k, v in info.items():
+            if v is None:
+                parts.append(k)
+            elif isinstance(v, (list, tuple)):
+                parts.append(f"{k}=" + ",".join("" if vv is None else str(vv) for vv in v))
+            else:
+                parts.append(f"{k}={v}")
+        return ";".join(parts) if parts else "."
+
+    def _serialize_record_8col(rec) -> str:
+        chrom = str(getattr(rec, "CHROM", "."))
+        pos = str(getattr(rec, "POS", "."))
+        rid = getattr(rec, "ID", None)
+        rid_field = ";".join(rid) if isinstance(rid, (list, tuple)) else (rid if rid else ".")
+        ref = str(getattr(rec, "REF", "."))
+        alts = getattr(rec, "ALT", []) or []
+        alt_field = ",".join(str(a) for a in alts) if alts else "."
+        qual = getattr(rec, "QUAL", None)
+        qual_field = "." if qual is None else str(qual)
+        filt_field = _fmt_filter(getattr(rec, "FILTER", None))
+        info_field = _fmt_info(getattr(rec, "INFO", {}) or {})
+        return "\t".join([chrom, pos, rid_field, ref, alt_field, qual_field, filt_field, info_field])
+
+    # ----- Stream, recompute AC/AN/AF, filter, anonymize, write -----
+    reader = None
+    temp_out: Optional[str] = None
     try:
-        with open(final_plain_vcf, "w", encoding="utf-8") as output_handle:
-            for line in final_header_lines:
-                output_handle.write(line + "\n")
-            for line in body_lines:
-                output_handle.write(line + "\n")
-        final_vcf = final_plain_vcf
+        import tempfile
+        out_dir = os.path.dirname(os.path.abspath(final_plain_vcf)) or None
+        with tempfile.NamedTemporaryFile("w", encoding="utf-8", delete=False, dir=out_dir, suffix=".tmp") as outfh:
+            temp_out = outfh.name
+            # header
+            for ln in final_header_lines:
+                outfh.write(ln + "\n")
+
+            # body
+            try:
+                reader = vcfpy.Reader.from_path(merged_vcf)
+            except Exception as exc:
+                handle_critical_error(f"Failed to open merged VCF for finalization: {exc}", exc_cls=MergeConflictError)
+
+            try:
+                for record in reader:
+                    _recompute_ac_an_af(record)
+                    if not _record_passes_filters(
+                        record,
+                        qual_threshold=qual_threshold,
+                        an_threshold=an_threshold,
+                        allowed_filter_values=allowed_filter_values,
+                    ):
+                        continue
+                    # anonymize: drop FORMAT and calls
+                    record.FORMAT = []
+                    record.calls = []
+                    outfh.write(_serialize_record_8col(record) + "\n")
+            finally:
+                try:
+                    reader.close()
+                except Exception:
+                    pass
+
+        shutil.move(temp_out, final_plain_vcf)
+        temp_out = None
     except Exception as exc:
+        if temp_out and os.path.exists(temp_out):
+            try:
+                os.remove(temp_out)
+            except Exception:
+                pass
         if final_plain_vcf and os.path.exists(final_plain_vcf):
             try:
                 os.remove(final_plain_vcf)
             except Exception:
                 pass
-        handle_critical_error(
-            f"Failed to assemble final anonymized VCF contents: {exc}",
-            exc_cls=MergeConflictError,
-        )
-    finally:
+        handle_critical_error(f"Failed to assemble final anonymized VCF contents: {exc}", exc_cls=MergeConflictError)
+
+    # ----- Optional compression + index -----
+    if expects_gzip and final_plain_vcf and os.path.exists(final_plain_vcf):
         try:
-            reader.close()
-        except Exception:
-            pass
-
-    if expects_gzip and final_plain_vcf and os.path.exists(final_plain_vcf):
-        if pysam is None:
-            _cleanup_temp_files()
-            handle_critical_error(
-                "pysam is required to BGZF-compress and index the anonymized VCF."
-            )
-
-        try:
-            final_vcf = f"{final_plain_vcf}.gz"
-            pysam.bgzip(final_plain_vcf, final_vcf, force=True)
+            pysam.tabix_compress(final_plain_vcf, final_vcf, force=True)
             pysam.tabix_index(final_vcf, preset="vcf", force=True)
-        except (OSError, ValueError) as exc:
-            _cleanup_temp_files()
-            if os.path.exists(final_plain_vcf):
-                try:
-                    os.remove(final_plain_vcf)
-                except Exception:
-                    pass
-            if final_vcf and os.path.exists(final_vcf):
-                try:
-                    os.remove(final_vcf)
-                except Exception:
-                    pass
-            handle_critical_error(
-                f"Failed to compress or index anonymized VCF: {exc}",
-                exc_cls=MergeConflictError,
-            )
-    elif not expects_gzip:
+        except Exception as exc:
+            for p in (final_plain_vcf, final_vcf):
+                if p and os.path.exists(p):
+                    try:
+                        os.remove(p)
+                    except Exception:
+                        pass
+            handle_critical_error(f"Failed to compress or index anonymized VCF: {exc}", exc_cls=MergeConflictError)
+    else:
         final_vcf = final_plain_vcf
 
-    _validate_anonymized_vcf_header(final_vcf, ensure_for_uncompressed=True)
-
-    log_message(
-        f"Anonymized merged VCF written to: {final_vcf}",
-        verbose,
-        level=logging.INFO,
-    )
+    log_message(f"Anonymized merged VCF written to: {final_vcf}", verbose)
     return final_vcf
-=======
->>>>>>> 3a754c15
-
 
 def recalculate_cohort_info_tags(vcf_path: str, verbose: bool = False) -> None:
     """Recompute AC, AN, and AF INFO tags in-place for ``vcf_path``."""
