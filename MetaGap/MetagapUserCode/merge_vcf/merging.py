"""Routines for combining VCF shards into a merged cohort file (Python-native)."""

from __future__ import annotations

import copy
import datetime
import heapq
import itertools
import gzip
import os
import re
import shutil
from collections import OrderedDict
from typing import Callable, List, Optional, Sequence, Tuple, Iterable

import pysam  # BGZF + Tabix
from . import vcfpy
from .logging_utils import (
    MergeConflictError,
    handle_critical_error,
    log_message,
)
from .metadata import (
    _parse_sample_metadata_line,
    apply_metadata_to_header,
    build_sample_metadata_line,
)


def _alt_value(alt) -> str:
    if alt is None:
        return ""
    return getattr(alt, "value", str(alt))


def _normalized_alt_key(record) -> Tuple[str, ...]:
    alts = record.ALT or []
    values = {_alt_value(alt) for alt in alts if alt is not None}
    return tuple(sorted(values)) if values else ()


def _record_sort_key(record, contig_ranks: dict) -> Tuple[int, int, str, Tuple[str, ...]]:
    chrom = getattr(record, "CHROM", "")
    rank = contig_ranks.get(chrom, len(contig_ranks))
    pos = getattr(record, "POS", 0) or 0
    ref = getattr(record, "REF", "") or ""
    return (rank, pos, ref, _normalized_alt_key(record))


def _sort_record_alts(record) -> None:
    """Sort the ALT alleles of *record* lexicographically in-place."""

    if record is None:
        return

    alts = getattr(record, "ALT", None) or []
    if len(alts) <= 1:
        return

    sorted_alts = sorted(alts, key=_alt_value)
    if list(alts) != sorted_alts:
        record.ALT = list(sorted_alts)


def _apply_contig_order(header, contig_order: Sequence[str]) -> None:
    """Ensure *header* preserves *contig_order* for contig definitions."""

    if header is None or not contig_order:
        return

    contig_lines = [
        line
        for line in getattr(header, "lines", [])
        if isinstance(line, vcfpy.header.ContigHeaderLine)
    ]
    if not contig_lines:
        return

    contig_lookup: "OrderedDict[str, object]" = OrderedDict()
    for line in contig_lines:
        identifier = getattr(line, "id", None)
        if identifier is None:
            continue
        if identifier not in contig_lookup:
            contig_lookup[identifier] = line

    ordered_ids: List[str] = []
    for name in contig_order:
        if name in contig_lookup:
            ordered_ids.append(name)
    for name in contig_lookup:
        if name not in ordered_ids:
            ordered_ids.append(name)

    ordered_lines = [contig_lookup[name] for name in ordered_ids]
    iterator = iter(ordered_lines)
    new_lines: List[object] = []
    for line in getattr(header, "lines", []):
        if isinstance(line, vcfpy.header.ContigHeaderLine):
            new_lines.append(next(iterator))
        else:
            new_lines.append(line)
    header.lines = new_lines

    contigs_attr = getattr(header, "contigs", None)
    if contigs_attr:
        reordered = OrderedDict()
        for name in ordered_ids:
            if name in contigs_attr:
                reordered[name] = contigs_attr[name]
        for name, value in contigs_attr.items():
            if name not in reordered:
                reordered[name] = value
        try:
            header.contigs = reordered
        except Exception:
            pass

    setattr(header, "_metagap_contig_order", list(ordered_ids))


def _remap_genotype(value: Optional[str], allele_map: dict) -> Optional[str]:
    if value is None:
        return None
    text = str(value)
    if not text or text in {".", "./.", ".|."}:
        return text
    parts = re.split(r"([/|])", text)
    out: List[str] = []
    for tok in parts:
        if tok in {"/", "|"}:
            out.append(tok)
            continue
        if tok == "" or tok == ".":
            out.append(tok or "")
            continue
        try:
            a = int(tok)
        except ValueError:
            out.append(tok)
            continue
        if a == 0:
            out.append("0")
        else:
            out.append(str(allele_map.get(a, a)))
    return "".join(out)


def _merge_colliding_records(
    grouped_records: Sequence[Tuple["vcfpy.Record", int]],
    header,
    sample_order: Sequence[str],
) -> "vcfpy.Record":
    base = copy.deepcopy(grouped_records[0][0])

    # IDs
    merged_ids: List[str] = []
    for r, _ in grouped_records:
        rid = getattr(r, "ID", None)
        if not rid or rid == ".":
            continue
        for tok in str(rid).split(";"):
            tok = tok.strip()
            if tok and tok not in merged_ids:
                merged_ids.append(tok)
    base.ID = ";".join(merged_ids) if merged_ids else "."

    # FILTER
    merged_filters: List[str] = []
    for r, _ in grouped_records:
        for f in (r.FILTER or []):
            if f not in merged_filters:
                merged_filters.append(f)
    base.FILTER = merged_filters

    # Unified ALT order
    alt_objects: OrderedDict[str, object] = OrderedDict()
    for r, _ in grouped_records:
        for alt in (r.ALT or []):
            val = _alt_value(alt)
            if val not in alt_objects:
                alt_objects[val] = copy.deepcopy(alt)
    base.ALT = list(alt_objects.values())
    allele_map_global = {val: i for i, val in enumerate(alt_objects.keys(), start=1)}

    # FORMAT keys union
    fmt_keys: List[str] = []
    for r, _ in grouped_records:
        for k in (r.FORMAT or []):
            if k not in fmt_keys:
                fmt_keys.append(k)
    base.FORMAT = fmt_keys

    # Merge calls across all samples; union of samples
    calls_by_sample: dict = {}
    for r, _ in grouped_records:
        # per-record allele remap (old ALT indices -> new)
        per_map = {}
        for idx, alt in enumerate(r.ALT or [], start=1):
            per_map[idx] = allele_map_global[_alt_value(alt)]
        for call in (getattr(r, "calls", []) or []):
            data = copy.deepcopy(call.data) if call.data is not None else {}
            if "GT" in data:
                data["GT"] = _remap_genotype(data["GT"], per_map)
            calls_by_sample[call.sample] = vcfpy.Call(call.sample, data)

    ordered: List["vcfpy.Call"] = []
    for name in sample_order:
        call = calls_by_sample.get(name)
        if call is None:
            call = vcfpy.Call(name, {})
        ordered.append(call)

    base.update_calls(ordered)
    _pad_record_samples(base, header, sample_order)
    return base


def preprocess_vcf(file_path: str, *, chunk_size: int = 1024) -> str:
    """Normalize whitespace delimiters in ``file_path`` if necessary.

    Tabs are mandatory between VCF columns; meta-info lines (##...) must be preserved as-is.
    Returns original path if no changes were needed; otherwise writes a normalized .tmp file and returns its path.
    """
    if chunk_size <= 0:
        raise ValueError("chunk_size must be a positive integer")

    opener = gzip.open if str(file_path).endswith(".gz") else open
    mode = "rt" if opener is gzip.open else "r"

    # First pass: detect whether normalization is needed, without buffering the whole file.
    modified = False
    header_found = False
    with opener(file_path, mode, encoding="utf-8") as handle:
        for line in handle:
            if line.startswith("##"):
                continue
            if line.startswith("#"):
                header_found = True
                if re.sub(r"\s+", "\t", line.rstrip()) + "\n" != line:
                    modified = True
            elif header_found:
                if re.sub(r"\s+", "\t", line.rstrip()) + "\n" != line:
                    modified = True
            # If not header_found yet, keep scanning as-is.

    if not modified:
        return file_path

    # Second pass: rewrite with normalized tabs using a small buffer.
    temp_file = f"{file_path}.tmp"
    with opener(file_path, mode, encoding="utf-8") as read_handle, open(
        temp_file, "w", encoding="utf-8"
    ) as write_handle:
        header_found = False
        buffer: List[str] = []

        def flush_buffer() -> None:
            if buffer:
                write_handle.writelines(buffer)
                buffer.clear()

        for line in read_handle:
            if line.startswith("##"):
                buffer.append(line)
            elif line.startswith("#"):
                header_found = True
                buffer.append(re.sub(r"\s+", "\t", line.rstrip()) + "\n")
            else:
                if header_found:
                    buffer.append(re.sub(r"\s+", "\t", line.rstrip()) + "\n")
                else:
                    buffer.append(line)

            if len(buffer) >= chunk_size:
                flush_buffer()

        flush_buffer()

    return temp_file

  def _create_missing_call_factory(format_keys: Sequence[str], header) -> Callable[[], dict]:
    if not format_keys:
        return lambda: {}
    template = {}
    for key in format_keys:
        if key == "GT":
            template[key] = "./."
            continue
        try:
            fi = header.get_format_field_info(key)
        except Exception:
            fi = None
        number = getattr(fi, "number", None)
        if isinstance(number, str):
            s = number.strip()
            if not s:
                number = None
            elif s in {".", "A", "G", "R"}:
                template[key] = []
                continue
            else:
                try:
                    number = int(s)
                except ValueError:
                    number = None
        if isinstance(number, int):
            default_value = None if number <= 1 else [None] * number
        elif number in {".", "A", "G", "R"}:
            default_value = []
        else:
            default_value = None
        template.setdefault(key, default_value)

    def factory() -> dict:
        data = {}
        for k, d in template.items():
            data[k] = ([None] * len(d)) if isinstance(d, list) else d
        return data

    return factory


def _ensure_info_header_lines(header) -> None:
    info_defs = (
        ("AC", OrderedDict((("ID","AC"),("Number","A"),("Type","Integer"),
            ("Description","Alternate allele count in genotypes, for each ALT allele"))))),
        ("AN", OrderedDict((("ID","AN"),("Number","1"),("Type","Integer"),
            ("Description","Total number of alleles in called genotypes"))))),
        ("AF", OrderedDict((("ID","AF"),("Number","A"),("Type","Float"),
            ("Description","Allele frequency, for each ALT allele"))))),
    )
    for key, mapping in info_defs:
        try:
            existing = header.get_info_field_info(key)
        except Exception:
            existing = None
        if existing is None:
            header.add_info_line(mapping)


def _iter_called_genotype_alleles(value) -> Iterable[int]:
    if value is None:
        return
    if isinstance(value, (list, tuple)):
        for item in value:
            yield from _iter_called_genotype_alleles(item)
        return
    if isinstance(value, int):
        yield value; return
    if isinstance(value, str):
        s = value.strip()
        if not s or s == ".": return
        parts = re.split(r"[\\/|]", s) if ("/" in s or "|" in s) else [s]
        for part in parts:
            t = part.strip()
            if not t or t == ".": continue
            try: yield int(t)
            except ValueError: continue
        return
    try:
        yield int(value)
    except (TypeError, ValueError):
        return


def _recompute_ac_an_af(record) -> None:
    alt_n = len(record.ALT or [])
    ac = [0] * alt_n
    an = 0
    for call in (record.calls or []):
        g = (call.data or {}).get("GT")
        for ai in _iter_called_genotype_alleles(g):
            if isinstance(ai, bool):  # guard
                continue
            an += 1
            if ai is None or ai <= 0:
                continue
            if 1 <= ai <= alt_n:
                ac[ai - 1] += 1
    record.INFO["AC"] = ac
    record.INFO["AN"] = an
    record.INFO["AF"] = ([c / an for c in ac] if an > 0 else [0.0] * alt_n)


def _remove_format_and_sample_definitions(header) -> None:
    if header is None:
        return
    if hasattr(header, "lines"):
        filtered = []
        for line in header.lines:
            if isinstance(line, vcfpy.header.FormatHeaderLine):
                continue
            key = getattr(line, "key", None)
            if isinstance(key, str) and key.upper() == "FORMAT":
                continue
            filtered.append(line)
        header.lines = filtered
    if hasattr(header, "formats"):
        try:
            header.formats.clear()
        except AttributeError:
            header.formats = OrderedDict()
    if hasattr(header, "samples") and hasattr(header.samples, "names"):
        header.samples.names = []


def _pad_record_samples(record, header, sample_order: Sequence[str]) -> None:
    if not sample_order or not hasattr(record, "call_for_sample"):
        return
    fmt_keys = list(record.FORMAT or [])
    factory = _create_missing_call_factory(fmt_keys, header)
    new_calls = []
    for name in sample_order:
        call = record.call_for_sample.get(name)
        if call is None:
            call = vcfpy.Call(name, factory())
        else:
            defaults = factory()
            for k in fmt_keys:
                if k not in call.data:
                    call.data[k] = defaults.get(k)
                else:
                    cur = call.data[k]
                    if isinstance(cur, tuple):
                        call.data[k] = list(cur)
        if "GT" in call.data and call.data["GT"] in {None, "", "."}:
            call.data["GT"] = defaults.get("GT", "./.")
        new_calls.append(call)
    record.update_calls(new_calls)


def _record_passes_filters(
    record,
    qual_threshold: Optional[float],
    an_threshold: Optional[float],
    allowed_filter_values: Optional[Sequence[str]],
) -> bool:
    if qual_threshold is not None:
        q = getattr(record, "QUAL", None)
        try:
            if q is None or float(q) <= qual_threshold:
                return False
        except (TypeError, ValueError):
            return False
    if an_threshold is not None:
        an_val = record.INFO.get("AN")
        if isinstance(an_val, list):
            an_val = an_val[0] if an_val else None
        try:
            if an_val is None or float(an_val) <= an_threshold:
                return False
        except (TypeError, ValueError):
            return False
    filters = record.FILTER or []
    if not filters:
        return True
    vals = [f for f in filters if f not in {None, "", "."}]
    if not vals:
        return True
    allowed = tuple(allowed_filter_values or ("PASS",))
    allowed_set = {v for v in allowed if v not in {None, "", "."}}
    return bool(allowed_set) and all(v in allowed_set for v in vals)


def _filter_vcf_records(
    input_path: str,
    qual_threshold: Optional[float],
    an_threshold: Optional[float],
    allowed_filter_values: Optional[Sequence[str]],
    verbose: bool,
) -> None:
    try:
        reader = vcfpy.Reader.from_path(input_path)
    except Exception as exc:
        handle_critical_error(f"Failed to read VCF for filtering ({input_path}): {exc}")
    tmp = input_path + ".filtered"
    kept = 0; total = 0
    try:
        writer = vcfpy.Writer.from_path(tmp, reader.header)
    except Exception as exc:
        reader.close()
        handle_critical_error(f"Failed to open filtered VCF writer ({input_path}): {exc}")
    try:
        for rec in reader:
            total += 1
            if _record_passes_filters(rec, qual_threshold, an_threshold, allowed_filter_values):
                writer.write_record(rec); kept += 1
    finally:
        reader.close(); writer.close()
    shutil.move(tmp, input_path)
    log_message(f"Applied variant filter: kept {kept} of {total}.", verbose)


def merge_vcfs(
    valid_files: Sequence[str],
    output_dir: str,
    verbose: bool = False,
    sample_order: Optional[Sequence[str]] = None,
    sample_header_line=None,
    simple_header_lines=None,
    qual_threshold: Optional[float] = 30.0,
    an_threshold: Optional[float] = 50.0,
    allowed_filter_values: Optional[Sequence[str]] = ("PASS",),
) -> str:
    timestamp = datetime.datetime.now().strftime("%Y%m%d_%H%M%S")
    base_vcf = os.path.join(output_dir, f"merged_vcf_{timestamp}.vcf")
    gz_vcf = base_vcf + ".gz"

    file_count = len(valid_files)
    log_message(f"Discovered {file_count} validated VCF shard(s) for merging.", verbose)

    temp_files: List[str] = []
    preprocessed: List[str] = []
    for p in valid_files:
        try:
            pre = preprocess_vcf(p)
        except Exception as exc:
            handle_critical_error(f"Failed to preprocess {p}: {exc}", exc_cls=MergeConflictError)
        preprocessed.append(pre)
        if pre != p:
            temp_files.append(pre)

    merged_header = None
    info_ids: set[str] = set()
    format_ids: set[str] = set()
    filter_ids: set[str] = set()
    contig_ids: set[str] = set()
    discovered_samples: List[str] = []

    record_store: "OrderedDict[Tuple[str, int, str, Tuple[str, ...]], Dict[str, object]]" = OrderedDict()

    def _record_key(record) -> Tuple[str, int, str, Tuple[str, ...]]:
        alts = tuple(str(alt) for alt in getattr(record, "ALT", []) or [])
        return (str(record.CHROM), int(record.POS), str(record.REF), alts)

    def _initialise_store(record) -> Dict[str, object]:
        return {
            "template": copy.deepcopy(record),
            "format_keys": list(getattr(record, "FORMAT", []) or []),
            "calls": {},
        }

    try:
        for file_path in preprocessed_files:
            try:
                reader = vcfpy.Reader.from_path(file_path)
            except Exception as exc:
                handle_critical_error(f"Failed to read VCF file {file_path}: {exc}")

            header = reader.header

            if merged_header is None:
                merged_header = copy.deepcopy(header)
                for line in getattr(merged_header, "lines", []):
                    if isinstance(line, vcfpy.header.InfoHeaderLine) and line.id:
                        info_ids.add(line.id)
                    elif isinstance(line, vcfpy.header.FormatHeaderLine) and line.id:
                        format_ids.add(line.id)
                    elif isinstance(line, vcfpy.header.FilterHeaderLine) and line.id:
                        filter_ids.add(line.id)
                    elif isinstance(line, vcfpy.header.ContigHeaderLine) and line.id:
                        contig_ids.add(line.id)
                discovered_samples.extend(getattr(header.samples, "names", []))
            else:
                for line in getattr(header, "lines", []):
                    try:
                        cloned = copy.deepcopy(line)
                    except Exception:
                        cloned = line
                    if isinstance(line, vcfpy.header.InfoHeaderLine) and line.id:
                        if line.id not in info_ids:
                            merged_header.add_line(cloned)
                            info_ids.add(line.id)
                    elif isinstance(line, vcfpy.header.FormatHeaderLine) and line.id:
                        if line.id not in format_ids:
                            merged_header.add_line(cloned)
                            format_ids.add(line.id)
                    elif isinstance(line, vcfpy.header.FilterHeaderLine) and line.id:
                        if line.id not in filter_ids:
                            merged_header.add_line(cloned)
                            filter_ids.add(line.id)
                    elif isinstance(line, vcfpy.header.ContigHeaderLine) and line.id:
                        if line.id not in contig_ids:
                            merged_header.add_line(cloned)
                            contig_ids.add(line.id)

                for sample_name in getattr(header.samples, "names", []):
                    if sample_name not in discovered_samples:
                        discovered_samples.append(sample_name)

            for record in reader:
                key = _record_key(record)
                container = record_store.get(key)
                if container is None:
                    container = _initialise_store(record)
                    record_store[key] = container
                else:
                    format_keys = container["format_keys"]
                    for fmt_key in getattr(record, "FORMAT", []) or []:
                        if fmt_key not in format_keys:
                            format_keys.append(fmt_key)

                call_mapping: Dict[str, dict] = container["calls"]  # type: ignore[assignment]
                for call in getattr(record, "calls", []):
                    sample_name = getattr(call, "sample", getattr(call, "name", None))
                    if sample_name is None:
                        continue
                    call_mapping[sample_name] = copy.deepcopy(getattr(call, "data", {}))

            reader.close()
    finally:
        for tmp in temp_files:
            try:
                if os.path.exists(tmp):
                    os.remove(tmp)
            except OSError:
                pass

    if merged_header is None:
        handle_critical_error("Failed to construct a merged VCF header from the provided files.")

    final_sample_order = list(sample_order) if sample_order is not None else discovered_samples
    if hasattr(merged_header, "samples") and hasattr(merged_header.samples, "names"):
        merged_header.samples.names = list(final_sample_order)

    try:
        header = apply_metadata_to_header(
            merged_header,
            sample_header_line=sample_header_line,
            simple_header_lines=simple_header_lines,
            verbose=verbose,
        )
    except SystemExit:
        raise
    except Exception as exc:
        handle_critical_error(f"Failed to apply metadata to merged VCF header: {exc}")

    # contig ranks for ordering
    contigs: List[str] = []
    if getattr(header, "contigs", None):
        contigs = list(header.contigs.keys())
    if not contigs:
        for ln in getattr(header, "lines", []):
            if isinstance(ln, vcfpy.header.ContigHeaderLine):
                contigs.append(ln.id)
    contig_ranks = {name: i for i, name in enumerate(contigs)}

<<<<<<< HEAD
    contig_order: List[str] = list(
        getattr(combined_header, "_metagap_contig_order", []) or []
    )

    # Ensure combined header includes all samples observed across inputs.
    sample_names: List[str] = []
    if hasattr(combined_header, "samples") and hasattr(combined_header.samples, "names"):
        sample_names = list(combined_header.samples.names or [])
=======
    _ensure_info_header_lines(header)
>>>>>>> dd0c3637

    # Open readers
    readers, iters = [], []
    for path in preprocessed:
        try:
            r = vcfpy.Reader.from_path(path)
        except Exception as exc:
            handle_critical_error(f"Failed to open VCF for merging ({path}): {exc}")
<<<<<<< HEAD
        readers.append(reader)
        reader_iters.append(iter(reader))

        file_samples = []
        if hasattr(reader.header, "samples") and hasattr(reader.header.samples, "names"):
            file_samples = list(reader.header.samples.names or [])
        for name in file_samples:
            if name not in sample_names:
                sample_names.append(name)

        for line in getattr(reader.header, "lines", []):
            if isinstance(line, vcfpy.header.FormatHeaderLine) and line.id not in format_ids:
                combined_header.add_line(copy.deepcopy(line))
                format_ids.add(line.id)

        header_formats = getattr(reader.header, "formats", None)
        if header_formats is not None:
            for fmt_id, fmt_line in header_formats.items():
                if fmt_id in format_ids:
                    continue
                combined_formats = getattr(combined_header, "formats", None)
                if combined_formats is not None:
                    try:
                        combined_formats[fmt_id] = copy.deepcopy(fmt_line)
                    except Exception:
                        pass
                format_ids.add(fmt_id)

    if hasattr(combined_header, "samples") and hasattr(combined_header.samples, "names"):
        combined_header.samples.names = list(sample_names)

    header = apply_metadata_to_header(
        combined_header,
        sample_header_line=sample_header_line,
        simple_header_lines=simple_header_lines,
        verbose=verbose,
    )

    if contig_order:
        _apply_contig_order(header, contig_order)

    if hasattr(header, "samples") and hasattr(header.samples, "names"):
        sample_names = list(header.samples.names or sample_names)

    contig_names: List[str] = list(contig_order)
    if hasattr(header, "contigs") and header.contigs:
        contig_names = list(header.contigs.keys())
    if not contig_names:
        for line in getattr(header, "lines", []):
            if isinstance(line, vcfpy.header.ContigHeaderLine):
                contig_names.append(line.id)
    contig_ranks = {name: idx for idx, name in enumerate(contig_names)}

    tmp_out = base_vcf + ".tmp"
    _ensure_info_header_lines(header)
=======
        readers.append(r); iters.append(iter(r))
        # Grow union of samples if any not yet present
        file_samps = list(getattr(r.header.samples, "names", []) or [])
        for n in file_samps:
            if n not in sample_names:
                sample_names.append(n)
    if hasattr(header, "samples") and hasattr(header.samples, "names"):
        header.samples.names = list(sample_names)
>>>>>>> dd0c3637

    # Writer
    try:
        writer = vcfpy.Writer.from_path(base_vcf, header)
    except Exception as exc:
<<<<<<< HEAD
        for reader in readers:
            try:
                reader.close()
            except Exception:
                pass
        handle_critical_error(f"Failed to open writer for merged VCF: {exc}")

    def _advance(idx: int):
        iterator = reader_iters[idx]
        try:
            record = next(iterator)
            _sort_record_alts(record)
            return record
        except StopIteration:
            return None

    log_message("Performing heap-based k-way merge of VCF shards...", verbose)
    heap: List[Tuple[Tuple[int, int, str, Tuple[str, ...]], int, int, "vcfpy.Record"]] = []
    counter = itertools.count()
    for idx in range(len(reader_iters)):
        record = _advance(idx)
        if record is None:
            continue
        key = _record_sort_key(record, contig_ranks)
        heapq.heappush(heap, (key, next(counter), idx, record))

    target_sample_order = []
    if hasattr(header, "samples") and hasattr(header.samples, "names"):
        target_sample_order = list(header.samples.names)

=======
def _advance(i: int):
    itx = iters[i]
>>>>>>> dd0c3637
    try:
        return next(itx)
    except StopIteration:
        return None

log_message("Performing heap-based k-way merge of VCF shards...", verbose)
heap: List[Tuple[Tuple[int, int, str, Tuple[str, ...]], int, int, "vcfpy.Record"]] = []
counter = itertools.count()
for i in range(len(iters)):
    rec = _advance(i)
    if rec is None:
        continue
    heapq.heappush(heap, (_record_sort_key(rec, contig_ranks), next(counter), i, rec))

try:
    while heap:
        key, _, src_idx, rec = heapq.heappop(heap)
        colliding: List[Tuple["vcfpy.Record", int]] = [(rec, src_idx)]

        while heap and heap[0][0] == key:
            _, _, j, r2 = heapq.heappop(heap)
            colliding.append((r2, j))

        pending: List[Tuple["vcfpy.Record", int]] = []
        i = 0
        while i < len(colliding):
            cur, ridx = colliding[i]
            nxt = _advance(ridx)
            while nxt is not None and _record_sort_key(nxt, contig_ranks) == key:
                colliding.append((nxt, ridx))
                nxt = _advance(ridx)
            if nxt is not None:
                pending.append((nxt, ridx))
            i += 1

        merged = _merge_colliding_records(colliding, header, sample_names)
        _recompute_ac_an_af(merged)
        writer.write_record(merged)

        for nxt, ridx in pending:
            heapq.heappush(
                heap,
                (_record_sort_key(nxt, contig_ranks), next(counter), ridx, nxt),
            )
finally:
    writer.close()
    for r in readers:
        try:
            r.close()
        except Exception:
            pass
    for t in temp_files:
        try:
            if os.path.exists(t):
                os.remove(t)
        except OSError:
            pass

# In-memory filtering (QUAL>30, AN>50, FILTER PASS)
_filter_vcf_records(
    base_vcf,
    qual_threshold=qual_threshold,
    an_threshold=an_threshold,
    allowed_filter_values=allowed_filter_values,
    verbose=verbose,
)

# Anonymize: drop FORMAT + samples
try:
    rdr = vcfpy.Reader.from_path(base_vcf)
except Exception as exc:
    handle_critical_error(f"Failed to reopen VCF for anonymization: {exc}")
_remove_format_and_sample_definitions(rdr.header)
anon_tmp = base_vcf + ".anon"
try:
    w = vcfpy.Writer.from_path(anon_tmp, rdr.header)
except Exception as exc:
    rdr.close()
    handle_critical_error(f"Failed to open anonymized writer: {exc}")
try:
    for rec in rdr:
        rec.FORMAT = []
        rec.calls = []
        w.write_record(rec)
finally:
    rdr.close()
    w.close()
shutil.move(anon_tmp, base_vcf)

# BGZF compress + Tabix index using pysam
log_message("Compressing and indexing the final VCF...", verbose)
try:
    pysam.tabix_compress(base_vcf, gz_vcf, force=True)
    pysam.tabix_index(gz_vcf, preset="vcf", force=True)
    os.remove(base_vcf)
except Exception as exc:
    handle_critical_error(
        f"Failed to compress/index final VCF: {exc}",
        exc_cls=MergeConflictError,
    )
    log_message(f"Merged VCF created and indexed successfully: {gz_vcf}", verbose)
    return gz_vcf


def union_headers(valid_files: Sequence[str], sample_order: Optional[Sequence[str]] = None):
    """Return a merged header with combined metadata from *valid_files*."""
    combined_header = None
    info_lines: "OrderedDict[str, vcfpy.header.InfoHeaderLine]" = OrderedDict()
    filter_lines: "OrderedDict[str, vcfpy.header.FilterHeaderLine]" = OrderedDict()
    contig_lines: "OrderedDict[str, vcfpy.header.ContigHeaderLine]" = OrderedDict()
    format_lines: "OrderedDict[str, vcfpy.header.FormatHeaderLine]" = OrderedDict()
    computed_sample_order: List[str] = []
    merged_sample_metadata = None

    def _line_mapping(line) -> "OrderedDict[str, str]":
        mapping = getattr(line, "mapping", None)
        return OrderedDict(mapping) if isinstance(mapping, dict) else OrderedDict()

    for file_path in valid_files:
        pre = preprocess_vcf(file_path)
        reader = None
        try:
            reader = vcfpy.Reader.from_path(pre)
            header = reader.header

            if combined_header is None:
                combined_header = header.copy()
                if hasattr(combined_header, "samples") and hasattr(combined_header.samples, "names"):
                    computed_sample_order = list(combined_header.samples.names)
                for line in combined_header.lines:
                    if isinstance(line, vcfpy.header.InfoHeaderLine):
                        info_lines[line.id] = copy.deepcopy(line)
                    elif isinstance(line, vcfpy.header.FilterHeaderLine):
                        filter_lines[line.id] = copy.deepcopy(line)
                    elif isinstance(line, vcfpy.header.ContigHeaderLine):
                        contig_lines[line.id] = copy.deepcopy(line)
                    elif isinstance(line, vcfpy.header.FormatHeaderLine):
                        format_lines[line.id] = copy.deepcopy(line)
                    elif isinstance(line, vcfpy.header.SampleHeaderLine):
                        m = _line_mapping(line)
                        if m.get("ID"):
                            merged_sample_metadata = OrderedDict(m)
                continue

            if hasattr(header, "samples") and hasattr(header.samples, "names"):
                for s in header.samples.names:
                    if s not in computed_sample_order:
                        computed_sample_order.append(s)

            for line in header.lines:
                if isinstance(line, vcfpy.header.InfoHeaderLine):
                    exist = info_lines.get(line.id)
                    if exist is None:
                        info_lines[line.id] = copy.deepcopy(line)
                        combined_header.add_line(copy.deepcopy(line))
                        continue
                    em, nm = _line_mapping(exist), _line_mapping(line)
                    for k in ("Number", "Type", "Description"):
                        if em.get(k) != nm.get(k):
                            handle_critical_error(
                                "INFO header definitions conflict across shards. "
                                f"Field '{k}' for INFO '{line.id}' differs: {em.get(k)!r} vs {nm.get(k)!r} "
                                f"(in {file_path})."
                            )
                elif isinstance(line, vcfpy.header.FilterHeaderLine):
                    exist = filter_lines.get(line.id)
                    if exist is None:
                        filter_lines[line.id] = copy.deepcopy(line)
                        combined_header.add_line(copy.deepcopy(line))
                        continue
                    em, nm = _line_mapping(exist), _line_mapping(line)
                    if em.get("Description") != nm.get("Description"):
                        handle_critical_error(
                            "FILTER header definitions conflict across shards. "
                            f"Description for FILTER '{line.id}' differs: {em.get('Description')!r} vs {nm.get('Description')!r} "
                            f"(in {file_path})."
                        )
                elif isinstance(line, vcfpy.header.ContigHeaderLine):
                    exist = contig_lines.get(line.id)
                    if exist is None:
                        contig_lines[line.id] = copy.deepcopy(line)
                        combined_header.add_line(copy.deepcopy(line))
                        continue
                    if _line_mapping(exist) != _line_mapping(line):
                        handle_critical_error(
                            "Contig header definitions conflict across shards. "
                            f"Contig '{line.id}' differs between shards (conflict in {file_path})."
                        )
                elif isinstance(line, vcfpy.header.FormatHeaderLine):
                    exist = format_lines.get(line.id)
                    if exist is None:
                        format_lines[line.id] = copy.deepcopy(line)
                        combined_header.add_line(copy.deepcopy(line))
                        continue
                    em, nm = _line_mapping(exist), _line_mapping(line)
                    for k in ("Number", "Type", "Description"):
                        if em.get(k) != nm.get(k):
                            handle_critical_error(
                                "FORMAT header definitions conflict across shards. "
                                f"Field '{k}' for FORMAT '{line.id}' differs: {em.get(k)!r} vs {nm.get(k)!r} "
                                f"(in {file_path})."
                            )
                elif isinstance(line, vcfpy.header.SampleHeaderLine):
                    m = _line_mapping(line)
                    sid = m.get("ID")
                    if not sid:
                        continue
                    if merged_sample_metadata is None:
                        merged_sample_metadata = OrderedDict(m)
                        continue
                    for k, v in m.items():
                        if k not in merged_sample_metadata or not merged_sample_metadata[k]:
                            merged_sample_metadata[k] = v
        except Exception as exc:
            handle_critical_error(f"Failed to read VCF header from {file_path}: {exc}", exc_cls=MergeConflictError)
        finally:
            if reader is not None:
                try: reader.close()
                except Exception: pass
            if pre != file_path and os.path.exists(pre):
                os.remove(pre)

    if combined_header is None:
        handle_critical_error("Unable to construct a merged VCF header.", exc_cls=MergeConflictError)

    target_samples = sample_order if sample_order is not None else computed_sample_order
    if target_samples and hasattr(combined_header, "samples") and hasattr(combined_header.samples, "names"):
        combined_header.samples.names = list(target_samples)

    if merged_sample_metadata:
        serialized = build_sample_metadata_line(merged_sample_metadata)
        parsed = _parse_sample_metadata_line(serialized)
        sample_line = vcfpy.header.SampleHeaderLine.from_mapping(parsed)
        combined_header.lines = [ln for ln in combined_header.lines if getattr(ln, "key", None) != "SAMPLE"]
        combined_header.add_line(sample_line)

    contig_order = list(contig_lines.keys())
    if contig_order:
        _apply_contig_order(combined_header, contig_order)

    return combined_header


__all__ = [
    "preprocess_vcf",
    "merge_vcfs",
    "union_headers",
    "_create_missing_call_factory",
    "_remove_format_and_sample_definitions",
    "_pad_record_samples",
    "_filter_vcf_records",
    "_record_passes_filters",
]<|MERGE_RESOLUTION|>--- conflicted
+++ resolved
@@ -49,14 +49,11 @@
 
 def _sort_record_alts(record) -> None:
     """Sort the ALT alleles of *record* lexicographically in-place."""
-
     if record is None:
         return
-
     alts = getattr(record, "ALT", None) or []
     if len(alts) <= 1:
         return
-
     sorted_alts = sorted(alts, key=_alt_value)
     if list(alts) != sorted_alts:
         record.ALT = list(sorted_alts)
@@ -64,10 +61,8 @@
 
 def _apply_contig_order(header, contig_order: Sequence[str]) -> None:
     """Ensure *header* preserves *contig_order* for contig definitions."""
-
     if header is None or not contig_order:
         return
-
     contig_lines = [
         line
         for line in getattr(header, "lines", [])
@@ -75,7 +70,6 @@
     ]
     if not contig_lines:
         return
-
     contig_lookup: "OrderedDict[str, object]" = OrderedDict()
     for line in contig_lines:
         identifier = getattr(line, "id", None)
@@ -83,7 +77,6 @@
             continue
         if identifier not in contig_lookup:
             contig_lookup[identifier] = line
-
     ordered_ids: List[str] = []
     for name in contig_order:
         if name in contig_lookup:
@@ -91,7 +84,6 @@
     for name in contig_lookup:
         if name not in ordered_ids:
             ordered_ids.append(name)
-
     ordered_lines = [contig_lookup[name] for name in ordered_ids]
     iterator = iter(ordered_lines)
     new_lines: List[object] = []
@@ -101,7 +93,6 @@
         else:
             new_lines.append(line)
     header.lines = new_lines
-
     contigs_attr = getattr(header, "contigs", None)
     if contigs_attr:
         reordered = OrderedDict()
@@ -115,7 +106,6 @@
             header.contigs = reordered
         except Exception:
             pass
-
     setattr(header, "_metagap_contig_order", list(ordered_ids))
 
 
@@ -279,7 +269,8 @@
 
     return temp_file
 
-  def _create_missing_call_factory(format_keys: Sequence[str], header) -> Callable[[], dict]:
+
+def _create_missing_call_factory(format_keys: Sequence[str], header) -> Callable[[], dict]:
     if not format_keys:
         return lambda: {}
     template = {}
@@ -323,12 +314,12 @@
 
 def _ensure_info_header_lines(header) -> None:
     info_defs = (
-        ("AC", OrderedDict((("ID","AC"),("Number","A"),("Type","Integer"),
-            ("Description","Alternate allele count in genotypes, for each ALT allele"))))),
-        ("AN", OrderedDict((("ID","AN"),("Number","1"),("Type","Integer"),
-            ("Description","Total number of alleles in called genotypes"))))),
-        ("AF", OrderedDict((("ID","AF"),("Number","A"),("Type","Float"),
-            ("Description","Allele frequency, for each ALT allele"))))),
+        ("AC", OrderedDict((("ID", "AC"), ("Number", "A"), ("Type", "Integer"),
+            ("Description", "Alternate allele count in genotypes, for each ALT allele")))),
+        ("AN", OrderedDict((("ID", "AN"), ("Number", "1"), ("Type", "Integer"),
+            ("Description", "Total number of alleles in called genotypes")))),
+        ("AF", OrderedDict((("ID", "AF"), ("Number", "A"), ("Type", "Float"),
+            ("Description", "Allele frequency, for each ALT allele")))),
     )
     for key, mapping in info_defs:
         try:
@@ -350,13 +341,17 @@
         yield value; return
     if isinstance(value, str):
         s = value.strip()
-        if not s or s == ".": return
+        if not s or s == ".":
+            return
         parts = re.split(r"[\\/|]", s) if ("/" in s or "|" in s) else [s]
         for part in parts:
             t = part.strip()
-            if not t or t == ".": continue
-            try: yield int(t)
-            except ValueError: continue
+            if not t or t == ".":
+                continue
+            try:
+                yield int(t)
+            except ValueError:
+                continue
         return
     try:
         yield int(value)
@@ -542,7 +537,7 @@
         }
 
     try:
-        for file_path in preprocessed_files:
+        for file_path in preprocessed:
             try:
                 reader = vcfpy.Reader.from_path(file_path)
             except Exception as exc:
@@ -601,7 +596,7 @@
                         if fmt_key not in format_keys:
                             format_keys.append(fmt_key)
 
-                call_mapping: Dict[str, dict] = container["calls"]  # type: ignore[assignment]
+                call_mapping: Dict[str, dict] = container["calls"]
                 for call in getattr(record, "calls", []):
                     sample_name = getattr(call, "sample", getattr(call, "name", None))
                     if sample_name is None:
@@ -614,8 +609,8 @@
             try:
                 if os.path.exists(tmp):
                     os.remove(tmp)
-            except OSError:
-                pass
+                except OSError:
+                    pass
 
     if merged_header is None:
         handle_critical_error("Failed to construct a merged VCF header from the provided files.")
@@ -646,18 +641,16 @@
                 contigs.append(ln.id)
     contig_ranks = {name: i for i, name in enumerate(contigs)}
 
-<<<<<<< HEAD
-    contig_order: List[str] = list(
-        getattr(combined_header, "_metagap_contig_order", []) or []
-    )
-
-    # Ensure combined header includes all samples observed across inputs.
-    sample_names: List[str] = []
-    if hasattr(combined_header, "samples") and hasattr(combined_header.samples, "names"):
-        sample_names = list(combined_header.samples.names or [])
-=======
     _ensure_info_header_lines(header)
->>>>>>> dd0c3637
+
+    # Ensure header.formats includes all format definitions from inputs
+    if hasattr(header, "formats") and header.formats is not None:
+        for line in getattr(header, "lines", []):
+            if isinstance(line, vcfpy.header.FormatHeaderLine):
+                header.formats[line.id] = line
+
+    # Prepare final sample list
+    sample_names: List[str] = list(final_sample_order)
 
     # Open readers
     readers, iters = [], []
@@ -666,64 +659,8 @@
             r = vcfpy.Reader.from_path(path)
         except Exception as exc:
             handle_critical_error(f"Failed to open VCF for merging ({path}): {exc}")
-<<<<<<< HEAD
-        readers.append(reader)
-        reader_iters.append(iter(reader))
-
-        file_samples = []
-        if hasattr(reader.header, "samples") and hasattr(reader.header.samples, "names"):
-            file_samples = list(reader.header.samples.names or [])
-        for name in file_samples:
-            if name not in sample_names:
-                sample_names.append(name)
-
-        for line in getattr(reader.header, "lines", []):
-            if isinstance(line, vcfpy.header.FormatHeaderLine) and line.id not in format_ids:
-                combined_header.add_line(copy.deepcopy(line))
-                format_ids.add(line.id)
-
-        header_formats = getattr(reader.header, "formats", None)
-        if header_formats is not None:
-            for fmt_id, fmt_line in header_formats.items():
-                if fmt_id in format_ids:
-                    continue
-                combined_formats = getattr(combined_header, "formats", None)
-                if combined_formats is not None:
-                    try:
-                        combined_formats[fmt_id] = copy.deepcopy(fmt_line)
-                    except Exception:
-                        pass
-                format_ids.add(fmt_id)
-
-    if hasattr(combined_header, "samples") and hasattr(combined_header.samples, "names"):
-        combined_header.samples.names = list(sample_names)
-
-    header = apply_metadata_to_header(
-        combined_header,
-        sample_header_line=sample_header_line,
-        simple_header_lines=simple_header_lines,
-        verbose=verbose,
-    )
-
-    if contig_order:
-        _apply_contig_order(header, contig_order)
-
-    if hasattr(header, "samples") and hasattr(header.samples, "names"):
-        sample_names = list(header.samples.names or sample_names)
-
-    contig_names: List[str] = list(contig_order)
-    if hasattr(header, "contigs") and header.contigs:
-        contig_names = list(header.contigs.keys())
-    if not contig_names:
-        for line in getattr(header, "lines", []):
-            if isinstance(line, vcfpy.header.ContigHeaderLine):
-                contig_names.append(line.id)
-    contig_ranks = {name: idx for idx, name in enumerate(contig_names)}
-
-    tmp_out = base_vcf + ".tmp"
-    _ensure_info_header_lines(header)
-=======
-        readers.append(r); iters.append(iter(r))
+        readers.append(r)
+        iters.append(iter(r))
         # Grow union of samples if any not yet present
         file_samps = list(getattr(r.header.samples, "names", []) or [])
         for n in file_samps:
@@ -731,147 +668,121 @@
                 sample_names.append(n)
     if hasattr(header, "samples") and hasattr(header.samples, "names"):
         header.samples.names = list(sample_names)
->>>>>>> dd0c3637
 
     # Writer
     try:
         writer = vcfpy.Writer.from_path(base_vcf, header)
     except Exception as exc:
-<<<<<<< HEAD
-        for reader in readers:
+        for r in readers:
             try:
-                reader.close()
+                r.close()
             except Exception:
                 pass
-        handle_critical_error(f"Failed to open writer for merged VCF: {exc}")
-
-    def _advance(idx: int):
-        iterator = reader_iters[idx]
-        try:
-            record = next(iterator)
-            _sort_record_alts(record)
-            return record
+        handle_critical_error(f"Failed to open writer for merged VCF: {exc}", exc_cls=MergeConflictError)
+
+    def _advance(i: int):
+        try:
+            rec = next(iters[i])
         except StopIteration:
             return None
+        _sort_record_alts(rec)
+        return rec
 
     log_message("Performing heap-based k-way merge of VCF shards...", verbose)
     heap: List[Tuple[Tuple[int, int, str, Tuple[str, ...]], int, int, "vcfpy.Record"]] = []
     counter = itertools.count()
-    for idx in range(len(reader_iters)):
-        record = _advance(idx)
-        if record is None:
+    for i in range(len(iters)):
+        rec = _advance(i)
+        if rec is None:
             continue
-        key = _record_sort_key(record, contig_ranks)
-        heapq.heappush(heap, (key, next(counter), idx, record))
-
-    target_sample_order = []
-    if hasattr(header, "samples") and hasattr(header.samples, "names"):
-        target_sample_order = list(header.samples.names)
-
-=======
-def _advance(i: int):
-    itx = iters[i]
->>>>>>> dd0c3637
-    try:
-        return next(itx)
-    except StopIteration:
-        return None
-
-log_message("Performing heap-based k-way merge of VCF shards...", verbose)
-heap: List[Tuple[Tuple[int, int, str, Tuple[str, ...]], int, int, "vcfpy.Record"]] = []
-counter = itertools.count()
-for i in range(len(iters)):
-    rec = _advance(i)
-    if rec is None:
-        continue
-    heapq.heappush(heap, (_record_sort_key(rec, contig_ranks), next(counter), i, rec))
-
-try:
-    while heap:
-        key, _, src_idx, rec = heapq.heappop(heap)
-        colliding: List[Tuple["vcfpy.Record", int]] = [(rec, src_idx)]
-
-        while heap and heap[0][0] == key:
-            _, _, j, r2 = heapq.heappop(heap)
-            colliding.append((r2, j))
-
-        pending: List[Tuple["vcfpy.Record", int]] = []
-        i = 0
-        while i < len(colliding):
-            cur, ridx = colliding[i]
-            nxt = _advance(ridx)
-            while nxt is not None and _record_sort_key(nxt, contig_ranks) == key:
-                colliding.append((nxt, ridx))
+        heapq.heappush(heap, (_record_sort_key(rec, contig_ranks), next(counter), i, rec))
+
+    try:
+        while heap:
+            key, _, src_idx, rec = heapq.heappop(heap)
+            colliding: List[Tuple["vcfpy.Record", int]] = [(rec, src_idx)]
+
+            while heap and heap[0][0] == key:
+                _, _, j, r2 = heapq.heappop(heap)
+                colliding.append((r2, j))
+
+            pending: List[Tuple["vcfpy.Record", int]] = []
+            i = 0
+            while i < len(colliding):
+                cur, ridx = colliding[i]
                 nxt = _advance(ridx)
-            if nxt is not None:
-                pending.append((nxt, ridx))
-            i += 1
-
-        merged = _merge_colliding_records(colliding, header, sample_names)
-        _recompute_ac_an_af(merged)
-        writer.write_record(merged)
-
-        for nxt, ridx in pending:
-            heapq.heappush(
-                heap,
-                (_record_sort_key(nxt, contig_ranks), next(counter), ridx, nxt),
-            )
-finally:
-    writer.close()
-    for r in readers:
-        try:
-            r.close()
-        except Exception:
-            pass
-    for t in temp_files:
-        try:
-            if os.path.exists(t):
-                os.remove(t)
-        except OSError:
-            pass
-
-# In-memory filtering (QUAL>30, AN>50, FILTER PASS)
-_filter_vcf_records(
-    base_vcf,
-    qual_threshold=qual_threshold,
-    an_threshold=an_threshold,
-    allowed_filter_values=allowed_filter_values,
-    verbose=verbose,
-)
-
-# Anonymize: drop FORMAT + samples
-try:
-    rdr = vcfpy.Reader.from_path(base_vcf)
-except Exception as exc:
-    handle_critical_error(f"Failed to reopen VCF for anonymization: {exc}")
-_remove_format_and_sample_definitions(rdr.header)
-anon_tmp = base_vcf + ".anon"
-try:
-    w = vcfpy.Writer.from_path(anon_tmp, rdr.header)
-except Exception as exc:
-    rdr.close()
-    handle_critical_error(f"Failed to open anonymized writer: {exc}")
-try:
-    for rec in rdr:
-        rec.FORMAT = []
-        rec.calls = []
-        w.write_record(rec)
-finally:
-    rdr.close()
-    w.close()
-shutil.move(anon_tmp, base_vcf)
-
-# BGZF compress + Tabix index using pysam
-log_message("Compressing and indexing the final VCF...", verbose)
-try:
-    pysam.tabix_compress(base_vcf, gz_vcf, force=True)
-    pysam.tabix_index(gz_vcf, preset="vcf", force=True)
-    os.remove(base_vcf)
-except Exception as exc:
-    handle_critical_error(
-        f"Failed to compress/index final VCF: {exc}",
-        exc_cls=MergeConflictError,
+                while nxt is not None and _record_sort_key(nxt, contig_ranks) == key:
+                    colliding.append((nxt, ridx))
+                    nxt = _advance(ridx)
+                if nxt is not None:
+                    pending.append((nxt, ridx))
+                i += 1
+
+            merged = _merge_colliding_records(colliding, header, sample_names)
+            _recompute_ac_an_af(merged)
+            writer.write_record(merged)
+
+            for nxt, ridx in pending:
+                heapq.heappush(
+                    heap,
+                    (_record_sort_key(nxt, contig_ranks), next(counter), ridx, nxt),
+                )
+    finally:
+        writer.close()
+        for r in readers:
+            try:
+                r.close()
+            except Exception:
+                pass
+        for t in temp_files:
+            try:
+                if os.path.exists(t):
+                    os.remove(t)
+            except OSError:
+                pass
+
+    # In-memory filtering (QUAL>30, AN>50, FILTER PASS)
+    _filter_vcf_records(
+        base_vcf,
+        qual_threshold=qual_threshold,
+        an_threshold=an_threshold,
+        allowed_filter_values=allowed_filter_values,
+        verbose=verbose,
     )
+
+    # Anonymize: drop FORMAT + samples
+    try:
+        rdr = vcfpy.Reader.from_path(base_vcf)
+    except Exception as exc:
+        handle_critical_error(f"Failed to reopen VCF for anonymization: {exc}")
+    _remove_format_and_sample_definitions(rdr.header)
+    anon_tmp = base_vcf + ".anon"
+    try:
+        w = vcfpy.Writer.from_path(anon_tmp, rdr.header)
+    except Exception as exc:
+        rdr.close()
+        handle_critical_error(f"Failed to open anonymized writer: {exc}")
+    try:
+        for rec in rdr:
+            rec.FORMAT = []
+            rec.calls = []
+            w.write_record(rec)
+    finally:
+        rdr.close()
+        w.close()
+    shutil.move(anon_tmp, base_vcf)
+
+    # BGZF compress + Tabix index using pysam
+    log_message("Compressing and indexing the final VCF...", verbose)
+    try:
+        pysam.tabix_compress(base_vcf, gz_vcf, force=True)
+        pysam.tabix_index(gz_vcf, preset="vcf", force=True)
+        os.remove(base_vcf)
+    except Exception as exc:
+        handle_critical_error(
+            f"Failed to compress/index final VCF: {exc}",
+            exc_cls=MergeConflictError,
+        )
     log_message(f"Merged VCF created and indexed successfully: {gz_vcf}", verbose)
     return gz_vcf
 
@@ -989,8 +900,10 @@
             handle_critical_error(f"Failed to read VCF header from {file_path}: {exc}", exc_cls=MergeConflictError)
         finally:
             if reader is not None:
-                try: reader.close()
-                except Exception: pass
+                try:
+                    reader.close()
+                except Exception:
+                    pass
             if pre != file_path and os.path.exists(pre):
                 os.remove(pre)
 
