--- conflicted
+++ resolved
@@ -88,7 +88,6 @@
         required=False,
         help="Optional CSV list of key=value pairs describing SAMPLE metadata.",
     )
-<<<<<<< HEAD
     parser.add_argument(
         "--meta",
         metavar="KEY=VALUE",
@@ -113,12 +112,6 @@
         metadata[key] = value.strip()
 
     args.meta = metadata
-=======
-
-    args = parser.parse_args()
-    if args.output_dir is None:
-        args.output_dir = args.input_dir
->>>>>>> 6617dc70
     return args
 
 def _format_sample_metadata_value(value: str) -> str:
@@ -425,104 +418,7 @@
     return valid_vcfs
 
 
-<<<<<<< HEAD
 def merge_vcfs(valid_files, output_dir, verbose=False, cli_metadata=None):
-=======
-def union_headers(valid_files):
-    """Return a unified header containing all INFO/FORMAT/FILTER/contig lines."""
-
-    if not valid_files:
-        handle_critical_error("No valid VCF files remain to merge. Aborting.")
-
-    temporary_paths = []
-
-    def _cleanup_temp_paths():
-        for temp_path in temporary_paths:
-            try:
-                if temp_path and os.path.exists(temp_path):
-                    os.remove(temp_path)
-            except OSError:
-                pass
-
-    def _get_index_mapping(header_obj, key):
-        indices = getattr(header_obj, "_indices", {})
-        mapping = indices.get(key, {})
-        if isinstance(mapping, dict):
-            return mapping
-        return {}
-
-    first_path = preprocess_vcf(valid_files[0])
-    if first_path != valid_files[0]:
-        temporary_paths.append(first_path)
-
-    try:
-        reader = vcfpy.Reader.from_path(first_path)
-    except Exception as exc:
-        _cleanup_temp_paths()
-        handle_critical_error(f"Failed to open the first valid VCF for header union: {exc}")
-
-    try:
-        unified_header = reader.header.copy()
-    finally:
-        reader.close()
-
-    contig_mapping = _get_index_mapping(unified_header, "contig")
-    unified_header.contigs = dict(contig_mapping)
-
-    existing_info_ids = set(unified_header.info_ids())
-    existing_format_ids = set(unified_header.format_ids())
-    existing_filter_ids = set(unified_header.filter_ids())
-    existing_contig_ids = set(contig_mapping.keys())
-
-    try:
-        for file_path in valid_files[1:]:
-            preprocessed_path = preprocess_vcf(file_path)
-            if preprocessed_path != file_path:
-                temporary_paths.append(preprocessed_path)
-            try:
-                reader = vcfpy.Reader.from_path(preprocessed_path)
-            except Exception as exc:
-                _cleanup_temp_paths()
-                handle_critical_error(
-                    f"Failed to open {file_path} while unifying headers: {exc}"
-                )
-
-            try:
-                header = reader.header
-                info_lines = _get_index_mapping(header, "INFO")
-                for info_id, info_line in info_lines.items():
-                    if info_id not in existing_info_ids:
-                        unified_header.add_line(info_line.copy())
-                        existing_info_ids.add(info_id)
-
-                format_lines = _get_index_mapping(header, "FORMAT")
-                for format_id, format_line in format_lines.items():
-                    if format_id not in existing_format_ids:
-                        unified_header.add_line(format_line.copy())
-                        existing_format_ids.add(format_id)
-
-                filter_lines = _get_index_mapping(header, "FILTER")
-                for filter_id, filter_line in filter_lines.items():
-                    if filter_id not in existing_filter_ids:
-                        unified_header.add_line(filter_line.copy())
-                        existing_filter_ids.add(filter_id)
-
-                contig_lines = _get_index_mapping(header, "contig")
-                for contig_id, contig_line in contig_lines.items():
-                    if contig_id not in existing_contig_ids:
-                        unified_header.add_line(contig_line.copy())
-                        existing_contig_ids.add(contig_id)
-            finally:
-                reader.close()
-
-        unified_header.contigs = _get_index_mapping(unified_header, "contig")
-        return unified_header
-    finally:
-        _cleanup_temp_paths()
-
-
-def merge_vcfs(valid_files, output_dir, verbose=False):
->>>>>>> 6617dc70
     timestamp = datetime.datetime.now().strftime("%Y%m%d_%H%M%S")
     merged_filename = os.path.join(output_dir, f"merged_vcf_{timestamp}.vcf")
     log_message("Merging VCF files...", verbose)
@@ -634,51 +530,6 @@
 
     return mapping
 
-<<<<<<< HEAD
-=======
-
-def append_metadata_to_merged_vcf(merged_vcf, metadata, verbose=False):
-    if not metadata:
-        log_message("No metadata provided. Skipping metadata append step.", verbose)
-        return
-
-    log_message("Appending metadata to merged VCF header.", verbose)
-
-    try:
-        reader = vcfpy.Reader.from_path(merged_vcf)
-    except Exception as exc:
-        handle_non_critical_error(f"Could not open {merged_vcf}: {exc}. Skipping metadata append.")
-        return
-
-    header = reader.header
-
-    try:
-        metadata_line = build_sample_metadata_line(metadata)
-        metadata_mapping = _parse_sample_metadata_line(metadata_line)
-    except ValueError as exc:
-        reader.close()
-        handle_non_critical_error(str(exc))
-        return
-
-    header.lines = [line for line in header.lines if getattr(line, "key", None) != "SAMPLE"]
-
-    sample_line = vcfpy.SampleHeaderLine.from_mapping(metadata_mapping)
-    header.add_line(sample_line)
-
-    temp_path = merged_vcf + ".tmp"
-    writer = vcfpy.Writer.from_path(temp_path, header)
-
-    for record in reader:
-        writer.write_record(record)
-
-    writer.close()
-    reader.close()
-
-    os.replace(temp_path, merged_vcf)
-
-    log_message("Metadata appended successfully.", verbose)
-
->>>>>>> 6617dc70
 def preprocess_vcf(file_path):
     """
     Check if the VCF file uses spaces instead of tabs for the column header and data lines.
@@ -865,12 +716,8 @@
 
 def main():
     args = parse_arguments()
-<<<<<<< HEAD
     verbose = args.verbose
     cli_metadata = args.meta
-=======
-    verbose = False
->>>>>>> 6617dc70
 
     log_message(
         "Script Execution Log - " + datetime.datetime.now().strftime("%Y-%m-%d %H:%M:%S"),
@@ -890,7 +737,6 @@
     vcf_version = normalize_vcf_version(args.vcf_version)
     log_message(f"Reference genome: {ref_genome}, VCF version: {vcf_version}", verbose)
 
-<<<<<<< HEAD
     if cli_metadata:
         log_message("Using metadata supplied via --meta arguments.", verbose)
     else:
@@ -918,16 +764,6 @@
 
     valid_files = validate_all_vcfs(input_dir, ref_genome, vcf_version, verbose)
     merged_vcf = merge_vcfs(valid_files, output_dir, verbose, cli_metadata)
-=======
-    try:
-        metadata_entries = parse_metadata_string(args.meta)
-    except ValueError as exc:
-        handle_critical_error(str(exc))
-
-    valid_files = validate_all_vcfs(input_dir, ref_genome, vcf_version, verbose)
-    merged_vcf = merge_vcfs(valid_files, output_dir, verbose)
-    append_metadata_to_merged_vcf(merged_vcf, metadata_entries, verbose)
->>>>>>> 6617dc70
     validate_merged_vcf(merged_vcf, verbose)
 
     print("----------------------------------------")
