from __future__ import annotations

import copy
import datetime
import heapq
import itertools
import gzip
import os
import re
import shutil
from collections import OrderedDict
from typing import Callable, List, Optional, Sequence, Tuple, Iterable

import pysam  # BGZF + Tabix
import concurrent.futures
from . import vcfpy
from .logging_utils import (
    MergeConflictError,
    handle_critical_error,
    log_message,
)
from .metadata import (
    _parse_sample_metadata_line,
    apply_metadata_to_header,
    build_sample_metadata_line,
)

def _alt_value(alt) -> str:
    if alt is None:
        return ""
    return getattr(alt, "value", str(alt))

def _normalized_alt_key(record) -> Tuple[str, ...]:
    alts = record.ALT or []
    values = {_alt_value(alt) for alt in alts if alt is not None}
    return tuple(sorted(values)) if values else ()

def _record_sort_key(record, contig_ranks: dict) -> Tuple[int, int, str, Tuple[str, ...]]:
    chrom = getattr(record, "CHROM", "")
    rank = contig_ranks.get(chrom, len(contig_ranks))
    pos = getattr(record, "POS", 0) or 0
    ref = getattr(record, "REF", "") or ""
    return (rank, pos, ref, _normalized_alt_key(record))

def _sort_record_alts(record) -> None:
    """Sort the ALT alleles of *record* lexicographically in-place."""
    if record is None:
        return
    alts = getattr(record, "ALT", None) or []
    if len(alts) <= 1:
        return
    sorted_alts = sorted(alts, key=_alt_value)
    if list(alts) != sorted_alts:
        record.ALT = list(sorted_alts)

def _apply_contig_order(header, contig_order: Sequence[str]) -> None:
    """Ensure *header* preserves *contig_order* for contig definitions."""
    if header is None or not contig_order:
        return
    contig_lines = [
        line
        for line in getattr(header, "lines", [])
        if isinstance(line, vcfpy.header.ContigHeaderLine)
    ]
    if not contig_lines:
        return
    contig_lookup: "OrderedDict[str, object]" = OrderedDict()
    for line in contig_lines:
        identifier = getattr(line, "id", None)
        if identifier is None:
            continue
        if identifier not in contig_lookup:
            contig_lookup[identifier] = line
    ordered_ids: List[str] = []
    for name in contig_order:
        if name in contig_lookup:
            ordered_ids.append(name)
    for name in contig_lookup:
        if name not in ordered_ids:
            ordered_ids.append(name)
    ordered_lines = [contig_lookup[name] for name in ordered_ids]
    iterator = iter(ordered_lines)
    new_lines: List[object] = []
    for line in getattr(header, "lines", []):
        if isinstance(line, vcfpy.header.ContigHeaderLine):
            new_lines.append(next(iterator))
        else:
            new_lines.append(line)
    header.lines = new_lines
    contigs_attr = getattr(header, "contigs", None)
    if contigs_attr:
        reordered = OrderedDict()
        for name in ordered_ids:
            if name in contigs_attr:
                reordered[name] = contigs_attr[name]
        for name, value in contigs_attr.items():
            if name not in reordered:
                reordered[name] = value
        try:
            header.contigs = reordered
        except Exception:
            pass
    setattr(header, "_metagap_contig_order", list(ordered_ids))

def _remap_genotype(value: Optional[str], allele_map: dict) -> Optional[str]:
    if value is None:
        return None
    text = str(value)
    if not text or text in {".", "./.", ".|."}:
        return text
    parts = re.split(r"([/|])", text)
    out: List[str] = []
    for tok in parts:
        if tok in {"/", "|"}:
            out.append(tok)
            continue
        if tok == "" or tok == ".":
            out.append(tok or "")
            continue
        try:
            a = int(tok)
        except ValueError:
            out.append(tok)
            continue
        if a == 0:
            out.append("0")
        else:
            out.append(str(allele_map.get(a, a)))
    return "".join(out)

def _merge_colliding_records(
    grouped_records: Sequence[Tuple["vcfpy.Record", int]],
    header,
    sample_order: Sequence[str],
) -> "vcfpy.Record":
    base = copy.deepcopy(grouped_records[0][0])
    # IDs: merge unique IDs from all records
    merged_ids: List[str] = []
    for r, _ in grouped_records:
        rid = getattr(r, "ID", None)
        if not rid or rid == ".":
            continue
        for tok in str(rid).split(";"):
            tok = tok.strip()
            if tok and tok not in merged_ids:
                merged_ids.append(tok)
    base.ID = ";".join(merged_ids) if merged_ids else "."
    # FILTER: merge unique FILTERs from all records
    merged_filters: List[str] = []
    for r, _ in grouped_records:
        for f in (r.FILTER or []):
            if f not in merged_filters:
                merged_filters.append(f)
    base.FILTER = merged_filters
    # Unified ALT order across records
    alt_objects: OrderedDict[str, object] = OrderedDict()
    for r, _ in grouped_records:
        for alt in (r.ALT or []):
            val = _alt_value(alt)
            if val not in alt_objects:
                alt_objects[val] = copy.deepcopy(alt)
    base.ALT = list(alt_objects.values())
    allele_map_global = {val: i for i, val in enumerate(alt_objects.keys(), start=1)}
    # Union of all FORMAT keys
    fmt_keys: List[str] = []
    for r, _ in grouped_records:
        for k in (r.FORMAT or []):
            if k not in fmt_keys:
                fmt_keys.append(k)
    base.FORMAT = fmt_keys
    # Merge calls for all samples, with genotype allele remapping
    calls_by_sample: dict = {}
    for r, _ in grouped_records:
        per_map = {}
        for idx, alt in enumerate(r.ALT or [], start=1):
            per_map[idx] = allele_map_global[_alt_value(alt)]
        for call in (getattr(r, "calls", []) or []):
            data = copy.deepcopy(call.data) if call.data is not None else {}
            if "GT" in data:
                data["GT"] = _remap_genotype(data["GT"], per_map)
            calls_by_sample[call.sample] = vcfpy.Call(call.sample, data)
    # Order calls by final sample list, adding empty calls for missing samples
    ordered_calls: List[vcfpy.Call] = []
    for name in sample_order:
        call = calls_by_sample.get(name)
        if call is None:
            call = vcfpy.Call(name, {})
        ordered_calls.append(call)
    base.update_calls(ordered_calls)
    _pad_record_samples(base, header, sample_order)
    return base

def preprocess_vcf(file_path: str, *, chunk_size: int = 1024) -> str:
    """Normalize whitespace delimiters in `file_path` if necessary.

    Tabs are mandatory between VCF columns; meta-info lines (##...) must be preserved as-is.
    Returns original path if no changes were needed; otherwise writes a normalized .tmp file and returns its path.
    """
    if chunk_size <= 0:
        raise ValueError("chunk_size must be a positive integer")
    opener = gzip.open if str(file_path).endswith(".gz") else open
    mode = "rt" if opener is gzip.open else "r"
    # First pass: detect if normalization is needed (do not buffer whole file)
    modified = False
    header_found = False
    with opener(file_path, mode, encoding="utf-8") as handle:
        for line in handle:
            if line.startswith("##"):
                continue
            if line.startswith("#"):
                header_found = True
                if re.sub(r"\s+", "\t", line.rstrip()) + "\n" != line:
                    modified = True
            elif header_found:
                if re.sub(r"\s+", "\t", line.rstrip()) + "\n" != line:
                    modified = True
            # keep scanning if header not reached yet
    if not modified:
        return file_path
    # Second pass: rewrite file with normalized tabs in a buffer
    temp_file = f"{file_path}.tmp"
    with opener(file_path, mode, encoding="utf-8") as read_handle, open(temp_file, "w", encoding="utf-8") as write_handle:
        header_found = False
        buffer: List[str] = []
        def flush_buffer():
            if buffer:
                write_handle.writelines(buffer)
                buffer.clear()
        for line in read_handle:
            if line.startswith("##"):
                buffer.append(line)
            elif line.startswith("#"):
                header_found = True
                buffer.append(re.sub(r"\s+", "\t", line.rstrip()) + "\n")
            else:
                if header_found:
                    buffer.append(re.sub(r"\s+", "\t", line.rstrip()) + "\n")
                else:
                    buffer.append(line)
            if len(buffer) >= chunk_size:
                flush_buffer()
        flush_buffer()
    return temp_file

def _create_missing_call_factory(format_keys: Sequence[str], header) -> Callable[[], dict]:
    if not format_keys:
        return lambda: {}
    template: dict = {}
    for key in format_keys:
        if key == "GT":
            template[key] = "./."
            continue
        try:
            fi = header.get_format_field_info(key)
        except Exception:
            fi = None
        number = getattr(fi, "number", None)
        if isinstance(number, str):
            s = number.strip()
            if not s:
                number = None
            elif s in {".", "A", "G", "R"}:
                template[key] = []
                continue
            else:
                try:
                    number = int(s)
                except ValueError:
                    number = None
        if isinstance(number, int):
            default_value = None if number <= 1 else [None] * number
        elif number in {".", "A", "G", "R"}:
            default_value = []
        else:
            default_value = None
        template.setdefault(key, default_value)
    def factory() -> dict:
        data: dict = {}
        for k, d in template.items():
            data[k] = ([None] * len(d)) if isinstance(d, list) else d
        return data
    return factory

def _ensure_info_header_lines(header) -> None:
    # Ensure standard AC/AN/AF INFO definitions present
    info_defs = (
        ("AC", OrderedDict((("ID", "AC"), ("Number", "A"), ("Type", "Integer"),
            ("Description", "Alternate allele count in genotypes, for each ALT allele")))),
        ("AN", OrderedDict((("ID", "AN"), ("Number", "1"), ("Type", "Integer"),
            ("Description", "Total number of alleles in called genotypes")))),
        ("AF", OrderedDict((("ID", "AF"), ("Number", "A"), ("Type", "Float"),
            ("Description", "Allele frequency, for each ALT allele")))),
    )
    for key, mapping in info_defs:
        try:
            existing = header.get_info_field_info(key)
        except Exception:
            existing = None
        if existing is None:
            header.add_info_line(mapping)

def _iter_called_genotype_alleles(value) -> Iterable[int]:
    if value is None:
        return
    if isinstance(value, (list, tuple)):
        for item in value:
            yield from _iter_called_genotype_alleles(item)
        return
    if isinstance(value, int):
        yield value; return
    if isinstance(value, str):
        s = value.strip()
        if not s or s == ".":
            return
        parts = re.split(r"[\\/|]", s) if ("/" in s or "|" in s) else [s]
        for part in parts:
            t = part.strip()
            if not t or t == ".":
                continue
            try:
                yield int(t)
            except ValueError:
                continue
        return
    try:
        yield int(value)
    except (TypeError, ValueError):
        return

def _recompute_ac_an_af(record) -> None:
    alt_n = len(record.ALT or [])
    ac = [0] * alt_n
    an = 0
    for call in (record.calls or []):
        g = (call.data or {}).get("GT")
        for ai in _iter_called_genotype_alleles(g):
            if isinstance(ai, bool):
                continue
            an += 1
            if ai is None or ai <= 0:
                continue
            if 1 <= ai <= alt_n:
                ac[ai - 1] += 1
    record.INFO["AC"] = ac
    record.INFO["AN"] = an
    record.INFO["AF"] = ([c / an for c in ac] if an > 0 else [0.0] * alt_n)

def _remove_format_and_sample_definitions(header) -> None:
    if header is None:
        return
    if hasattr(header, "lines"):
        filtered = []
        for line in header.lines:
            if isinstance(line, vcfpy.header.FormatHeaderLine):
                continue
            key = getattr(line, "key", None)
            if isinstance(key, str) and key.upper() == "FORMAT":
                continue
            filtered.append(line)
        header.lines = filtered
    if hasattr(header, "formats"):
        try:
            header.formats.clear()
        except AttributeError:
            header.formats = OrderedDict()
    if hasattr(header, "samples") and hasattr(header.samples, "names"):
        header.samples.names = []

def _pad_record_samples(record, header, sample_order: Sequence[str]) -> None:
    if not sample_order or not hasattr(record, "call_for_sample"):
        return
    fmt_keys = list(record.FORMAT or [])
    factory = _create_missing_call_factory(fmt_keys, header)
    new_calls = []
    for name in sample_order:
        call = record.call_for_sample.get(name)
        if call is None:
            call = vcfpy.Call(name, factory())
        else:
            defaults = factory()
            for k in fmt_keys:
                if k not in call.data:
                    call.data[k] = defaults.get(k)
                else:
                    if isinstance(call.data[k], tuple):
                        call.data[k] = list(call.data[k])
        if "GT" in call.data and call.data["GT"] in {None, "", "."}:
            call.data["GT"] = defaults.get("GT", "./.")
        new_calls.append(call)
    record.update_calls(new_calls)

def _record_passes_filters(
    record,
    qual_threshold: Optional[float],
    an_threshold: Optional[float],
    allowed_filter_values: Optional[Sequence[str]],
) -> bool:
    if qual_threshold is not None:
        q = getattr(record, "QUAL", None)
        try:
            if q is None or float(q) <= qual_threshold:
                return False
        except (TypeError, ValueError):
            return False
    if an_threshold is not None:
        an_val = record.INFO.get("AN")
        if isinstance(an_val, list):
            an_val = an_val[0] if an_val else None
        try:
            if an_val is None or float(an_val) <= an_threshold:
                return False
        except (TypeError, ValueError):
            return False
    filters = record.FILTER or []
    if not filters:
        return True
    vals = [f for f in filters if f not in {None, "", "."}]
    if not vals:
        return True
    allowed = tuple(allowed_filter_values or ("PASS",))
    allowed_set = {v for v in allowed if v not in {None, "", "."}}
    return bool(allowed_set) and all(v in allowed_set for v in vals)

def _filter_vcf_records(
    input_path: str,
    qual_threshold: Optional[float],
    an_threshold: Optional[float],
    allowed_filter_values: Optional[Sequence[str]],
    verbose: bool,
) -> None:
    try:
        reader = vcfpy.Reader.from_path(input_path)
    except Exception as exc:
        handle_critical_error(f"Failed to read VCF for filtering ({input_path}): {exc}")
    tmp = input_path + ".filtered"
    kept = 0
    total = 0
    try:
        writer = vcfpy.Writer.from_path(tmp, reader.header)
    except Exception as exc:
        reader.close()
        handle_critical_error(f"Failed to open filtered VCF writer ({input_path}): {exc}")
    try:
        for rec in reader:
            total += 1
            if _record_passes_filters(rec, qual_threshold, an_threshold, allowed_filter_values):
                writer.write_record(rec)
                kept += 1
    finally:
        reader.close()
        writer.close()
    shutil.move(tmp, input_path)
    log_message(f"Applied variant filter: kept {kept} of {total}.", verbose)

def merge_vcfs(
    valid_files: Sequence[str],
    output_dir: str,
    verbose: bool = False,
    sample_order: Optional[Sequence[str]] = None,
    sample_header_line=None,
    simple_header_lines=None,
    qual_threshold: Optional[float] = 30.0,
    an_threshold: Optional[float] = 50.0,
    allowed_filter_values: Optional[Sequence[str]] = ("PASS",),
) -> str:
    timestamp = datetime.datetime.now().strftime("%Y%m%d_%H%M%S")
    base_vcf = os.path.join(output_dir, f"merged_vcf_{timestamp}.vcf")
    gz_vcf = base_vcf + ".gz"
    file_count = len(valid_files)
    log_message(f"Discovered {file_count} validated VCF shard(s) for merging.", verbose)
    temp_files: List[str] = []
    preprocessed: List[str] = []
    # Preprocess all input files concurrently for performance
    try:
<<<<<<< HEAD
        for file_path in preprocessed:
            try:
                reader = vcfpy.Reader.from_path(file_path)
            except Exception as exc:
                handle_critical_error(f"Failed to read VCF file {file_path}: {exc}")

            header = reader.header

            if merged_header is None:
                merged_header = copy.deepcopy(header)
                for line in getattr(merged_header, "lines", []):
                    if isinstance(line, vcfpy.header.InfoHeaderLine) and line.id:
                        info_ids.add(line.id)
                    elif isinstance(line, vcfpy.header.FormatHeaderLine) and line.id:
                        format_ids.add(line.id)
                    elif isinstance(line, vcfpy.header.FilterHeaderLine) and line.id:
                        filter_ids.add(line.id)
                    elif isinstance(line, vcfpy.header.ContigHeaderLine) and line.id:
                        contig_ids.add(line.id)
                discovered_samples.extend(getattr(header.samples, "names", []))
            else:
                for line in getattr(header, "lines", []):
                    try:
                        cloned = copy.deepcopy(line)
                    except Exception:
                        cloned = line
                    if isinstance(line, vcfpy.header.InfoHeaderLine) and line.id:
                        if line.id not in info_ids:
                            merged_header.add_line(cloned)
                            info_ids.add(line.id)
                    elif isinstance(line, vcfpy.header.FormatHeaderLine) and line.id:
                        if line.id not in format_ids:
                            merged_header.add_line(cloned)
                            format_ids.add(line.id)
                    elif isinstance(line, vcfpy.header.FilterHeaderLine) and line.id:
                        if line.id not in filter_ids:
                            merged_header.add_line(cloned)
                            filter_ids.add(line.id)
                    elif isinstance(line, vcfpy.header.ContigHeaderLine) and line.id:
                        if line.id not in contig_ids:
                            merged_header.add_line(cloned)
                            contig_ids.add(line.id)

                for sample_name in getattr(header.samples, "names", []):
                    if sample_name not in discovered_samples:
                        discovered_samples.append(sample_name)

            for record in reader:
                key = _record_key(record)
                container = record_store.get(key)
                if container is None:
                    container = _initialise_store(record)
                    record_store[key] = container
                else:
                    format_keys = container["format_keys"]
                    for fmt_key in getattr(record, "FORMAT", []) or []:
                        if fmt_key not in format_keys:
                            format_keys.append(fmt_key)

                call_mapping: Dict[str, dict] = container["calls"]
                for call in getattr(record, "calls", []):
                    sample_name = getattr(call, "sample", getattr(call, "name", None))
                    if sample_name is None:
                        continue
                    call_mapping[sample_name] = copy.deepcopy(getattr(call, "data", {}))

            reader.close()
    finally:
        for tmp in temp_files:
            try:
                if os.path.exists(tmp):
                    os.remove(tmp)
            except OSError:
                pass

    if merged_header is None:
        handle_critical_error("Failed to construct a merged VCF header from the provided files.")

    final_sample_order = list(sample_order) if sample_order is not None else discovered_samples
    if hasattr(merged_header, "samples") and hasattr(merged_header.samples, "names"):
        merged_header.samples.names = list(final_sample_order)

=======
        with concurrent.futures.ThreadPoolExecutor() as executor:
            results = list(executor.map(preprocess_vcf, valid_files))
    except Exception as exc:
        handle_critical_error(f"Failed to preprocess input VCF files: {exc}", exc_cls=MergeConflictError)
    for orig_path, pre_path in zip(valid_files, results):
        preprocessed.append(pre_path)
        if pre_path != orig_path:
            temp_files.append(pre_path)
    # Merge headers from all files to create a combined header
    try:
        merged_header = union_headers(preprocessed, sample_order=sample_order)
    except MergeConflictError:
        raise
    except Exception as exc:
        handle_critical_error(f"Failed to merge VCF headers: {exc}", exc_cls=MergeConflictError)
>>>>>>> a401cf89
    try:
        header = apply_metadata_to_header(
            merged_header,
            sample_header_line=sample_header_line,
            simple_header_lines=simple_header_lines,
            verbose=verbose,
        )
    except SystemExit:
        raise
    except Exception as exc:
        handle_critical_error(f"Failed to apply metadata to merged VCF header: {exc}")
    # Determine contig ordering and finalize header
    contigs: List[str] = []
    if getattr(header, "contigs", None):
        contigs = list(header.contigs.keys())
    if not contigs:
        for ln in getattr(header, "lines", []):
            if isinstance(ln, vcfpy.header.ContigHeaderLine):
                contigs.append(ln.id)
    contig_ranks = {name: i for i, name in enumerate(contigs)}
    _ensure_info_header_lines(header)
    # Ensure header.formats includes all FORMAT definitions
    if hasattr(header, "formats") and header.formats is not None:
        for line in getattr(header, "lines", []):
            if isinstance(line, vcfpy.header.FormatHeaderLine):
                header.formats[line.id] = line
    # Prepare final sample list
    sample_names: List[str] = list(getattr(header.samples, "names", []))
    # Open readers for each VCF shard and perform k-way merge
    readers = []
    iters = []
    for path in preprocessed:
        try:
            r = vcfpy.Reader.from_path(path)
        except Exception as exc:
            handle_critical_error(f"Failed to open VCF for merging ({path}): {exc}")
        readers.append(r)
        iters.append(iter(r))
        # Grow union of samples if any new ones discovered
        file_samps = list(getattr(r.header.samples, "names", []) or [])
        for n in file_samps:
            if n not in sample_names:
                sample_names.append(n)
    if hasattr(header, "samples") and hasattr(header.samples, "names"):
        header.samples.names = list(sample_names)
    # Write merged records
    try:
        writer = vcfpy.Writer.from_path(base_vcf, header)
    except Exception as exc:
        for r in readers:
            try:
                r.close()
            except Exception:
                pass
        handle_critical_error(f"Failed to open writer for merged VCF: {exc}", exc_cls=MergeConflictError)
    def _advance(i: int):
        try:
            rec = next(iters[i])
        except StopIteration:
            return None
        _sort_record_alts(rec)
        return rec
    log_message("Performing heap-based k-way merge of VCF shards...", verbose)
    heap: List[Tuple[Tuple[int, int, str, Tuple[str, ...]], int, int, vcfpy.Record]] = []
    counter = itertools.count()
    for i in range(len(iters)):
        rec = _advance(i)
        if rec is None:
            continue
        heapq.heappush(heap, (_record_sort_key(rec, contig_ranks), next(counter), i, rec))
    try:
        while heap:
            key, _, src_idx, rec = heapq.heappop(heap)
            colliding_records: List[Tuple[vcfpy.Record, int]] = [(rec, src_idx)]
            while heap and heap[0][0] == key:
                _, _, j, rec2 = heapq.heappop(heap)
                colliding_records.append((rec2, j))
            pending: List[Tuple[vcfpy.Record, int]] = []
            for cur_idx, ridx in enumerate(colliding_records):
                cur_rec, src_index = colliding_records[cur_idx]
                nxt = _advance(src_index)
                while nxt is not None and _record_sort_key(nxt, contig_ranks) == key:
                    colliding_records.append((nxt, src_index))
                    nxt = _advance(src_index)
                if nxt is not None:
                    pending.append((nxt, src_index))
            merged_rec = _merge_colliding_records(colliding_records, header, sample_names)
            _recompute_ac_an_af(merged_rec)
            writer.write_record(merged_rec)
            for nxt, ridx in pending:
                heapq.heappush(heap, (_record_sort_key(nxt, contig_ranks), next(counter), ridx, nxt))
    finally:
        writer.close()
        for r in readers:
            try:
                r.close()
            except Exception:
                pass
        for t in temp_files:
            try:
                if os.path.exists(t):
                    os.remove(t)
            except OSError:
                pass
    # Apply in-memory variant filtering thresholds
    _filter_vcf_records(
        base_vcf,
        qual_threshold=qual_threshold,
        an_threshold=an_threshold,
        allowed_filter_values=allowed_filter_values,
        verbose=verbose,
    )
    # Anonymize: drop all FORMAT fields and sample columns for privacy
    try:
        rdr = vcfpy.Reader.from_path(base_vcf)
    except Exception as exc:
        handle_critical_error(f"Failed to reopen VCF for anonymization: {exc}")
    _remove_format_and_sample_definitions(rdr.header)
    anon_tmp = base_vcf + ".anon"
    try:
        w = vcfpy.Writer.from_path(anon_tmp, rdr.header)
    except Exception as exc:
        rdr.close()
        handle_critical_error(f"Failed to open anonymized writer: {exc}")
    try:
        for rec in rdr:
            rec.FORMAT = []
            rec.calls = []
            w.write_record(rec)
    finally:
        rdr.close()
        w.close()
    shutil.move(anon_tmp, base_vcf)
    # Compress and index the final VCF using pysam
    log_message("Compressing and indexing the final VCF...", verbose)
    try:
        pysam.tabix_compress(base_vcf, gz_vcf, force=True)
        pysam.tabix_index(gz_vcf, preset="vcf", force=True)
        os.remove(base_vcf)
    except Exception as exc:
        handle_critical_error(f"Failed to compress/index final VCF: {exc}", exc_cls=MergeConflictError)
    log_message(f"Merged VCF created and indexed successfully: {gz_vcf}", verbose)
    return gz_vcf

def union_headers(valid_files: Sequence[str], sample_order: Optional[Sequence[str]] = None):
    """Return a merged header with combined metadata from *valid_files*."""
    combined_header = None
    info_lines: "OrderedDict[str, vcfpy.header.InfoHeaderLine]" = OrderedDict()
    filter_lines: "OrderedDict[str, vcfpy.header.FilterHeaderLine]" = OrderedDict()
    contig_lines: "OrderedDict[str, vcfpy.header.ContigHeaderLine]" = OrderedDict()
    format_lines: "OrderedDict[str, vcfpy.header.FormatHeaderLine]" = OrderedDict()
    computed_sample_order: List[str] = []
    merged_sample_metadata = None
    def _line_mapping(line) -> "OrderedDict[str, str]":
        mapping = getattr(line, "mapping", None)
        return OrderedDict(mapping) if isinstance(mapping, dict) else OrderedDict()
    for file_path in valid_files:
        pre = preprocess_vcf(file_path)
        reader = None
        try:
            reader = vcfpy.Reader.from_path(pre)
            header = reader.header
            if combined_header is None:
                combined_header = header.copy()
                if hasattr(combined_header, "samples") and hasattr(combined_header.samples, "names"):
                    computed_sample_order = list(combined_header.samples.names)
                for line in combined_header.lines:
                    if isinstance(line, vcfpy.header.InfoHeaderLine):
                        info_lines[line.id] = copy.deepcopy(line)
                    elif isinstance(line, vcfpy.header.FilterHeaderLine):
                        filter_lines[line.id] = copy.deepcopy(line)
                    elif isinstance(line, vcfpy.header.ContigHeaderLine):
                        contig_lines[line.id] = copy.deepcopy(line)
                    elif isinstance(line, vcfpy.header.FormatHeaderLine):
                        format_lines[line.id] = copy.deepcopy(line)
                    elif isinstance(line, vcfpy.header.SampleHeaderLine):
                        m = _line_mapping(line)
                        if m.get("ID"):
                            merged_sample_metadata = OrderedDict(m)
                continue
            if hasattr(header, "samples") and hasattr(header.samples, "names"):
                for s in header.samples.names:
                    if s not in computed_sample_order:
                        computed_sample_order.append(s)
            for line in header.lines:
                if isinstance(line, vcfpy.header.InfoHeaderLine):
                    exist = info_lines.get(line.id)
                    if exist is None:
                        info_lines[line.id] = copy.deepcopy(line)
                        combined_header.add_line(copy.deepcopy(line))
                        continue
                    em, nm = _line_mapping(exist), _line_mapping(line)
                    for k in ("Number", "Type", "Description"):
                        if em.get(k) != nm.get(k):
                            handle_critical_error(
                                "INFO header definitions conflict across shards. "
                                f"Field '{k}' for INFO '{line.id}' differs: {em.get(k)!r} vs {nm.get(k)!r} "
                                f"(in {file_path}).",
                                exc_cls=MergeConflictError,
                            )
                elif isinstance(line, vcfpy.header.FilterHeaderLine):
                    exist = filter_lines.get(line.id)
                    if exist is None:
                        filter_lines[line.id] = copy.deepcopy(line)
                        combined_header.add_line(copy.deepcopy(line))
                        continue
                    em, nm = _line_mapping(exist), _line_mapping(line)
                    if em.get("Description") != nm.get("Description"):
                        handle_critical_error(
                            "FILTER header definitions conflict across shards. "
                            f"Description for FILTER '{line.id}' differs: {em.get('Description')!r} vs {nm.get('Description')!r} "
                            f"(in {file_path}).",
                            exc_cls=MergeConflictError,
                        )
                elif isinstance(line, vcfpy.header.ContigHeaderLine):
                    exist = contig_lines.get(line.id)
                    if exist is None:
                        contig_lines[line.id] = copy.deepcopy(line)
                        combined_header.add_line(copy.deepcopy(line))
                        continue
                    if _line_mapping(exist) != _line_mapping(line):
                        handle_critical_error(
                            "Contig header definitions conflict across shards. "
                            f"Contig '{line.id}' differs between shards (conflict in {file_path}).",
                            exc_cls=MergeConflictError,
                        )
                elif isinstance(line, vcfpy.header.FormatHeaderLine):
                    exist = format_lines.get(line.id)
                    if exist is None:
                        format_lines[line.id] = copy.deepcopy(line)
                        combined_header.add_line(copy.deepcopy(line))
                        continue
                    em, nm = _line_mapping(exist), _line_mapping(line)
                    for k in ("Number", "Type", "Description"):
                        if em.get(k) != nm.get(k):
                            handle_critical_error(
                                "FORMAT header definitions conflict across shards. "
                                f"Field '{k}' for FORMAT '{line.id}' differs: {em.get(k)!r} vs {nm.get(k)!r} "
                                f"(in {file_path}).",
                                exc_cls=MergeConflictError,
                            )
                elif isinstance(line, vcfpy.header.SampleHeaderLine):
                    m = _line_mapping(line)
                    sid = m.get("ID")
                    if not sid:
                        continue
                    if merged_sample_metadata is None:
                        merged_sample_metadata = OrderedDict(m)
                        continue
                    for k, v in m.items():
                        if k not in merged_sample_metadata or not merged_sample_metadata[k]:
                            merged_sample_metadata[k] = v
        except Exception as exc:
            handle_critical_error(f"Failed to read VCF header from {file_path}: {exc}", exc_cls=MergeConflictError)
        finally:
            if reader is not None:
                try:
                    reader.close()
                except Exception:
                    pass
            if pre != file_path and os.path.exists(pre):
                os.remove(pre)
    if combined_header is None:
        handle_critical_error("Unable to construct a merged VCF header.", exc_cls=MergeConflictError)
    target_samples = sample_order if sample_order is not None else computed_sample_order
    if target_samples and hasattr(combined_header, "samples") and hasattr(combined_header.samples, "names"):
        combined_header.samples.names = list(target_samples)
    if merged_sample_metadata:
        serialized = build_sample_metadata_line(merged_sample_metadata)
        parsed = _parse_sample_metadata_line(serialized)
        sample_line = vcfpy.header.SampleHeaderLine.from_mapping(parsed)
        combined_header.lines = [ln for ln in combined_header.lines if getattr(ln, "key", None) != "SAMPLE"]
        combined_header.add_line(sample_line)
    contig_order = list(contig_lines.keys())
    if contig_order:
        _apply_contig_order(combined_header, contig_order)
    return combined_header

__all__ = [
    "preprocess_vcf",
    "merge_vcfs",
    "union_headers",
    "_create_missing_call_factory",
    "_remove_format_and_sample_definitions",
    "_pad_record_samples",
    "_filter_vcf_records",
    "_record_passes_filters",
]<|MERGE_RESOLUTION|>--- conflicted
+++ resolved
@@ -466,112 +466,36 @@
     timestamp = datetime.datetime.now().strftime("%Y%m%d_%H%M%S")
     base_vcf = os.path.join(output_dir, f"merged_vcf_{timestamp}.vcf")
     gz_vcf = base_vcf + ".gz"
+
     file_count = len(valid_files)
     log_message(f"Discovered {file_count} validated VCF shard(s) for merging.", verbose)
+
+    # Preprocess inputs (whitespace normalization) concurrently
     temp_files: List[str] = []
     preprocessed: List[str] = []
-    # Preprocess all input files concurrently for performance
-    try:
-<<<<<<< HEAD
-        for file_path in preprocessed:
-            try:
-                reader = vcfpy.Reader.from_path(file_path)
-            except Exception as exc:
-                handle_critical_error(f"Failed to read VCF file {file_path}: {exc}")
-
-            header = reader.header
-
-            if merged_header is None:
-                merged_header = copy.deepcopy(header)
-                for line in getattr(merged_header, "lines", []):
-                    if isinstance(line, vcfpy.header.InfoHeaderLine) and line.id:
-                        info_ids.add(line.id)
-                    elif isinstance(line, vcfpy.header.FormatHeaderLine) and line.id:
-                        format_ids.add(line.id)
-                    elif isinstance(line, vcfpy.header.FilterHeaderLine) and line.id:
-                        filter_ids.add(line.id)
-                    elif isinstance(line, vcfpy.header.ContigHeaderLine) and line.id:
-                        contig_ids.add(line.id)
-                discovered_samples.extend(getattr(header.samples, "names", []))
-            else:
-                for line in getattr(header, "lines", []):
-                    try:
-                        cloned = copy.deepcopy(line)
-                    except Exception:
-                        cloned = line
-                    if isinstance(line, vcfpy.header.InfoHeaderLine) and line.id:
-                        if line.id not in info_ids:
-                            merged_header.add_line(cloned)
-                            info_ids.add(line.id)
-                    elif isinstance(line, vcfpy.header.FormatHeaderLine) and line.id:
-                        if line.id not in format_ids:
-                            merged_header.add_line(cloned)
-                            format_ids.add(line.id)
-                    elif isinstance(line, vcfpy.header.FilterHeaderLine) and line.id:
-                        if line.id not in filter_ids:
-                            merged_header.add_line(cloned)
-                            filter_ids.add(line.id)
-                    elif isinstance(line, vcfpy.header.ContigHeaderLine) and line.id:
-                        if line.id not in contig_ids:
-                            merged_header.add_line(cloned)
-                            contig_ids.add(line.id)
-
-                for sample_name in getattr(header.samples, "names", []):
-                    if sample_name not in discovered_samples:
-                        discovered_samples.append(sample_name)
-
-            for record in reader:
-                key = _record_key(record)
-                container = record_store.get(key)
-                if container is None:
-                    container = _initialise_store(record)
-                    record_store[key] = container
-                else:
-                    format_keys = container["format_keys"]
-                    for fmt_key in getattr(record, "FORMAT", []) or []:
-                        if fmt_key not in format_keys:
-                            format_keys.append(fmt_key)
-
-                call_mapping: Dict[str, dict] = container["calls"]
-                for call in getattr(record, "calls", []):
-                    sample_name = getattr(call, "sample", getattr(call, "name", None))
-                    if sample_name is None:
-                        continue
-                    call_mapping[sample_name] = copy.deepcopy(getattr(call, "data", {}))
-
-            reader.close()
-    finally:
-        for tmp in temp_files:
-            try:
-                if os.path.exists(tmp):
-                    os.remove(tmp)
-            except OSError:
-                pass
-
-    if merged_header is None:
-        handle_critical_error("Failed to construct a merged VCF header from the provided files.")
-
-    final_sample_order = list(sample_order) if sample_order is not None else discovered_samples
-    if hasattr(merged_header, "samples") and hasattr(merged_header.samples, "names"):
-        merged_header.samples.names = list(final_sample_order)
-
-=======
-        with concurrent.futures.ThreadPoolExecutor() as executor:
-            results = list(executor.map(preprocess_vcf, valid_files))
+    try:
+        max_workers = min(8, max(1, len(valid_files)))
+        with concurrent.futures.ThreadPoolExecutor(max_workers=max_workers) as ex:
+            results = list(ex.map(preprocess_vcf, valid_files))
     except Exception as exc:
-        handle_critical_error(f"Failed to preprocess input VCF files: {exc}", exc_cls=MergeConflictError)
+        handle_critical_error(
+            f"Failed to preprocess input VCF files: {exc}", exc_cls=MergeConflictError
+        )
     for orig_path, pre_path in zip(valid_files, results):
         preprocessed.append(pre_path)
         if pre_path != orig_path:
             temp_files.append(pre_path)
-    # Merge headers from all files to create a combined header
+
+    # Build unified header
     try:
         merged_header = union_headers(preprocessed, sample_order=sample_order)
-    except MergeConflictError:
+    except SystemExit:
         raise
     except Exception as exc:
-        handle_critical_error(f"Failed to merge VCF headers: {exc}", exc_cls=MergeConflictError)
->>>>>>> a401cf89
+        handle_critical_error(
+            f"Failed to merge VCF headers: {exc}", exc_cls=MergeConflictError
+        )
+
     try:
         header = apply_metadata_to_header(
             merged_header,
@@ -583,7 +507,8 @@
         raise
     except Exception as exc:
         handle_critical_error(f"Failed to apply metadata to merged VCF header: {exc}")
-    # Determine contig ordering and finalize header
+
+    # Contig order and INFO guarantees
     contigs: List[str] = []
     if getattr(header, "contigs", None):
         contigs = list(header.contigs.keys())
@@ -593,16 +518,19 @@
                 contigs.append(ln.id)
     contig_ranks = {name: i for i, name in enumerate(contigs)}
     _ensure_info_header_lines(header)
-    # Ensure header.formats includes all FORMAT definitions
+
+    # Ensure formats map populated
     if hasattr(header, "formats") and header.formats is not None:
-        for line in getattr(header, "lines", []):
-            if isinstance(line, vcfpy.header.FormatHeaderLine):
-                header.formats[line.id] = line
-    # Prepare final sample list
-    sample_names: List[str] = list(getattr(header.samples, "names", []))
-    # Open readers for each VCF shard and perform k-way merge
-    readers = []
-    iters = []
+        for ln in getattr(header, "lines", []):
+            if isinstance(ln, vcfpy.header.FormatHeaderLine):
+                header.formats[ln.id] = ln
+
+    # Initial sample list from header; will union with readers
+    sample_names: List[str] = list(getattr(header.samples, "names", []) or [])
+
+    # Open readers for k-way heap merge
+    readers: List[vcfpy.Reader] = []
+    iters: List[Iterable] = []
     for path in preprocessed:
         try:
             r = vcfpy.Reader.from_path(path)
@@ -610,14 +538,15 @@
             handle_critical_error(f"Failed to open VCF for merging ({path}): {exc}")
         readers.append(r)
         iters.append(iter(r))
-        # Grow union of samples if any new ones discovered
         file_samps = list(getattr(r.header.samples, "names", []) or [])
         for n in file_samps:
             if n not in sample_names:
                 sample_names.append(n)
+
     if hasattr(header, "samples") and hasattr(header.samples, "names"):
         header.samples.names = list(sample_names)
-    # Write merged records
+
+    # Writer
     try:
         writer = vcfpy.Writer.from_path(base_vcf, header)
     except Exception as exc:
@@ -626,43 +555,57 @@
                 r.close()
             except Exception:
                 pass
-        handle_critical_error(f"Failed to open writer for merged VCF: {exc}", exc_cls=MergeConflictError)
+        handle_critical_error(
+            f"Failed to open writer for merged VCF: {exc}", exc_cls=MergeConflictError
+        )
+
     def _advance(i: int):
-        try:
-            rec = next(iters[i])
+        itx = iters[i]
+        try:
+            rec = next(itx)
+            _sort_record_alts(rec)
+            return rec
         except StopIteration:
             return None
-        _sort_record_alts(rec)
-        return rec
+
+    # Heap-based k-way merge
     log_message("Performing heap-based k-way merge of VCF shards...", verbose)
-    heap: List[Tuple[Tuple[int, int, str, Tuple[str, ...]], int, int, vcfpy.Record]] = []
+    heap: List[Tuple[Tuple[int, int, str, Tuple[str, ...]], int, int, "vcfpy.Record"]] = []
     counter = itertools.count()
     for i in range(len(iters)):
         rec = _advance(i)
         if rec is None:
             continue
         heapq.heappush(heap, (_record_sort_key(rec, contig_ranks), next(counter), i, rec))
+
     try:
         while heap:
             key, _, src_idx, rec = heapq.heappop(heap)
-            colliding_records: List[Tuple[vcfpy.Record, int]] = [(rec, src_idx)]
+            colliding: List[Tuple["vcfpy.Record", int]] = [(rec, src_idx)]
+
+            # Gather all with same key
             while heap and heap[0][0] == key:
-                _, _, j, rec2 = heapq.heappop(heap)
-                colliding_records.append((rec2, j))
-            pending: List[Tuple[vcfpy.Record, int]] = []
-            for cur_idx, ridx in enumerate(colliding_records):
-                cur_rec, src_index = colliding_records[cur_idx]
-                nxt = _advance(src_index)
+                _, _, j, r2 = heapq.heappop(heap)
+                colliding.append((r2, j))
+
+            # Advance each source past same-key run
+            pending: List[Tuple["vcfpy.Record", int]] = []
+            for _, ridx in list(colliding):
+                nxt = _advance(ridx)
                 while nxt is not None and _record_sort_key(nxt, contig_ranks) == key:
-                    colliding_records.append((nxt, src_index))
-                    nxt = _advance(src_index)
+                    colliding.append((nxt, ridx))
+                    nxt = _advance(ridx)
                 if nxt is not None:
-                    pending.append((nxt, src_index))
-            merged_rec = _merge_colliding_records(colliding_records, header, sample_names)
-            _recompute_ac_an_af(merged_rec)
-            writer.write_record(merged_rec)
+                    pending.append((nxt, ridx))
+
+            merged = _merge_colliding_records(colliding, header, sample_names)
+            _recompute_ac_an_af(merged)
+            writer.write_record(merged)
+
             for nxt, ridx in pending:
-                heapq.heappush(heap, (_record_sort_key(nxt, contig_ranks), next(counter), ridx, nxt))
+                heapq.heappush(
+                    heap, (_record_sort_key(nxt, contig_ranks), next(counter), ridx, nxt)
+                )
     finally:
         writer.close()
         for r in readers:
@@ -676,7 +619,8 @@
                     os.remove(t)
             except OSError:
                 pass
-    # Apply in-memory variant filtering thresholds
+
+    # In-place quality filter
     _filter_vcf_records(
         base_vcf,
         qual_threshold=qual_threshold,
@@ -684,7 +628,8 @@
         allowed_filter_values=allowed_filter_values,
         verbose=verbose,
     )
-    # Anonymize: drop all FORMAT fields and sample columns for privacy
+
+    # Anonymize: drop FORMAT and sample columns
     try:
         rdr = vcfpy.Reader.from_path(base_vcf)
     except Exception as exc:
@@ -705,15 +650,19 @@
         rdr.close()
         w.close()
     shutil.move(anon_tmp, base_vcf)
-    # Compress and index the final VCF using pysam
+
+    # BGZF compress and Tabix index (Python-native)
     log_message("Compressing and indexing the final VCF...", verbose)
     try:
         pysam.tabix_compress(base_vcf, gz_vcf, force=True)
         pysam.tabix_index(gz_vcf, preset="vcf", force=True)
         os.remove(base_vcf)
     except Exception as exc:
-        handle_critical_error(f"Failed to compress/index final VCF: {exc}", exc_cls=MergeConflictError)
-    log_message(f"Merged VCF created and indexed successfully: {gz_vcf}", verbose)
+        handle_critical_error(
+            f"Failed to compress/index final VCF: {exc}", exc_cls=MergeConflictError
+        )
+
+    log_message(f"Merged VCF file created and indexed successfully: {gz_vcf}", verbose)
     return gz_vcf
 
 def union_headers(valid_files: Sequence[str], sample_order: Optional[Sequence[str]] = None):
