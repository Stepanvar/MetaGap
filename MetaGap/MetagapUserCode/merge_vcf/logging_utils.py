"""Shared logging helpers for the VCF merging workflow.

<<<<<<< HEAD
By default the module wires the ``vcf_merger`` logger to emit informative
messages both to stdout and to ``script_execution.log`` using a consistent
timestamped format. Importing the module triggers :func:`configure_logging`,
ensuring the merging scripts write a persistent file trail while also surfacing
progress and warnings in the console.

The :func:`configure_logging` helper offers an idempotent entry point for
customising the behaviour: call it with ``log_level`` to adjust verbosity,
``log_file`` to redirect output, disable either of the console or file handlers,
or provide ``create_dirs`` when a destination directory needs to be created
automatically. Repeated invocations clear previous handlers so no duplicate
outputs are accumulated.

For error handling the module defines :class:`MergeVCFError` and specialised
subclasses for validation issues and merge conflicts. Helpers such as
:func:`handle_critical_error` and :func:`handle_non_critical_error` centralise
how fatal and recoverable errors are logged, guaranteeing critical failures are
recorded at ``CRITICAL`` level and raised as exceptions while non-critical
conditions are logged as warnings.
=======
The module configures a dual logging setup that writes human-readable messages
to both the console and ``script_execution.log`` by default. The
:func:`configure_logging` helper exposes a small, well-documented entry point
for customising that behaviour. Downstream tools can reuse the default
configuration or redirect logs to a specific location::

    from MetaGap.MetagapUserCode.merge_vcf.logging_utils import configure_logging
    configure_logging(log_level="WARNING", log_file="/tmp/merge.log")

The helper is idempotent and clears previously registered handlers so repeated
configuration does not accumulate duplicate outputs. The module also documents
the error surface that other code can rely on: :class:`MergeVCFError` and its
more specific subclasses describe unrecoverable conditions, while
``handle_critical_error`` and ``handle_non_critical_error`` wrap consistent
logging and escalation semantics for fatal versus recoverable issues.
>>>>>>> ba16f49f
"""
from __future__ import annotations

import logging
import os
from typing import Iterable

LOG_FILE = "script_execution.log"
LOG_FORMAT = "%(asctime)s : %(message)s"
LOG_DATE_FORMAT = "%Y-%m-%d %H:%M:%S"

logger = logging.getLogger("vcf_merger")
logger.setLevel(logging.DEBUG)
formatter = logging.Formatter("%(asctime)s : %(levelname)s : %(message)s", datefmt="%Y-%m-%d %H:%M:%S")
fh = logging.FileHandler(LOG_FILE)
fh.setFormatter(formatter)
logger.addHandler(fh)
ch = logging.StreamHandler()
ch.setFormatter(formatter)
logger.addHandler(ch)
logger.propagate = False


def _normalize_level(level: int | str) -> int:
    """Return a numeric logging level for *level*."""
    if isinstance(level, str):
        name = level.upper()
        try:
            return logging._nameToLevel[name]  # type: ignore[attr-defined]
        except KeyError as exc:
            raise ValueError(f"Unknown log level: {level}") from exc
    return int(level)


def _clear_handlers(existing: Iterable[logging.Handler]) -> None:
    for h in list(existing):
        try:
            h.close()
        finally:
            logger.removeHandler(h)


def configure_logging(
    *,
    log_level: int | str = logging.INFO,
    log_file: str | os.PathLike[str] | None = LOG_FILE,
    enable_file_logging: bool = True,
    enable_console: bool = True,
    create_dirs: bool = True,
    **legacy: object,  # accepts legacy 'verbose='
) -> None:
    """Idempotent logger setup for the VCF merger.

    Supports legacy ``verbose=bool`` (maps to enable_console).
    """
    if "verbose" in legacy:
        enable_console = bool(legacy["verbose"])

    level = _normalize_level(log_level)
    _clear_handlers(logger.handlers)
    logger.setLevel(level)

    fmt = logging.Formatter(LOG_FORMAT, datefmt=LOG_DATE_FORMAT)

    if enable_file_logging and log_file:
        path = os.fspath(log_file)
        if create_dirs:
            d = os.path.dirname(path)
            if d:
                os.makedirs(d, exist_ok=True)
        fh = logging.FileHandler(path)
        fh.setFormatter(fmt)
        logger.addHandler(fh)

    if enable_console:
        sh = logging.StreamHandler()
        sh.setFormatter(fmt)
        logger.addHandler(sh)


class MergeVCFError(RuntimeError):
    """Base exception for unrecoverable errors in the merge workflow."""


class ValidationError(MergeVCFError):
    """Raised when validation detects an unrecoverable problem."""


class MergeConflictError(MergeVCFError):
    """Raised when merging fails due to conflicting inputs or tooling errors."""


def log_message(
    message: str,
    verbose: bool = False,
    level: int = logging.INFO,
    *,
    exc_info: BaseException | bool | None = None,
) -> None:
    """Log *message* at the requested level and optionally echo it to stdout."""

    logger.log(level, message, exc_info=exc_info)
    if verbose:
        print(message)


def handle_critical_error(
    message: str,
    exc_cls=None,
    *,
    exc_info: BaseException | bool | None = None,
) -> None:
    """Log and raise a fatal error before exiting."""

    log_message(message, level=logging.ERROR)
    logger.critical(message, exc_info=exc_info)
    exception_class = exc_cls or MergeVCFError
    if isinstance(exc_info, BaseException):
        raise exception_class(message) from exc_info
    raise exception_class(message)


def handle_non_critical_error(message: str) -> None:
    """Log and print a recoverable error."""

    log_message(message, level=logging.WARNING)
    print(message)


__all__ = [
    "LOG_FILE",
    "configure_logging",
    "logger",
    "log_message",
    "handle_critical_error",
    "MergeVCFError",
    "ValidationError",
    "MergeConflictError",
    "handle_non_critical_error",
]

# Default configuration: file + console at INFO level.
configure_logging()<|MERGE_RESOLUTION|>--- conflicted
+++ resolved
@@ -1,42 +1,26 @@
 """Shared logging helpers for the VCF merging workflow.
 
-<<<<<<< HEAD
-By default the module wires the ``vcf_merger`` logger to emit informative
+By default, the module wires the ``vcf_merger`` logger to emit informative
 messages both to stdout and to ``script_execution.log`` using a consistent
 timestamped format. Importing the module triggers :func:`configure_logging`,
-ensuring the merging scripts write a persistent file trail while also surfacing
+ensuring that merge scripts maintain a persistent file log while surfacing
 progress and warnings in the console.
 
-The :func:`configure_logging` helper offers an idempotent entry point for
-customising the behaviour: call it with ``log_level`` to adjust verbosity,
-``log_file`` to redirect output, disable either of the console or file handlers,
-or provide ``create_dirs`` when a destination directory needs to be created
-automatically. Repeated invocations clear previous handlers so no duplicate
-outputs are accumulated.
-
-For error handling the module defines :class:`MergeVCFError` and specialised
-subclasses for validation issues and merge conflicts. Helpers such as
-:func:`handle_critical_error` and :func:`handle_non_critical_error` centralise
-how fatal and recoverable errors are logged, guaranteeing critical failures are
-recorded at ``CRITICAL`` level and raised as exceptions while non-critical
-conditions are logged as warnings.
-=======
-The module configures a dual logging setup that writes human-readable messages
-to both the console and ``script_execution.log`` by default. The
-:func:`configure_logging` helper exposes a small, well-documented entry point
-for customising that behaviour. Downstream tools can reuse the default
-configuration or redirect logs to a specific location::
+The :func:`configure_logging` helper provides an idempotent, well-documented
+entry point for customising logging behaviour. Call it with ``log_level`` to
+adjust verbosity, ``log_file`` to redirect output, disable either handler, or
+set ``create_dirs=True`` to create missing directories automatically. Repeated
+calls clear previous handlers, avoiding duplicate outputs. Example::
 
     from MetaGap.MetagapUserCode.merge_vcf.logging_utils import configure_logging
     configure_logging(log_level="WARNING", log_file="/tmp/merge.log")
 
-The helper is idempotent and clears previously registered handlers so repeated
-configuration does not accumulate duplicate outputs. The module also documents
-the error surface that other code can rely on: :class:`MergeVCFError` and its
-more specific subclasses describe unrecoverable conditions, while
-``handle_critical_error`` and ``handle_non_critical_error`` wrap consistent
-logging and escalation semantics for fatal versus recoverable issues.
->>>>>>> ba16f49f
+For error handling, the module defines :class:`MergeVCFError` and specialised
+subclasses for validation and merge conflicts. Helpers such as
+:func:`handle_critical_error` and :func:`handle_non_critical_error` standardise
+logging of fatal versus recoverable issues—critical failures are logged at the
+``CRITICAL`` level and raised as exceptions, while non-critical conditions are
+logged as warnings.
 """
 from __future__ import annotations
 
