--- conflicted
+++ resolved
@@ -4,11 +4,8 @@
 import json
 import logging
 import os
-<<<<<<< HEAD
 import re
-=======
 from decimal import Decimal, InvalidOperation
->>>>>>> 4ea15982
 from typing import Any, Dict, Iterable, Optional, Tuple
 
 import pysam
@@ -1443,31 +1440,6 @@
     def extract_sample_group_metadata(self, vcf_in: pysam.VariantFile) -> Dict[str, Any]:
         metadata: Dict[str, Any] = {}
         for record in vcf_in.header.records:
-<<<<<<< HEAD
-            if record.key == "SAMPLE":
-                metadata.setdefault("name", record.get("ID"))
-                for key, value in record.items():
-                    if key == "ID":
-                        continue
-                    normalized_key = self._normalize_metadata_key(key)
-                    metadata[normalized_key] = value
-        return metadata
-
-    @staticmethod
-    def _normalize_metadata_key(key: str) -> str:
-        if not isinstance(key, str):
-            return key
-
-        normalized = key.strip()
-        if not normalized:
-            return normalized
-
-        normalized = re.sub(r"[^\w]+", "_", normalized)
-        normalized = re.sub(r"([a-z0-9])([A-Z])", r"\1_\2", normalized)
-        normalized = re.sub(r"_+", "_", normalized)
-        normalized = normalized.strip("_")
-        return normalized.lower()
-=======
             key = (record.key or "").upper()
             if key == "SEQUENCING_PLATFORM":
                 self._ingest_sequencing_platform_record(metadata, record)
@@ -1567,7 +1539,6 @@
             logger.warning(
                 "Unhandled metadata key '%s' in section '%s'", raw_key, section
             )
->>>>>>> 4ea15982
 
     def _create_info_instance(self, info: Any) -> Optional[Info]:
         info_dict = dict(info)
