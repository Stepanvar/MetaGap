#!/usr/bin/env python3
"""Backward compatible wrapper for the :mod:`merge_vcf` package."""

from __future__ import annotations

import sys
<<<<<<< HEAD
import glob
import argparse
import csv
import logging
import datetime
import re
import copy
import tempfile
import shutil
import subprocess
import gzip
from collections import OrderedDict

try:
    import vcfpy  # type: ignore
    VCFPY_AVAILABLE = True
except ImportError:  # pragma: no cover - exercised when dependency is missing
    VCFPY_AVAILABLE = False

    class _MissingVcfpyModule:
        """Placeholder that raises a helpful error when vcfpy is unavailable."""

        __slots__ = ()

        def __getattr__(self, name):  # pragma: no cover - defensive, attribute driven
            raise ModuleNotFoundError(
                "Error: vcfpy package is required. Please install it with 'pip install vcfpy'."
            )

    vcfpy = _MissingVcfpyModule()  # type: ignore

# Configure logging
LOG_FILE = "script_execution.log"
logger = logging.getLogger("vcf_merger")
logger.setLevel(logging.DEBUG)
formatter = logging.Formatter("%(asctime)s : %(message)s", datefmt="%Y-%m-%d %H:%M:%S")
fh = logging.FileHandler(LOG_FILE)
fh.setFormatter(formatter)
logger.addHandler(fh)
ch = logging.StreamHandler()
ch.setFormatter(formatter)
logger.addHandler(ch)

try:
    from .metadata import (
        _parse_sample_metadata_line,
        apply_metadata_to_header,
        build_sample_metadata_line,
        parse_metadata_arguments,
    )
except ImportError:  # pragma: no cover - allow running as a standalone script
    from metadata import (  # type: ignore
        _parse_sample_metadata_line,
        apply_metadata_to_header,
        build_sample_metadata_line,
        parse_metadata_arguments,
    )


def log_message(message, verbose=False):
    logger.info(message)
    if verbose:
        print(message)


def handle_critical_error(message):
    log_message("CRITICAL ERROR: " + message)
    print("A critical error occurred. Check {} for details.".format(LOG_FILE))
    sys.exit(1)


def handle_non_critical_error(message):
    log_message("WARNING: " + message)
    print("Warning: " + message)


def is_gvcf_header(header_lines):
    """Return True if the provided header metadata indicates a gVCF file."""

    for raw_line in header_lines:
        line_text = None
        if hasattr(raw_line, "to_line"):
            try:
                line_text = raw_line.to_line()
            except Exception:
                line_text = None
        if line_text is None and isinstance(raw_line, str):
            line_text = raw_line

        if line_text:
            stripped = line_text.strip()
            if stripped.startswith("##"):
                normalized = stripped.upper().replace(" ", "")
                if normalized.startswith("##GVCF"):
                    return True
                if normalized.startswith("##ALT=") and (
                    "ID=<NON_REF>" in normalized or "ID=NON_REF" in normalized
                ):
                    return True

        key = getattr(raw_line, "key", None)
        if isinstance(key, str):
            upper_key = key.upper()
            if upper_key == "GVCF":
                return True
            if upper_key == "ALT":
                candidates = [
                    getattr(raw_line, "id", None),
                    getattr(raw_line, "value", None),
                ]
                mapping = getattr(raw_line, "mapping", None)
                if isinstance(mapping, dict):
                    candidates.extend(mapping.values())
                for candidate in candidates:
                    if not isinstance(candidate, str):
                        continue
                    normalized_candidate = candidate.upper().replace(" ", "")
                    if "<NON_REF>" in normalized_candidate or normalized_candidate == "NON_REF":
                        return True
    return False


def parse_arguments():
    parser = argparse.ArgumentParser(
        description="Consolidate multiple VCF files into a single merged VCF file."
    )
    parser.add_argument(
        "--input-dir",
        required=True,
        help="Directory containing the VCF files to merge.",
    )
    parser.add_argument(
        "-o",
        "--output-dir",
        "--output",
        dest="output_dir",
        help="Directory for the merged VCF. Defaults to the input directory when omitted.",
    )
    parser.add_argument(
        "--ref",
        help="Expected reference genome build. When omitted the script attempts to auto-detect it.",
    )
    parser.add_argument(
        "--vcf-version",
        help="Expected VCF version (e.g., 4.2). When omitted the script attempts to auto-detect it.",
    )
    parser.add_argument(
        "--meta",
        action="append",
        default=[],
        metavar="KEY=VALUE",
        help=(
            "Sample metadata in KEY=VALUE form. Repeat for multiple keys. "
            "An ID entry is required when metadata is provided."
        ),
    )
    parser.add_argument(
        "--allow-gvcf",
        action="store_true",
        help="Allow input files that contain gVCF annotations such as <NON_REF> ALT alleles.",
    )
    parser.add_argument(
        "--sample-metadata",
        dest="sample_metadata_entries",
        action="append",
        metavar="KEY=VALUE",
        default=[],
        help="Add a key/value pair to the ##SAMPLE metadata line. Provide at least ID=... to emit the line.",
    )
    parser.add_argument(
        "--header-metadata",
        dest="header_metadata_lines",
        action="append",
        metavar="LINE",
        default=[],
        help="Add an arbitrary metadata header line (##key=value). The '##' prefix is optional.",
    )
    parser.add_argument(
        "-v",
        "--verbose",
        action="store_true",
        help="Enable verbose console logging in addition to the log file.",
    )
    return parser.parse_args()


def _validate_anonymized_vcf_header(final_vcf_path, ensure_for_uncompressed=False):
    """Use ``bcftools`` to confirm that ``final_vcf_path`` has a readable header."""

    if not final_vcf_path:
        return

    requires_validation = ensure_for_uncompressed or final_vcf_path.endswith(".vcf.gz")
    if not requires_validation:
        return

    try:
        subprocess.run(
            ["bcftools", "view", "-h", final_vcf_path],
            check=True,
            stdout=subprocess.PIPE,
            stderr=subprocess.PIPE,
        )
    except (subprocess.CalledProcessError, OSError) as exc:
        handle_critical_error(
            f"Failed to read header from anonymized VCF using bcftools: {exc}"
        )


def append_metadata_to_merged_vcf(
    merged_vcf,
    sample_metadata_entries=None,
    header_metadata_lines=None,
    serialized_sample_line=None,
    verbose=False,
):
    """Finalize the merged VCF by applying bcftools processing and metadata."""

    header_metadata_lines = header_metadata_lines or []

    joint_temp = f"{merged_vcf}.joint.temp.vcf"
    filtered_temp = f"{merged_vcf}.filtered.temp.vcf"
    header_temp = f"{merged_vcf}.header.temp"
    body_temp = f"{merged_vcf}.body.temp"

    expects_gzip = merged_vcf.endswith(".gz")
    final_plain_vcf = None
    final_vcf = None

    if merged_vcf.endswith(".vcf.gz"):
        base_path = merged_vcf[: -len(".vcf.gz")]
        final_plain_vcf = f"{base_path}.anonymized.vcf"
        final_vcf = f"{final_plain_vcf}.gz"
    elif merged_vcf.endswith(".vcf"):
        base_path = merged_vcf[: -len(".vcf")]
        final_plain_vcf = f"{base_path}.anonymized.vcf"
        final_vcf = final_plain_vcf
    else:
        base_path, ext = os.path.splitext(merged_vcf)
        if ext == ".gz":
            base_path = base_path or merged_vcf[:-3]
            final_plain_vcf = f"{base_path}.anonymized"
            final_vcf = f"{final_plain_vcf}.gz"
        else:
            final_plain_vcf = f"{base_path}.anonymized{ext or '.vcf'}"
            final_vcf = final_plain_vcf

    def _cleanup_temp_files():
        for path in [joint_temp, filtered_temp, header_temp, body_temp]:
            try:
                if path and os.path.exists(path):
                    os.remove(path)
            except Exception:
                pass

    log_message(
        "Recalculating AC, AN, AF tags across the merged cohort...",
        verbose,
    )
    try:
        subprocess.run(
            [
                "bcftools",
                "+fill-tags",
                merged_vcf,
                "-O",
                "v",
                "-o",
                joint_temp,
                "--",
                "-t",
                "AC,AN,AF",
            ],
            check=True,
        )
    except (subprocess.CalledProcessError, OSError) as exc:
        _cleanup_temp_files()
        handle_critical_error(
            f"Failed to recalculate INFO tags with bcftools +fill-tags: {exc}"
        )

    log_message("Applying quality filters to remove low-confidence variants...", verbose)
    try:
        subprocess.run(
            [
                "bcftools",
                "view",
                joint_temp,
                "-i",
                'QUAL>30 && INFO/AN>50 && FILTER="PASS"',
                "-O",
                "v",
                "-o",
                filtered_temp,
            ],
            check=True,
        )
    except (subprocess.CalledProcessError, OSError) as exc:
        _cleanup_temp_files()
        handle_critical_error(
            f"Failed to apply bcftools filtering to merged VCF: {exc}"
        )

    log_message("Removing individual sample genotype columns (anonymizing data)...", verbose)
    try:
        with open(header_temp, "w", encoding="utf-8") as header_handle:
            subprocess.run(
                ["bcftools", "view", "-h", filtered_temp],
                check=True,
                stdout=header_handle,
            )

        with open(body_temp, "w", encoding="utf-8") as body_handle:
            view_proc = subprocess.Popen(
                ["bcftools", "view", "-H", filtered_temp],
                stdout=subprocess.PIPE,
            )
            try:
                subprocess.run(
                    ["cut", "-f1-8"],
                    check=True,
                    stdin=view_proc.stdout,
                    stdout=body_handle,
                )
            finally:
                if view_proc.stdout is not None:
                    view_proc.stdout.close()
                return_code = view_proc.wait()
            if return_code != 0:
                raise subprocess.CalledProcessError(
                    return_code, ["bcftools", "view", "-H", filtered_temp]
                )
    except (subprocess.CalledProcessError, OSError) as exc:
        _cleanup_temp_files()
        handle_critical_error(
            f"Failed to anonymize merged VCF columns using bcftools: {exc}"
        )

    log_message("Combining custom metadata header with VCF header...", verbose)
    try:
        with open(header_temp, "r", encoding="utf-8") as header_handle:
            header_lines = [line.rstrip("\n") for line in header_handle]

        fileformat_line = None
        remaining_header_lines = []
        for line in header_lines:
            stripped = line.strip()
            if not stripped:
                continue
            if stripped.startswith("#CHROM"):
                continue
            if stripped.startswith("##fileformat") and fileformat_line is None:
                fileformat_line = stripped
                continue
            if stripped.startswith("##SAMPLE="):
                continue
            remaining_header_lines.append(stripped)

        final_header_lines = []
        if fileformat_line is not None:
            final_header_lines.append(fileformat_line)

        final_header_lines.extend(remaining_header_lines)
        existing_header_lines = set(final_header_lines)

        if sample_metadata_entries:
            try:
                serialized_line = (
                    serialized_sample_line
                    if serialized_sample_line is not None
                    else build_sample_metadata_line(sample_metadata_entries)
                )
                if serialized_line not in existing_header_lines:
                    final_header_lines.append(serialized_line)
                    existing_header_lines.add(serialized_line)
            except ValueError as exc:
                _cleanup_temp_files()
                handle_critical_error(str(exc))

        for metadata_line in header_metadata_lines:
            normalized = metadata_line.strip()
            if not normalized:
                continue
            if not normalized.startswith("##"):
                normalized = "##" + normalized
            if normalized in existing_header_lines:
                continue
            final_header_lines.append(normalized)
            existing_header_lines.add(normalized)

        final_header_lines.append("#CHROM\tPOS\tID\tREF\tALT\tQUAL\tFILTER\tINFO")

        body_lines = []
        with open(body_temp, "r", encoding="utf-8") as body_handle:
            for line in body_handle:
                body_lines.append(line.rstrip("\n"))

        is_gzipped_output = False
        if merged_vcf.endswith(".vcf.gz"):
            base = merged_vcf[: -len(".vcf.gz")]
            final_vcf = f"{base}.anonymized.vcf.gz"
            is_gzipped_output = True
        else:
            base, ext = os.path.splitext(merged_vcf)
            if not ext:
                ext = ".vcf"
            final_vcf = f"{base}.anonymized{ext}"

        writer = gzip.open if is_gzipped_output else open
        open_kwargs = {"mode": "wt", "encoding": "utf-8"} if is_gzipped_output else {"mode": "w", "encoding": "utf-8"}
        with writer(final_vcf, **open_kwargs) as output_handle:
            for line in final_header_lines:
                output_handle.write(line + "\n")
            for line in body_lines:
                output_handle.write(line + "\n")
    except Exception as exc:
        _cleanup_temp_files()
        if final_plain_vcf and os.path.exists(final_plain_vcf):
            try:
                os.remove(final_plain_vcf)
            except Exception:
                pass
        handle_critical_error(
            f"Failed to assemble final anonymized VCF contents: {exc}"
        )

    if expects_gzip:
        try:
            subprocess.run(["bgzip", "-f", final_plain_vcf], check=True)
            subprocess.run(["tabix", "-p", "vcf", "-f", final_vcf], check=True)
        except (subprocess.CalledProcessError, OSError) as exc:
            _cleanup_temp_files()
            if os.path.exists(final_plain_vcf):
                try:
                    os.remove(final_plain_vcf)
                except Exception:
                    pass
            if os.path.exists(final_vcf):
                try:
                    os.remove(final_vcf)
                except Exception:
                    pass
            handle_critical_error(
                f"Failed to finalize anonymized VCF compression/indexing: {exc}"
            )
        finally:
            if os.path.exists(final_plain_vcf):
                try:
                    os.remove(final_plain_vcf)
                except Exception:
                    pass
    else:
        final_vcf = final_plain_vcf

    _cleanup_temp_files()

    _validate_anonymized_vcf_header(final_vcf, ensure_for_uncompressed=True)

    log_message(f"Anonymized merged VCF written to: {final_vcf}", verbose)
    return final_vcf


def normalize_vcf_version(version_value):
    """Extract the numeric portion of the VCF version if present."""
    if not version_value:
        return version_value
    match = re.search(r"(\d+\.\d+)", version_value)
    if match:
        return match.group(1)
    return version_value.strip()


def find_first_vcf_with_header(input_dir, verbose=False):
    """Locate the first readable VCF file and return its header metadata."""
    candidates = sorted(glob.glob(os.path.join(input_dir, "*.vcf")))
    for file_path in candidates:
        try:
            reader = vcfpy.Reader.from_path(file_path)
        except Exception as e:
            handle_non_critical_error(
                f"Unable to open {file_path} for auto-detection: {str(e)}. Trying next file.",
            )
            continue

        header = reader.header
        fileformat = None
        reference = None
        for line in header.lines:
            if line.key == "fileformat" and fileformat is None:
                fileformat = line.value
            elif line.key == "reference" and reference is None:
                reference = line.value
            if fileformat and reference:
                break

        if fileformat and reference:
            log_message(
                f"Auto-detection using {file_path}: fileformat={fileformat}, reference={reference}",
                verbose,
            )
            return file_path, fileformat, reference

        handle_non_critical_error(
            f"Required metadata missing in {file_path} during auto-detection. Trying next file.",
        )

    return None, None, None


def validate_vcf(file_path, ref_genome, vcf_version, verbose=False, allow_gvcf=False):
    log_message(f"Validating file: {file_path}", verbose)
    if not os.path.isfile(file_path):
        handle_non_critical_error(f"File {file_path} does not exist. Skipping.")
        return False

    preprocessed_file = preprocess_vcf(file_path)
    try:
        reader = vcfpy.Reader.from_path(preprocessed_file)
    except Exception as e:
        handle_non_critical_error(f"Could not open {file_path}: {str(e)}. Skipping.")
        return False
    if preprocessed_file != file_path:
        os.remove(preprocessed_file)


    header = reader.header

    if is_gvcf_header(header.lines) and not allow_gvcf:
        handle_non_critical_error(
            f"{file_path} appears to be a gVCF based on header metadata. Use --allow-gvcf to include gVCFs. Skipping."
        )
        return False

    fileformat = None
    for line in header.lines:
        if line.key == "fileformat":
            fileformat = line.value
            break

    expected_version = normalize_vcf_version(vcf_version)
    actual_version = normalize_vcf_version(fileformat)

    if fileformat is None or expected_version != actual_version:
        handle_non_critical_error(
            f"VCF version mismatch in {file_path}. Expected: {vcf_version}, Found: {fileformat}. Skipping.",
        )
        return False

    ref = None
    for line in header.lines:
        if line.key == "reference":
            ref = line.value
            break
    if ref is None or ref != ref_genome:
        handle_non_critical_error(f"Reference genome mismatch in {file_path}. Expected: {ref_genome}, Found: {ref}. Skipping.")
        return False


    try:
        from itertools import islice

        if not allow_gvcf:
            for record in islice(reader, 5):
                if any(
                    (
                        (alt_value := getattr(alt, "value", "")) in {"<NON_REF>", "NON_REF"}
                        or str(alt) in {"<NON_REF>", "SymbolicAllele('NON_REF')"}
                    )
                    for alt in getattr(record, "ALT", [])
                ):
                    handle_non_critical_error(
                        f"{file_path} appears to be a gVCF (found <NON_REF> ALT allele). Use --allow-gvcf to include gVCFs. Skipping."
                    )
                    return False

        _ = next(reader)
    except StopIteration:
        pass
    except Exception as e:
        handle_non_critical_error(f"Structural integrity check failed for {file_path}: {str(e)}. Skipping.")
        return False

    log_message(f"Validation passed for {file_path}", verbose)
    return True


def _extract_header_definitions(header, key):
    """Return an OrderedDict mapping header line IDs to their metadata."""

    try:
        header_lines = list(header.get_lines(key))
    except Exception:  # pragma: no cover - defensive; vcfpy may raise AttributeError
        header_lines = []

    definitions = OrderedDict()
    for line in header_lines:
        line_id = getattr(line, "id", None)
        if line_id is None and hasattr(line, "mapping"):
            line_id = line.mapping.get("ID")
        if line_id is None:
            continue
        metadata = copy.deepcopy(getattr(line, "mapping", {}))
        definitions[line_id] = metadata
    return definitions


def validate_all_vcfs(input_dir, ref_genome, vcf_version, verbose=False, allow_gvcf=False):
    valid_vcfs = []
    log_message(f"Validating all VCF files in {input_dir}", verbose)
    reference_samples = []
    reference_contigs = None
    reference_info_defs = None
    reference_format_defs = None
    for file_path in glob.glob(os.path.join(input_dir, "*.vcf")):
        try:
            with open(file_path, "r", encoding="utf-8") as raw_vcf:
                header_lines = []
                for raw_line in raw_vcf:
                    if not raw_line.startswith("#"):
                        break
                    if raw_line.startswith("##"):
                        header_lines.append(raw_line.rstrip("\n"))
        except OSError as exc:
            handle_non_critical_error(f"Could not read header from {file_path}: {exc}. Skipping.")
            continue

        if is_gvcf_header(header_lines) and not allow_gvcf:
            handle_non_critical_error(
                f"{file_path} appears to be a gVCF based on header metadata. Use --allow-gvcf to include gVCFs. Skipping."
            )
            continue

        if validate_vcf(file_path, ref_genome, vcf_version, verbose=verbose, allow_gvcf=allow_gvcf):
            preprocessed_file = preprocess_vcf(file_path)
            reader = None
            try:
                reader = vcfpy.Reader.from_path(preprocessed_file)
            except Exception as exc:
                handle_critical_error(
                    f"Failed to reopen {file_path} after validation: {exc}."
                )
            try:
                header = reader.header

                current_samples = list(header.samples.names)
                current_contigs = _extract_header_definitions(header, "contig")
                current_info_defs = _extract_header_definitions(header, "INFO")
                current_format_defs = _extract_header_definitions(header, "FORMAT")

                if not reference_samples:
                    reference_samples = list(current_samples)
                    reference_contigs = current_contigs
                    reference_info_defs = current_info_defs
                    reference_format_defs = current_format_defs
                else:
                    new_samples = [
                        sample for sample in current_samples if sample not in reference_samples
                    ]
                    if new_samples:
                        reference_samples.extend(new_samples)
                        handle_non_critical_error(
                            "Sample columns differ between VCF shards. The merged VCF will "
                            "include the union of all sample names. Newly observed samples "
                            f"{new_samples} were appended to the merged header."
                        )

                    missing_samples = [
                        sample for sample in reference_samples if sample not in current_samples
                    ]
                    if missing_samples:
                        handle_non_critical_error(
                            f"File {file_path} is missing sample columns {missing_samples}. "
                            "These entries will be filled with missing ('.') values during merge."
                        )
                    if current_contigs != reference_contigs:
                        handle_critical_error(
                            "Contig definitions differ between VCF shards. MetaGap assumes vertical "
                            "concatenation of shards, so headers must match across shards. "
                            f"Expected contigs: {list(reference_contigs.keys())}; found in {file_path}: "
                            f"{list(current_contigs.keys())}."
                        )
                    if current_info_defs != reference_info_defs:
                        handle_critical_error(
                            "INFO field definitions differ between VCF shards. MetaGap assumes "
                            "vertical concatenation of shards, so headers must match across shards. "
                            f"Expected INFO IDs: {list(reference_info_defs.keys())}; found in {file_path}: "
                            f"{list(current_info_defs.keys())}."
                        )
                    if current_format_defs != reference_format_defs:
                        handle_critical_error(
                            "FORMAT field definitions differ between VCF shards. MetaGap assumes "
                            "vertical concatenation of shards, so headers must match across shards. "
                            f"Expected FORMAT IDs: {list(reference_format_defs.keys())}; found in {file_path}: "
                            f"{list(current_format_defs.keys())}."
                        )

                contig_order = {name: idx for idx, name in enumerate(current_contigs.keys())}
                last_contig_index = None
                last_position = None
                last_contig_name = None
                for record in reader:
                    chrom = record.CHROM
                    pos = record.POS
                    if contig_order:
                        if chrom not in contig_order:
                            handle_critical_error(
                                f"Encountered unknown contig '{chrom}' in {file_path}. MetaGap assumes vertical "
                                "concatenation of shards with consistent headers."
                            )
                        contig_index = contig_order[chrom]
                        if last_contig_index is None:
                            last_contig_index = contig_index
                            last_position = pos
                            last_contig_name = chrom
                            continue

                        if contig_index < last_contig_index or (
                            contig_index == last_contig_index and pos < last_position
                        ):
                            handle_critical_error(
                                f"VCF shard {file_path} is not coordinate-sorted: encountered {chrom}:{pos} after "
                                f"{last_contig_name}:{last_position}. MetaGap assumes vertical concatenation of shards, "
                                "so input shards must already be sorted."
                            )

                        last_contig_index = contig_index
                    else:
                        if last_contig_name is None:
                            last_contig_name = chrom
                            last_position = pos
                            continue

                        if chrom == last_contig_name:
                            if pos < last_position:
                                handle_critical_error(
                                    f"VCF shard {file_path} is not coordinate-sorted: encountered {chrom}:{pos} after "
                                    f"{last_contig_name}:{last_position}. MetaGap assumes vertical concatenation of shards, "
                                    "so input shards must already be sorted."
                                )
                        else:
                            last_contig_name = chrom
                            last_position = pos
                            continue

                    last_contig_name = chrom
                    last_position = pos
                valid_vcfs.append(file_path)
            finally:
                if reader is not None and hasattr(reader, "close"):
                    try:
                        reader.close()
                    except Exception:
                        pass
                if (
                    preprocessed_file != file_path
                    and preprocessed_file is not None
                    and os.path.exists(preprocessed_file)
                ):
                    os.remove(preprocessed_file)
        else:
            log_message(f"File {file_path} failed validation and is skipped.", verbose)
    if not valid_vcfs:
        handle_critical_error("No valid VCF files remain after validation. Aborting.")
    log_message("Validation completed. Valid VCF files: " + ", ".join(valid_vcfs), verbose)
    return valid_vcfs, reference_samples


def union_headers(valid_files, sample_order=None):
    """Return a merged header with combined metadata from *valid_files*."""

    combined_header = None
    info_ids = set()
    filter_ids = set()
    contig_ids = set()
    computed_sample_order = []
    merged_sample_metadata = None

    for file_path in valid_files:
        preprocessed_file = preprocess_vcf(file_path)
        reader = None
        try:
            reader = vcfpy.Reader.from_path(preprocessed_file)
            header = reader.header

            if combined_header is None:
                combined_header = header.copy()
                for line in combined_header.lines:
                    if isinstance(line, vcfpy.header.InfoHeaderLine):
                        info_ids.add(line.id)
                    elif isinstance(line, vcfpy.header.FilterHeaderLine):
                        filter_ids.add(line.id)
                    elif isinstance(line, vcfpy.header.ContigHeaderLine):
                        contig_ids.add(line.id)
                    elif isinstance(line, vcfpy.header.SampleHeaderLine):
                        mapping = OrderedDict(getattr(line, "mapping", {}))
                        if mapping.get("ID"):
                            merged_sample_metadata = OrderedDict(mapping)

                _remove_format_and_sample_definitions(combined_header)
                if hasattr(combined_header, "samples") and hasattr(combined_header.samples, "names"):
                    computed_sample_order = list(combined_header.samples.names)
                else:
                    computed_sample_order = []
                continue

            if hasattr(header, "samples") and hasattr(header.samples, "names"):
                for sample_name in header.samples.names:
                    if sample_name not in computed_sample_order:
                        computed_sample_order.append(sample_name)

            for line in header.lines:
                if isinstance(line, vcfpy.header.InfoHeaderLine):
                    if line.id not in info_ids:
                        combined_header.add_line(copy.deepcopy(line))
                        info_ids.add(line.id)
                elif isinstance(line, vcfpy.header.FilterHeaderLine):
                    if line.id not in filter_ids:
                        combined_header.add_line(copy.deepcopy(line))
                        filter_ids.add(line.id)
                elif isinstance(line, vcfpy.header.ContigHeaderLine):
                    if line.id not in contig_ids:
                        combined_header.add_line(copy.deepcopy(line))
                        contig_ids.add(line.id)
                elif isinstance(line, vcfpy.header.SampleHeaderLine):
                    mapping = OrderedDict(getattr(line, "mapping", {}))
                    sample_id = mapping.get("ID")
                    if not sample_id:
                        continue
                    if merged_sample_metadata is None:
                        merged_sample_metadata = OrderedDict(mapping)
                        continue
                    for key, value in mapping.items():
                        if key not in merged_sample_metadata or not merged_sample_metadata[key]:
                            merged_sample_metadata[key] = value
        except Exception as exc:
            handle_critical_error(f"Failed to read VCF header from {file_path}: {exc}")
        finally:
            if reader is not None:
                try:
                    reader.close()
                except Exception:
                    pass
            if preprocessed_file != file_path and os.path.exists(preprocessed_file):
                os.remove(preprocessed_file)

    if combined_header is None:
        handle_critical_error("Unable to construct a merged VCF header.")

    target_sample_order = sample_order if sample_order is not None else computed_sample_order
    if target_sample_order and hasattr(combined_header, "samples") and hasattr(combined_header.samples, "names"):
        combined_header.samples.names = list(target_sample_order)

    _remove_format_and_sample_definitions(combined_header)

    if merged_sample_metadata:
        serialized = build_sample_metadata_line(merged_sample_metadata)
        parsed_mapping = _parse_sample_metadata_line(serialized)
        sample_line = vcfpy.header.SampleHeaderLine.from_mapping(parsed_mapping)
        combined_header.lines = [
            line for line in combined_header.lines if getattr(line, "key", None) != "SAMPLE"
        ]
        combined_header.add_line(sample_line)

    return combined_header


def _create_missing_call_factory(format_keys, header):
    if not format_keys:
        return lambda: {}

    template = {}
    for key in format_keys:
        if key == "GT":
            template[key] = "./."
            continue

        field_info = None
        try:
            field_info = header.get_format_field_info(key)
        except Exception:
            field_info = None

        number = getattr(field_info, "number", None)
        if isinstance(number, str):
            stripped = number.strip()
            if not stripped:
                number = None
            elif stripped in {".", "A", "G", "R"}:
                template[key] = []
                continue
            else:
                try:
                    number = int(stripped)
                except ValueError:
                    number = None

        if isinstance(number, int):
            if number <= 1:
                default_value = None
            else:
                default_value = [None] * number
        elif number in {".", "A", "G", "R"}:
            default_value = []
        else:
            default_value = None

        template.setdefault(key, default_value)

    def factory():
        data = {}
        for fmt_key, default in template.items():
            if isinstance(default, list):
                data[fmt_key] = [None] * len(default)
            else:
                data[fmt_key] = default
        return data

    return factory


def _remove_format_and_sample_definitions(header):
    """Strip FORMAT definitions and sample columns from a VCF header."""

    if header is None:
        return

    if hasattr(header, "lines"):
        filtered_lines = []
        for line in header.lines:
            if isinstance(line, vcfpy.header.FormatHeaderLine):
                continue
            key = getattr(line, "key", None)
            if isinstance(key, str) and key.upper() == "FORMAT":
                continue
            filtered_lines.append(line)
        header.lines = filtered_lines

    if hasattr(header, "formats"):
        try:
            header.formats.clear()
        except AttributeError:
            header.formats = OrderedDict()

    if hasattr(header, "samples") and hasattr(header.samples, "names"):
        header.samples.names = []


def _pad_record_samples(record, header, sample_order):
    if not sample_order or not hasattr(record, "call_for_sample"):
        return

    format_keys = list(record.FORMAT or [])
    factory = _create_missing_call_factory(format_keys, header)
    updated_calls = []
    for name in sample_order:
        call = record.call_for_sample.get(name)
        if call is None:
            call = vcfpy.Call(name, factory())
        else:
            defaults = factory()
            for key in format_keys:
                if key not in call.data:
                    call.data[key] = defaults[key]
                    continue

                default_value = defaults[key]
                current_value = call.data[key]
                if isinstance(default_value, list) and not isinstance(current_value, list):
                    if current_value is None:
                        call.data[key] = default_value
                    elif isinstance(current_value, tuple):
                        call.data[key] = list(current_value)
                    else:
                        call.data[key] = [current_value]

            if "GT" in defaults:
                genotype_value = call.data.get("GT")
                if genotype_value in {None, "", "."}:
                    call.data["GT"] = defaults["GT"]
        updated_calls.append(call)
    record.update_calls(updated_calls)


import os, shutil, subprocess, datetime

def merge_vcfs(
    valid_files,
    output_dir,
    verbose=False,
    sample_order=None,
    sample_header_line=None,
    simple_header_lines=None,
):
    timestamp = datetime.datetime.now().strftime("%Y%m%d_%H%M%S")
    base_vcf = os.path.join(output_dir, f"merged_vcf_{timestamp}.vcf")   # plain VCF
    filled_vcf = base_vcf + ".filled.vcf"                                 # after +fill-tags
    gz_vcf   = base_vcf + ".gz"

    file_count = len(valid_files)
    log_message(f"Found {file_count} VCF files. Merging them into a combined VCF...", verbose)

    temp_files, preprocessed_files = [], []
    for file_path in valid_files:
        try:
            pre = preprocess_vcf(file_path)   # your helper prepares bgzipped+indexed or plain inputs
        except Exception as exc:
            handle_critical_error(f"Failed to preprocess {file_path}: {exc}")
        preprocessed_files.append(pre)
        if pre != file_path:
            temp_files.append(pre)

    log_message("Merging VCF files with bcftools...", verbose)
    try:
        # Write UNCOMPRESSED VCF so vcfpy can adjust the header easily
        result = subprocess.run(
            ["bcftools", "merge", "-m", "all", "-Ov", "-o", base_vcf, *preprocessed_files],
            capture_output=True, text=True,
        )
    finally:
        for tmp in temp_files:
            try:
                if os.path.exists(tmp):
                    os.remove(tmp)
            except OSError:
                pass
    if result.returncode != 0:
        handle_critical_error((result.stderr or "bcftools merge failed").strip())

    # Open merged VCF, apply metadata/header edits, rewrite
    try:
        reader = vcfpy.Reader.from_path(base_vcf)
    except Exception as exc:
        handle_critical_error(f"Failed to open merged VCF for post-processing: {exc}")

    try:
        header = apply_metadata_to_header(
            reader.header,
            sample_header_line=sample_header_line,
            simple_header_lines=simple_header_lines,
            verbose=verbose,
            log_message=log_message,
        )
    except SystemExit:
        reader.close()
        raise
    except Exception as exc:
        reader.close()
        handle_critical_error(f"Failed to apply metadata to merged VCF: {exc}")

    tmp_out = base_vcf + ".tmp"
    try:
        writer = vcfpy.Writer.from_path(tmp_out, header)  # writes full header immediately
    except Exception as exc:
        reader.close()
        handle_critical_error(f"Failed to open temporary writer for merged VCF: {exc}")

    try:
        for record in reader:
            # optional: _pad_record_samples(record, header, sample_order)
            writer.write_record(record)
    finally:
        reader.close()
        writer.close()

    shutil.move(tmp_out, base_vcf)

    # Recalculate AC/AN/AF using bcftools +fill-tags
    log_message("Recomputing AC, AN, AF with bcftools +fill-tags...", verbose)
    res2 = subprocess.run(
        ["bcftools", "+fill-tags", base_vcf, "-Ov", "-o", filled_vcf, "--", "-t", "AC,AN,AF"],
        capture_output=True, text=True,
    )
    if res2.returncode != 0:
        handle_critical_error((res2.stderr or "bcftools +fill-tags failed").strip())
    shutil.move(filled_vcf, base_vcf)

    # Compress (BGZF) and index (tabix)
    log_message("Compressing and indexing the final VCF...", verbose)
    try:
        subprocess.run(["bgzip", "-f", base_vcf], check=True)
        subprocess.run(["tabix", "-p", "vcf", "-f", gz_vcf], check=True)
    except subprocess.CalledProcessError as exc:
        handle_critical_error(f"Failed to compress or index merged VCF ({base_vcf}): {exc}")

    log_message(f"Merged VCF file created and indexed successfully: {gz_vcf}", verbose)
    return gz_vcf

def preprocess_vcf(file_path):
    """
    Check if the VCF file uses spaces instead of tabs for the column header and data lines.
    If so, create a temporary file where the column header (#CHROM) and all subsequent lines 
    are converted to be tab-delimited. Lines starting with "##" (metadata) are left unchanged.
    Returns the path to the file to be used (original or temporary).
    """
    import re
    with open(file_path, 'r') as f:
        lines = f.readlines()
    
    modified = False
    new_lines = []
    header_found = False  # indicates when the column header has been encountered
    for line in lines:
        if line.startswith("##"):
            # Do not change metadata lines (they may contain spaces that are part of the value)
            new_lines.append(line)
        elif line.startswith("#"):
            # This is the column header line (e.g. "#CHROM ...")
            new_line = re.sub(r'\s+', '\t', line.rstrip()) + "\n"
            new_lines.append(new_line)
            header_found = True
            if new_line != line:
                modified = True
        else:
            # Data lines: once header_found is True, convert spaces to tabs.
            if header_found:
                new_line = re.sub(r'\s+', '\t', line.rstrip()) + "\n"
                new_lines.append(new_line)
                if new_line != line:
                    modified = True
            else:
                new_lines.append(line)
    
    if modified:
        temp_file = file_path + ".tmp"
        with open(temp_file, 'w') as f:
            f.writelines(new_lines)
        return temp_file
    else:
        return file_path



def _info_field_requires_value(number):
    """Return True when the INFO definition expects an accompanying value."""

    if number is None:
        return False
    if isinstance(number, str):
        stripped = number.strip()
        if stripped == "":
            return False
        if stripped == "0":
            return False
        # symbolic numbers (., A, G, R) all expect a value when present
        if stripped in {".", "A", "G", "R"}:
            return True
        number = stripped
    try:
        return int(number) > 0
    except (TypeError, ValueError):
        # Unknown token, err on the side of requiring a value
        return True


def _has_null_value(value):
    """Return True if *value* or any nested value is considered missing."""

    if value is None:
        return True
    if isinstance(value, str):
        stripped = value.strip()
        return stripped == "" or stripped == "."
    if isinstance(value, (list, tuple)):
        return any(_has_null_value(v) for v in value)
    return False


def _parse_header_info_definition(line):
    """Return (id, metadata) parsed from a ##INFO header line."""

    lower = line.lower()
    if not lower.startswith("##info"):
        return None, {}
    start = line.find("<")
    end = line.rfind(">")
    if start == -1 or end == -1 or end <= start + 1:
        return None, {}

    payload = line[start + 1 : end]
    entries = {}
    for part in payload.split(","):
        if "=" not in part:
            continue
        key, value = part.split("=", 1)
        entries[key.strip().upper()] = value.strip()

    info_id = entries.get("ID")
    if not info_id:
        return None, {}
    return info_id, entries


def _read_vcf_without_vcfpy(file_path):
    """Yield header metadata and record lines for a VCF file without vcfpy."""

    opener = gzip.open if str(file_path).endswith(".gz") else open
    try:
        with opener(file_path, "rt", encoding="utf-8") as handle:
            header_lines = []
            column_header_seen = False
            for raw_line in handle:
                line = raw_line.rstrip("\n")
                if not line:
                    continue
                if line.startswith("##"):
                    header_lines.append(line)
                    continue
                if line.startswith("#CHROM"):
                    column_header_seen = True
                    break

            records = []
            for raw_line in handle:
                line = raw_line.rstrip("\n")
                if line.strip():
                    records.append(line)
    except OSError as exc:
        handle_critical_error(f"Could not open {file_path}: {exc}.")

    if not column_header_seen:
        handle_critical_error(
            f"Could not open {file_path}: Missing #CHROM header line."
        )

    return header_lines, records


def _validate_merged_vcf_without_vcfpy(merged_vcf, verbose=False):
    """Fallback validator that performs minimal checks without vcfpy."""

    header_lines, records = _read_vcf_without_vcfpy(merged_vcf)

    normalized_headers = [line.lower() for line in header_lines]
    if not any(line.startswith("##fileformat=") for line in normalized_headers):
        handle_critical_error(
            f"Missing required meta-information: ##fileformat in {merged_vcf} header."
        )
    if not any(line.startswith("##reference=") for line in normalized_headers):
        handle_critical_error(
            f"Missing required meta-information: ##reference in {merged_vcf} header."
        )

    info_definitions = {}
    for line in header_lines:
        info_id, entries = _parse_header_info_definition(line)
        if not info_id:
            continue
        info_definitions[info_id] = entries

    required_info_ids = {
        info_id
        for info_id, entries in info_definitions.items()
        if _info_field_requires_value(entries.get("NUMBER"))
    }

    for record_line in records:
        if record_line.startswith("#"):
            continue
        fields = record_line.split("\t")
        if len(fields) < 8:
            continue
        chrom, pos = fields[0], fields[1]
        record_label = f"{chrom}:{pos}"
        info_field = fields[7].strip()
        if info_field in {"", "."}:
            handle_non_critical_error(
                f"Record {record_label} in {merged_vcf} is missing INFO data. Continuing without INFO validation for this record."
            )
            continue

        info_map = {}
        for entry in info_field.split(";"):
            if not entry:
                continue
            if "=" in entry:
                key, value = entry.split("=", 1)
                info_map[key] = value
            else:
                info_map[entry] = ""

        undefined_keys = sorted(
            key for key in info_map.keys() if key not in info_definitions
        )
        if undefined_keys:
            logger.warning(
                "Record %s in %s has INFO fields not present in header definitions: %s.",
                record_label,
                merged_vcf,
                ", ".join(undefined_keys),
            )

        missing_keys = sorted(required_info_ids.difference(info_map.keys()))
        if missing_keys:
            handle_non_critical_error(
                f"Record {record_label} in {merged_vcf} is missing required INFO fields: {', '.join(missing_keys)}."
            )

        null_keys = [key for key, value in info_map.items() if _has_null_value(value)]
        if null_keys:
            handle_non_critical_error(
                f"Record {record_label} in {merged_vcf} has INFO fields with null values: {', '.join(sorted(null_keys))}."
            )

    log_message(f"Validation completed successfully for merged VCF: {merged_vcf}", verbose)
    print(f"Validation completed successfully for merged VCF: {merged_vcf}")


def validate_merged_vcf(merged_vcf, verbose=False):
    log_message(f"Starting validation of merged VCF: {merged_vcf}", verbose)
    if not os.path.isfile(merged_vcf):
        handle_critical_error(f"Merged VCF file {merged_vcf} does not exist.")

    if not VCFPY_AVAILABLE:
        _validate_merged_vcf_without_vcfpy(merged_vcf, verbose=verbose)
        return

    reader = None
    gz_stream = None
    try:
        reader = vcfpy.Reader.from_path(merged_vcf)
    except Exception as exc:
        if merged_vcf.endswith(".gz"):
            try:
                gz_stream = gzip.open(merged_vcf, "rt")
                reader = vcfpy.Reader.from_stream(gz_stream, merged_vcf)
            except Exception as gzip_exc:
                if gz_stream is not None:
                    gz_stream.close()
                handle_critical_error(
                    f"Could not open {merged_vcf}: {str(gzip_exc)}."
                )
        else:
            handle_critical_error(f"Could not open {merged_vcf}: {str(exc)}.")

    if reader is None:
        handle_critical_error(f"Could not open {merged_vcf}: Unknown error.")


    header = reader.header
    required_meta = ["fileformat", "reference"]
    for meta in required_meta:
        found = False
        for line in header.lines:
            if line.key == meta:
                found = True
                break
        if not found:
            handle_critical_error(f"Missing required meta-information: ##{meta} in {merged_vcf} header.")


    defined_info_ids = OrderedDict()
    info_ids_iterable = []
    if hasattr(header, "info_ids"):
        candidate = header.info_ids
        if callable(candidate):
            try:
                info_ids_iterable = list(candidate())
            except Exception:
                info_ids_iterable = []
        else:
            info_ids_iterable = list(candidate)

    for info_id in info_ids_iterable:
        try:
            info_def = header.get_info_field_info(info_id)
        except Exception:
            info_def = None
        if isinstance(info_def, vcfpy.header.InfoHeaderLine):
            defined_info_ids[info_id] = info_def

    if not defined_info_ids:
        for line in header.lines:
            if isinstance(line, vcfpy.header.InfoHeaderLine):
                defined_info_ids[line.id] = line

    required_info_ids = {
        info_id
        for info_id, info_def in defined_info_ids.items()
        if _info_field_requires_value(getattr(info_def, "number", None))
    }
    required_info_ids = {"AC", "AN", "AF"}.intersection(defined_info_ids)

    encountered_exception = False
    try:
        for record in reader:
            info_map = getattr(record, "INFO", None)
            record_label = f"{getattr(record, 'CHROM', '?')}:{getattr(record, 'POS', '?')}"

            if info_map is None:
                handle_non_critical_error(
                    f"Record {record_label} in {merged_vcf} is missing INFO data. Continuing without INFO validation for this record."
                )
                continue

            if not isinstance(info_map, dict):
                handle_non_critical_error(
                    f"Record {record_label} in {merged_vcf} has an unexpected INFO type: {type(info_map).__name__}. Continuing without INFO validation for this record."
                )
                continue

            record_info_keys = set(info_map.keys())

            undefined_keys = sorted(record_info_keys.difference(defined_info_ids))
            if undefined_keys:
                logger.warning(
                    "Record %s in %s has INFO fields not present in header definitions: %s.",
                    record_label,
                    merged_vcf,
                    ", ".join(undefined_keys),
                )

            missing_keys = sorted(required_info_ids.difference(record_info_keys))
            if missing_keys:
                handle_non_critical_error(
                    f"Record {record_label} in {merged_vcf} is missing required INFO fields: {', '.join(missing_keys)}."
                )

            null_keys = [key for key, value in info_map.items() if _has_null_value(value)]
            if null_keys:
                handle_non_critical_error(
                    f"Record {record_label} in {merged_vcf} has INFO fields with null values: {', '.join(sorted(null_keys))}."
                )

    except SystemExit:
        raise
    except Exception as exc:
        encountered_exception = True
        logger.warning("Error while parsing records in %s: %s", merged_vcf, exc)

    if not encountered_exception:
        log_message(f"Validation completed successfully for merged VCF: {merged_vcf}", verbose)
        print(f"Validation completed successfully for merged VCF: {merged_vcf}")

    try:
        reader.close()
    except Exception:
        pass
    if gz_stream is not None:
        try:
            gz_stream.close()
        except Exception:
            pass


def summarize_produced_vcfs(output_dir, fallback_vcf):
    """Return a directory, representative filename, and count for output VCFs."""

    discovered = []
    output_dir = os.path.abspath(output_dir) if output_dir else None
    if output_dir and os.path.isdir(output_dir):
        for pattern in ("SAMPLE_*.vcf.gz", "SAMPLE_*.vcf"):
            discovered.extend(
                sorted(
                    glob.glob(os.path.join(output_dir, pattern)),
                    key=lambda path: os.path.basename(path),
                )
            )

    if discovered:
        # Prefer gzipped outputs when both compressed and uncompressed variants exist.
        discovered.sort(
            key=lambda path: (
                0 if path.endswith(".vcf.gz") else 1,
                os.path.basename(path),
            )
        )
        representative_path = discovered[0]
        directory = os.path.dirname(os.path.abspath(representative_path))
        filename = os.path.basename(representative_path)
        count = len(discovered)
        return directory, filename, count

    fallback_abs = os.path.abspath(fallback_vcf)
    return os.path.dirname(fallback_abs), os.path.basename(fallback_abs), 1


def main():
    args = parse_arguments()
    verbose = args.verbose
    (
        sample_header_line,
        simple_header_lines,
        sample_metadata_entries,
        sanitized_header_lines,
        serialized_sample_line,
    ) = parse_metadata_arguments(
        args,
        verbose,
        log_message=log_message,
        handle_critical_error=handle_critical_error,
    )

    log_message(
        "Script Execution Log - " + datetime.datetime.now().strftime("%Y-%m-%d %H:%M:%S"),
        verbose,
    )

    input_dir = os.path.abspath(args.input_dir)
    if not os.path.isdir(input_dir):
        handle_critical_error(f"Input directory does not exist: {input_dir}")
    log_message("Input directory: " + input_dir, verbose)

    output_dir = os.path.abspath(args.output_dir) if args.output_dir else input_dir
    if not os.path.isdir(output_dir):
        os.makedirs(output_dir, exist_ok=True)
    log_message("Output directory: " + output_dir, verbose)

    ref_genome = args.ref.strip() if args.ref else None
    vcf_version = normalize_vcf_version(args.vcf_version) if args.vcf_version else None

    detection_needed = not ref_genome or not vcf_version
    detected_file = detected_fileformat = detected_reference = None
    if detection_needed:
        detected_file, detected_fileformat, detected_reference = find_first_vcf_with_header(input_dir, verbose)
        if not ref_genome and detected_reference:
            ref_genome = detected_reference
        if not vcf_version and detected_fileformat:
            vcf_version = normalize_vcf_version(detected_fileformat)

    if not ref_genome:
        handle_critical_error("Reference genome build must be provided via --ref or auto-detectable from input files.")
    if not vcf_version:
        handle_critical_error("VCF version must be provided via --vcf-version or auto-detectable from input files.")

    if detection_needed and detected_file:
        log_message(
            f"Auto-detected metadata from {detected_file} -> reference={detected_reference or 'unknown'}, "
            f"version={detected_fileformat or 'unknown'}",
            verbose,
        )

    log_message(f"Reference genome: {ref_genome}, VCF version: {vcf_version}", verbose)

    valid_files, sample_order = validate_all_vcfs(input_dir, ref_genome, vcf_version, verbose)

    merged_vcf = merge_vcfs(
        valid_files,
        output_dir,
        verbose,
        sample_order=sample_order,
        sample_header_line=sample_header_line,
        simple_header_lines=simple_header_lines,
    )

    final_vcf = append_metadata_to_merged_vcf(
        merged_vcf,
        sample_metadata_entries=sample_metadata_entries,
        header_metadata_lines=sanitized_header_lines,
        serialized_sample_line=serialized_sample_line,
        verbose=verbose,
    )

    validate_merged_vcf(final_vcf, verbose)
=======
from pathlib import Path
>>>>>>> 629dc544

# Ensure the repository root is on ``sys.path`` so the ``merge_vcf`` package
# can be imported when this file is executed directly.
_THIS_FILE = Path(__file__).resolve()
_REPO_ROOT = _THIS_FILE.parents[2]
if str(_REPO_ROOT) not in sys.path:
    sys.path.insert(0, str(_REPO_ROOT))

from merge_vcf.main import *  # noqa: F401,F403 - re-export legacy symbols
from merge_vcf import main as _main


if __name__ == "__main__":  # pragma: no cover - CLI entry point
    _main()<|MERGE_RESOLUTION|>--- conflicted
+++ resolved
@@ -4,7 +4,6 @@
 from __future__ import annotations
 
 import sys
-<<<<<<< HEAD
 import glob
 import argparse
 import csv
@@ -1558,9 +1557,6 @@
     )
 
     validate_merged_vcf(final_vcf, verbose)
-=======
-from pathlib import Path
->>>>>>> 629dc544
 
 # Ensure the repository root is on ``sys.path`` so the ``merge_vcf`` package
 # can be imported when this file is executed directly.
