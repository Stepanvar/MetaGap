"""Command-line entrypoint for the VCF merging workflow.

The CLI can be executed via ``python -m merge_vcf.cli`` or
``python merge_vcf/cli.py``.
"""
from __future__ import annotations

import argparse
import datetime
import logging
import os
import sys
from pathlib import Path

if __package__ in {None, ""} and __name__ == "__main__":
    # Ensure relative imports succeed when executed as a script.
    parent_dir = Path(__file__).resolve().parent.parent
    if str(parent_dir) not in sys.path:
        sys.path.insert(0, str(parent_dir))
    __package__ = "merge_vcf"

from . import merging, metadata as metadata_module, validation
from .filtering import DEFAULT_ALLOWED_FILTER_VALUES
from .logging_utils import (
    LOG_FILE,
    MergeConflictError,
    MergeVCFError,
    ValidationError,
    configure_logging,
    handle_critical_error,
    log_message,
)

# Re-export helpers for tests/patching.
merge_vcfs = merging.merge_vcfs
append_metadata_to_merged_vcf = metadata_module.append_metadata_to_merged_vcf
validate_all_vcfs = validation.validate_all_vcfs
validate_merged_vcf = validation.validate_merged_vcf


def _validate_metadata_entry(arg: str) -> str:
    """Validate KEY=VALUE and return sanitized string."""
    if arg is None:
        raise argparse.ArgumentTypeError("Metadata entry cannot be empty")
    s = arg.strip()
    if s == "":
        return s
    if "=" not in s:
        raise argparse.ArgumentTypeError("Use KEY=VALUE (e.g., ID=VALUE)")
    key, value = s.split("=", 1)
    key, value = key.strip(), value.strip()
    if key == "" or (key.lower() == "id" and value == ""):
        raise argparse.ArgumentTypeError("Metadata must include a non-empty ID")
    if key.startswith("-"):
        raise argparse.ArgumentTypeError("Metadata key cannot start with '-'")
    return f"{key}={value}"


def parse_arguments():
    """Parse CLI args for the VCF merging tool."""

    def _metadata_list(values: list[str] | None) -> list[str]:
        """Return sanitized metadata entries, discarding blanks."""
        sanitized: list[str] = []
        for entry in values or []:
            cleaned = entry.strip() if entry is not None else ""
            if cleaned:
                sanitized.append(cleaned)
        return sanitized

    parser = argparse.ArgumentParser(
        prog="merge_vcf",
        description="Consolidate multiple VCF files into a single merged VCF.",
    )
    parser.add_argument("input_vcfs", nargs="*", help="Input VCF files.")

    input_group = parser.add_mutually_exclusive_group()
    input_group.add_argument(
        "-i",
        "--input-dir",
        dest="input_dir",
        help="Directory containing input VCF files. All *.vcf and *.vcf.gz files will be merged.",
    )
    input_group.add_argument(
        "--inputs",
        nargs="+",
        dest="input_list",
        help="Alternate way to pass input VCFs.",
    )
    parser.add_argument(
        "-o",
        "--output",
        "--output-dir",
        dest="output_dir",
        help="Directory where merged VCF artifacts will be written.",
<<<<<<< HEAD
    )
    parser.add_argument(
        "-m",
        "--metadata-template",
        dest="metadata_template_path",
        help="Optional file with extra header lines. One entry per line. Lines without '##' will be prefixed.",
    )
    parser.add_argument(
        "--header-lines",
        nargs="+",
        dest="header_metadata_lines",
        help="Extra header meta lines. Lines without '##' will be prefixed.",
    )
    parser.add_argument(
        "--sample-metadata",
        nargs="+",
        dest="sample_metadata_entries",
        type=_validate_metadata_entry,
        help="SAMPLE key=value pairs (e.g., ID=Cohort01 Center=Genotek).",
    )
    parser.add_argument(
        "--allow-gvcf",
        action="store_true",
        help="Allow gVCF inputs during validation.",
=======
>>>>>>> 7b651487
    )
    parser.add_argument(
        "--qual-threshold",
        type=float,
        default=30.0,
        help="Minimum QUAL to keep a variant. <0 disables.",
    )
    parser.add_argument(
<<<<<<< HEAD
=======
        "--allow-gvcf",
        action="store_true",
        help="Allow gVCF inputs during validation.",
    )
    parser.add_argument(
        "--qual-threshold",
        type=float,
        default=30.0,
        help="Minimum QUAL to keep a variant. <0 disables.",
    )
    parser.add_argument(
>>>>>>> 7b651487
        "--an-threshold",
        type=float,
        default=50.0,
        help="Minimum INFO/AN to keep a variant. <0 disables.",
    )
    parser.add_argument("-v", "--verbose", action="store_true", help="Verbose console logging.")

    args = parser.parse_args()

    # Collect inputs
    explicit_inputs: list[str] = []
    if args.input_list:
        explicit_inputs.extend(args.input_list)
    if args.input_vcfs:
        explicit_inputs.extend(args.input_vcfs)

    if args.input_dir and explicit_inputs:
        parser.error("Provide either --input-dir or explicit VCF paths, not both.")
    if not args.input_dir and not explicit_inputs:
        parser.error("No input VCF files specified. Provide paths or --input-dir.")

    # Resolve input files
    input_files: list[str] = []
    if args.input_dir:
        try:
            input_dir_path = Path(args.input_dir).expanduser().resolve()
        except OSError as exc:  # defensive
            parser.error(f"Unable to normalize input directory: {exc}")
            raise
        if not input_dir_path.is_dir():
            parser.error(f"Input directory does not exist: {args.input_dir}")
        globbed_files = list(input_dir_path.glob("*.vcf")) + list(input_dir_path.glob("*.vcf.gz"))
        input_files = [str(p) for p in sorted(globbed_files)]
        args.input_dir = str(input_dir_path)
    else:
        input_files = [str(Path(p).expanduser().resolve()) for p in explicit_inputs]
        # Derive a common directory for logging if possible
        base_dirs = [os.path.dirname(p) or "." for p in input_files]
        if base_dirs:
            try:
                args.input_dir = os.path.commonpath(base_dirs)
            except ValueError:
                args.input_dir = os.path.dirname(input_files[0]) if input_files else "."

    if not input_files:
        parser.error("No input VCF files specified.")

    # Output directory
    output_dir_value = args.output_dir or args.input_dir
    try:
        output_dir_path = Path(output_dir_value).expanduser().resolve()
    except OSError as exc:  # defensive
        parser.error(f"Unable to normalize output directory: {exc}")
        raise
    args.output_dir = str(output_dir_path)

    # Metadata template path
    if args.metadata_template_path:
        try:
            template_path = Path(args.metadata_template_path).expanduser().resolve()
        except OSError as exc:  # defensive
            parser.error(f"Unable to normalize metadata template path: {exc}")
            raise
        args.metadata_template_path = str(template_path)

    # Sanitize lists
    args.header_metadata_lines = _metadata_list(getattr(args, "header_metadata_lines", None))
    args.sample_metadata_entries = _metadata_list(getattr(args, "sample_metadata_entries", None))

    # Finalize input list
    args.input_files = [str(Path(p)) for p in input_files]
    return args


def _normalize_argument_namespace(args):
    """Ensure the parsed args namespace exposes a consistent attribute surface."""

    # Sample metadata: convert list of KEY=VALUE to dict
    sample_mapping: dict[str, str] = {}
    for entry in getattr(args, "sample_metadata_entries", []) or []:
        if "=" not in entry:
            continue
        key, value = entry.split("=", 1)
        key = key.strip()
        value = value.strip()
        if key:
            sample_mapping[key] = value
    args.sample_metadata_entries = sample_mapping

    # Normalize header metadata lines, ensure '##' prefix, drop empties and fileformat
    normalized_headers: list[str] = []
    for line in getattr(args, "header_metadata_lines", []) or []:
        s = line.strip()
        if not s:
            continue
        if not s.startswith("##"):
            s = f"##{s}"
        if s.lower().startswith("##fileformat"):
            continue
        normalized_headers.append(s)
    # de-duplicate preserving order
    seen = set()
    args.header_metadata_lines = [x for x in normalized_headers if not (x in seen or seen.add(x))]

    # Unify metadata file arg name
    metadata_file = getattr(args, "metadata_file", None)
    if metadata_file is None:
        metadata_file = getattr(args, "metadata_template_path", None)
    args.metadata_file = metadata_file

    # Ensure defaults
    if not hasattr(args, "allow_gvcf"):
        args.allow_gvcf = False
    if not hasattr(args, "verbose"):
        args.verbose = False
    if not hasattr(args, "qual_threshold"):
        args.qual_threshold = 30.0
    if not hasattr(args, "an_threshold"):
        args.an_threshold = 50.0

    return args


def summarize_produced_vcfs(output_dir: str, fallback_vcf: str):
    """Return (dir, representative_filename, count) for SAMPLE_*.vcf[.gz] in output_dir, else fallback file."""
    directory = Path(output_dir).resolve()
    if directory.is_dir():
        vcf_candidates = sorted(directory.glob("SAMPLE_*.vcf.gz")) + sorted(directory.glob("SAMPLE_*.vcf"))
        if vcf_candidates:
            representative_path = vcf_candidates[0].resolve()
            return str(representative_path.parent), representative_path.name, len(vcf_candidates)
    fallback_path = Path(fallback_vcf).resolve()
    return str(fallback_path.parent), fallback_path.name, 1


def main():
    args = _normalize_argument_namespace(parse_arguments())
    verbose = args.verbose
    ref_genome = None
    vcf_version = None

    # Phase 1: environment + autodetect metadata
    try:
        input_files = list(getattr(args, "input_files", []) or [])
        explicit_input_dir = getattr(args, "input_dir", None)

        if input_files:
            base_dirs = [os.path.dirname(os.path.abspath(p)) or "." for p in input_files]
            input_dir = os.path.commonpath(base_dirs) if base_dirs else "."
        elif explicit_input_dir:
            input_dir = os.path.abspath(explicit_input_dir)
            if not os.path.isdir(input_dir):
                raise ValidationError(f"Input directory does not exist: {input_dir}")
            input_files = [
                str(path)
                for path in sorted(Path(input_dir).glob("*.vcf"))
                + sorted(Path(input_dir).glob("*.vcf.gz"))
            ]
        else:
            raise ValidationError("No input VCF files or input directory specified.")

        if not os.path.isdir(input_dir):
            raise ValidationError(f"Input directory does not exist: {input_dir}")

        # Output directory
        output_dir_arg = getattr(args, "output_dir", None)
        output_dir = os.path.abspath(output_dir_arg) if output_dir_arg else input_dir
        if not output_dir:
            raise ValueError("output_dir is not set and input_dir is empty")
        os.makedirs(output_dir, exist_ok=True)

        # Logging
        log_path = os.path.join(output_dir, LOG_FILE)
        configure_logging(
            log_level=logging.DEBUG if verbose else logging.INFO,
            log_file=log_path,
            enable_file_logging=True,
            enable_console=True,
        )
        if not verbose:
            for handler in logging.getLogger("vcf_merger").handlers:
                if isinstance(handler, logging.StreamHandler):
                    handler.setLevel(logging.WARNING)

        # Load extra header lines from template file
        metadata_file = getattr(args, "metadata_file", None)
        extra_file_lines = (
            metadata_module.load_metadata_lines(metadata_file, verbose) if metadata_file else []
        )

        log_message("Script Execution Log - " + datetime.datetime.now().strftime("%Y-%m-%d %H:%M:%S"))
        log_message(f"Input directory: {input_dir}")
        log_message(f"Output directory: {output_dir}")

        # Detect reference and VCF version from first readable VCF
        detected_file = None
        detected_fileformat = None
        detected_reference = None

        (
            detected_file,
            detected_fileformat,
            detected_reference,
        ) = validation.find_first_vcf_with_header(input_dir, verbose)

        ref_genome = detected_reference
        vcf_version = validation.normalize_vcf_version(detected_fileformat)

        if not ref_genome:
            raise ValidationError("Reference genome build must be auto-detectable from input files.")
        if not vcf_version:
            raise ValidationError("VCF version must be auto-detectable from input files.")

        if detected_file:
            log_message(
                f"Auto-detected metadata from {detected_file} -> "
                f"reference={detected_reference or 'unknown'}, version={detected_fileformat or 'unknown'}"
            )
        log_message(f"Reference genome: {ref_genome}, VCF version: {vcf_version}")

    except ValidationError as e:
        handle_critical_error(str(e), exc_cls=ValidationError)
    except FileNotFoundError as e:
        handle_critical_error(f"File not found: {e}", exc_cls=ValidationError)
    except PermissionError as e:
        handle_critical_error(f"Permission error: {e}", exc_cls=MergeVCFError)
    except OSError as e:
        handle_critical_error(f"Filesystem error: {e}", exc_cls=MergeVCFError)
    except Exception as e:
        handle_critical_error(f"Unexpected error: {e}", exc_cls=MergeVCFError)

    # Phase 2: validate, merge, annotate, finalize
    try:
        out_dir = Path(output_dir or (input_dir or "."))
        out_dir.mkdir(parents=True, exist_ok=True)
        log_message(f"Output directory: {out_dir}", verbose)

        # Validate inputs
        args_input_dir = getattr(args, "input_dir", None) or input_dir
        setattr(args, "input_dir", args_input_dir)

        try:
            valid_files, sample_order = validate_all_vcfs(
                args_input_dir,
                ref_genome,
                vcf_version,
                verbose=verbose,
                allow_gvcf=getattr(args, "allow_gvcf", False),
            )
        except ValidationError as exc:
            msg = str(exc)
            if (
                not getattr(args, "allow_gvcf", False)
                and "No valid VCF files remain after validation" in msg
            ):
                msg = msg.rstrip(".") + ". Use --allow-gvcf to include gVCF inputs."
            raise ValidationError(msg) from exc
<<<<<<< HEAD

        def _coerce_threshold(val):
            if isinstance(val, (int, float)) and val >= 0:
                return float(val)
            return None

=======

        def _coerce_threshold(val):
            if isinstance(val, (int, float)) and val >= 0:
                return float(val)
            return None

>>>>>>> 7b651487
        qual_threshold = _coerce_threshold(getattr(args, "qual_threshold", None))
        an_threshold = _coerce_threshold(getattr(args, "an_threshold", None))
        allowed_filter_values = DEFAULT_ALLOWED_FILTER_VALUES

        # Merge
        merged_vcf_path = merge_vcfs(
            valid_files,
            str(out_dir),
            verbose=verbose,
            sample_order=sample_order,
            qual_threshold=qual_threshold,
            an_threshold=an_threshold,
            allowed_filter_values=allowed_filter_values,
        )

        # Build header metadata (combine CLI + file), sanitize, de-dup
        def _norm(s: str) -> str: return s.strip()
        def _ensure_hashes(s: str) -> str: return s if s.startswith("##") else f"##{s}"

        raw_header_sources = [
            getattr(args, "header_metadata_lines", None),
            extra_file_lines,
        ]
        header_metadata_lines: list[str] = []
        for src in raw_header_sources:
            if not src:
                continue
            for s in src:
                s = _norm(s)
                if not s or s.lower().startswith("##fileformat"):
                    continue
                header_metadata_lines.append(_ensure_hashes(s))
        seen = set()
        header_metadata_lines = [x for x in header_metadata_lines if not (x in seen or seen.add(x))]

        # Sample metadata: build SAMPLE=<...> if provided as dict
        sample_metadata_entries = getattr(args, "sample_metadata_entries", None)
        serialized_sample_line = None
        if isinstance(sample_metadata_entries, dict) and sample_metadata_entries:
            try:
                serialized_sample_line = metadata_module.build_sample_metadata_line(
                    sample_metadata_entries
                )
            except ValueError as exc:
                raise ValidationError(str(exc)) from exc

        # Append metadata
        final_vcf_path = append_metadata_to_merged_vcf(
            merged_vcf_path,
            sample_metadata_entries=sample_metadata_entries,
            header_metadata_lines=header_metadata_lines,
            serialized_sample_line=serialized_sample_line,
            qual_threshold=qual_threshold,
            an_threshold=an_threshold,
            allowed_filter_values=allowed_filter_values,
            verbose=verbose,
        )

        # Validate and place final artifact at standard path
        validate_merged_vcf(final_vcf_path, verbose=verbose)

        final_target = out_dir / "cohort_final.vcf.gz"
        final_vcf_path = Path(final_vcf_path)

        if final_vcf_path.resolve() != final_target.resolve():
            if final_target.exists():
                final_target.unlink()

            if final_vcf_path.suffix != ".gz":
                try:
                    validation.pysam.tabix_compress(
                        str(final_vcf_path), str(final_vcf_path) + ".gz", force=True
                    )
                except Exception as e:
                    raise MergeVCFError(f"Failed to compress final VCF: {e}")
                try:
                    final_vcf_path.unlink()
                except Exception:
                    pass
                final_vcf_path = Path(str(final_vcf_path) + ".gz")

            try:
                final_vcf_path.replace(final_target)
            except Exception as e:
                raise MergeVCFError(f"Failed to rename final VCF: {e}")

            try:
                validation.pysam.tabix_index(str(final_target), preset="vcf", force=True)
            except Exception as e:
                raise MergeVCFError(f"Failed to index final VCF: {e}")

            final_vcf_path = final_target

        log_message(
            f"Script execution completed successfully. Final cohort VCF: {final_vcf_path}",
            verbose,
        )
        print(f"Wrote: {final_vcf_path} x 1.")
    except (ValidationError, MergeConflictError, MergeVCFError) as exc:
        print(f"ERROR: {exc}")
        sys.exit(1)


if __name__ == "__main__":
    if __package__ in {None, ""}:
        parent_dir = Path(__file__).resolve().parent.parent
        if str(parent_dir) not in sys.path:
            sys.path.insert(0, str(parent_dir))
        __package__ = "merge_vcf"
    main()<|MERGE_RESOLUTION|>--- conflicted
+++ resolved
@@ -93,7 +93,6 @@
         "--output-dir",
         dest="output_dir",
         help="Directory where merged VCF artifacts will be written.",
-<<<<<<< HEAD
     )
     parser.add_argument(
         "-m",
@@ -102,24 +101,9 @@
         help="Optional file with extra header lines. One entry per line. Lines without '##' will be prefixed.",
     )
     parser.add_argument(
-        "--header-lines",
-        nargs="+",
-        dest="header_metadata_lines",
-        help="Extra header meta lines. Lines without '##' will be prefixed.",
-    )
-    parser.add_argument(
-        "--sample-metadata",
-        nargs="+",
-        dest="sample_metadata_entries",
-        type=_validate_metadata_entry,
-        help="SAMPLE key=value pairs (e.g., ID=Cohort01 Center=Genotek).",
-    )
-    parser.add_argument(
         "--allow-gvcf",
         action="store_true",
         help="Allow gVCF inputs during validation.",
-=======
->>>>>>> 7b651487
     )
     parser.add_argument(
         "--qual-threshold",
@@ -128,20 +112,6 @@
         help="Minimum QUAL to keep a variant. <0 disables.",
     )
     parser.add_argument(
-<<<<<<< HEAD
-=======
-        "--allow-gvcf",
-        action="store_true",
-        help="Allow gVCF inputs during validation.",
-    )
-    parser.add_argument(
-        "--qual-threshold",
-        type=float,
-        default=30.0,
-        help="Minimum QUAL to keep a variant. <0 disables.",
-    )
-    parser.add_argument(
->>>>>>> 7b651487
         "--an-threshold",
         type=float,
         default=50.0,
@@ -399,21 +369,12 @@
             ):
                 msg = msg.rstrip(".") + ". Use --allow-gvcf to include gVCF inputs."
             raise ValidationError(msg) from exc
-<<<<<<< HEAD
 
         def _coerce_threshold(val):
             if isinstance(val, (int, float)) and val >= 0:
                 return float(val)
             return None
 
-=======
-
-        def _coerce_threshold(val):
-            if isinstance(val, (int, float)) and val >= 0:
-                return float(val)
-            return None
-
->>>>>>> 7b651487
         qual_threshold = _coerce_threshold(getattr(args, "qual_threshold", None))
         an_threshold = _coerce_threshold(getattr(args, "an_threshold", None))
         allowed_filter_values = DEFAULT_ALLOWED_FILTER_VALUES
