# views.py

import os

from django.conf import settings
from django.contrib import messages
from django.contrib.auth import logout
from django.contrib.auth.mixins import LoginRequiredMixin
from django.core.files.storage import default_storage
from django.urls import reverse_lazy
from django.views.generic import CreateView, FormView, ListView, TemplateView
from django_tables2 import RequestConfig
from django_filters.views import FilterView
from django_tables2.views import SingleTableMixin

from .forms import (
    CustomUserCreationForm,
    DeleteAccountForm,
    EditProfileForm,
    ImportDataForm,
    SearchForm,
)
from .models import AlleleFrequency, SampleGroup
from .tables import create_dynamic_table

class SampleGroupTableView(ListView):
    model = SampleGroup
    template_name = "sample_group_table.html"
    context_object_name = "sample_groups"
    paginate_by = 10

    def get_queryset(self):
        # Optimize query by selecting related AlleleFrequency objects
        return super().get_queryset().select_related("allele_frequency")

    def get_context_data(self, **kwargs):
        context = super().get_context_data(**kwargs)
        # Get the dynamically created table class
        SampleGroupTable = create_dynamic_table(
            SampleGroup, table_name="SampleGroupTable", include_related=True
        )
        table = SampleGroupTable(self.get_queryset())
        RequestConfig(self.request, paginate={"per_page": self.paginate_by}).configure(table)
        context["table"] = table
        return context

class SearchResultsView(SingleTableMixin, FilterView):
    template_name = 'results.html'
    model = SampleGroup
    context_object_name = 'sample_groups'
    paginate_by = 10

    # Dynamically create a table class that includes all related fields.
    table_class = create_dynamic_table(SampleGroup, table_name="CombinedTable", include_related=True)

    def get_queryset(self):
        # Adjust the queryset if needed (for example, using select_related/prefetch_related)
        return SampleGroup.objects.all()


class HomePageView(TemplateView):
    template_name = "index.html"

    def get_context_data(self, **kwargs):
        context = super().get_context_data(**kwargs)
        context["form"] = SearchForm()
        return context
    def get(self, request, *args, **kwargs):
        form = SearchForm()
        return self.render_to_response({'form': form})

<<<<<<< HEAD
=======
class ProfileView(LoginRequiredMixin, TemplateView):
    template_name = "profile.html"

    def get_context_data(self, **kwargs):
        context = super().get_context_data(**kwargs)
        organization_profile = getattr(self.request.user, "organization_profile", None)
        if organization_profile:
            sample_groups = SampleGroup.objects.filter(
                created_by=organization_profile
            ).order_by("name")
        else:
            sample_groups = SampleGroup.objects.none()

        context.update(
            {
                "organization_profile": organization_profile,
                "sample_groups": sample_groups,
                "import_form": ImportDataForm(),
                "import_form_action": reverse_lazy("import_data"),
                "import_form_enctype": "multipart/form-data",
            }
        )
        return context


class EditProfileView(LoginRequiredMixin, FormView):
    form_class = EditProfileForm
    template_name = "edit_profile.html"
    success_url = reverse_lazy("profile")

    def get_form_kwargs(self):
        kwargs = super().get_form_kwargs()
        kwargs["instance"] = self.request.user
        return kwargs

    def form_valid(self, form):
        form.save()
        messages.success(self.request, "Your profile has been updated.")
        return super().form_valid(form)


class DeleteAccountView(LoginRequiredMixin, FormView):
    form_class = DeleteAccountForm
    template_name = "confirm_delete.html"
    success_url = reverse_lazy("home")

    def form_valid(self, form):
        user = self.request.user
        logout(self.request)
        user.delete()
        messages.success(self.request, "Your account has been deleted.")
        return super().form_valid(form)

>>>>>>> 5ba9cebc
class UserRegistrationView(CreateView):
    form_class = CustomUserCreationForm
    template_name = "signup.html"
    success_url = reverse_lazy("login")


class ContactView(TemplateView):
    template_name = "contact.html"


class AboutView(TemplateView):
    template_name = "about.html"

<<<<<<< HEAD
class ProfileView(LoginRequiredMixin, TemplateView):
    template_name = "profile.html"

    def get_context_data(self, **kwargs):
        context = super().get_context_data(**kwargs)
        context["import_form"] = ImportDataForm()
        context["sample_groups"] = SampleGroup.objects.select_related(
            "created_by", "reference_genome_build", "allele_frequency"
        ).filter(created_by__user=self.request.user)
        return context


=======
>>>>>>> 5ba9cebc
class ImportDataView(LoginRequiredMixin, FormView):
    template_name = "import_data.html"
    form_class = ImportDataForm
    success_url = reverse_lazy("profile")

    def form_valid(self, form):
        data_file = form.cleaned_data["data_file"]
        # Save the uploaded file temporarily
        file_path = default_storage.save("tmp/" + data_file.name, data_file)
        full_path = os.path.join(settings.MEDIA_ROOT, file_path)
        try:
            self.parse_vcf_file(full_path, self.request.user)
            messages.success(self.request, "Data imported successfully.")
        except Exception as e:
            messages.error(self.request, f"An error occurred: {e}")
        finally:
            # Delete the temporary file
            default_storage.delete(file_path)
        return super().form_valid(form)


def parse_vcf_file(self, file_path, user):
    """
    Parses the VCF file at file_path and saves data to the database.

    Args:
        file_path (str): The path to the VCF file.
        user (User): The user who uploaded the file.

    Raises:
        Exception: Any exception during parsing or saving data.
    """
    # Open the VCF file using pysam
    vcf_in = pysam.VariantFile(file_path)  # auto-detect input format (VCF or BCF)

    # Extract sample group metadata from VCF header
    sample_group_metadata = self.extract_sample_group_metadata(vcf_in)
    # Create a SampleGroup object
    sample_group = SampleGroup.objects.create(
        name=sample_group_metadata.get("name", "Sample Group"),
        created_by=user.organization_profile,
        doi=sample_group_metadata.get("doi"),
        source_lab=sample_group_metadata.get("source_lab"),
        contact_email=sample_group_metadata.get("contact_email"),
        # Include other metadata fields as needed
    )

    # Iterate over records and save AlleleFrequency objects
    allele_frequency_objects = []
    for record in vcf_in.fetch():
        info_dict = dict(record.info)
        allele_frequency = AlleleFrequency(
            sample_group=sample_group,
            chrom=record.chrom,
            pos=record.pos,
            variant_id=record.id,
            ref=record.ref,
            alt=",".join(record.alts),
            qual=record.qual,
            filter=",".join(record.filter.keys()) if record.filter.keys() else None,
            info=info_dict,
        )
        allele_frequency_objects.append(allele_frequency)

    # Bulk create allele frequencies for efficiency
    AlleleFrequency.objects.bulk_create(allele_frequency_objects)


def extract_sample_group_metadata(self, vcf_in):
    """
    Extracts sample group metadata from the VCF header.

    Args:
        vcf_in (pysam.VariantFile): The opened VCF file.

    Returns:
        dict: A dictionary containing metadata.
    """
    metadata = {}
    header = vcf_in.header
    # Custom metadata is often stored in the header lines starting with '##'
    # For example: ##SAMPLE=<ID=Sample1,Description="Sample description">
    for record in header.records:
        if record.key == "META":  # Replace 'META' with your actual metadata key
            for key, value in record.items():
                metadata[key.lower()] = value
    return metadata<|MERGE_RESOLUTION|>--- conflicted
+++ resolved
@@ -69,8 +69,6 @@
         form = SearchForm()
         return self.render_to_response({'form': form})
 
-<<<<<<< HEAD
-=======
 class ProfileView(LoginRequiredMixin, TemplateView):
     template_name = "profile.html"
 
@@ -124,7 +122,6 @@
         messages.success(self.request, "Your account has been deleted.")
         return super().form_valid(form)
 
->>>>>>> 5ba9cebc
 class UserRegistrationView(CreateView):
     form_class = CustomUserCreationForm
     template_name = "signup.html"
@@ -138,21 +135,6 @@
 class AboutView(TemplateView):
     template_name = "about.html"
 
-<<<<<<< HEAD
-class ProfileView(LoginRequiredMixin, TemplateView):
-    template_name = "profile.html"
-
-    def get_context_data(self, **kwargs):
-        context = super().get_context_data(**kwargs)
-        context["import_form"] = ImportDataForm()
-        context["sample_groups"] = SampleGroup.objects.select_related(
-            "created_by", "reference_genome_build", "allele_frequency"
-        ).filter(created_by__user=self.request.user)
-        return context
-
-
-=======
->>>>>>> 5ba9cebc
 class ImportDataView(LoginRequiredMixin, FormView):
     template_name = "import_data.html"
     form_class = ImportDataForm
