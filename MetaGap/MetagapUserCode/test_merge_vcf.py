#!/usr/bin/env python3
"""
This script consolidates multiple VCF files into one merged VCF file.
It replicates the bash script functionality:
  - Parses command-line options for the input directory, output directory, reference genome, VCF version, and optional metadata.
  - Validates individual VCF files for header fileformat and reference genome.
  - Merges valid VCFs using vcfpy.
  - Appends metadata (if provided via CLI) to the merged VCF header.
  - Performs a final validation of the merged VCF.
  - Logs execution details to a log file.

Requirements:
pip install vcfpy
"""

import os
import sys
import glob
import argparse
import csv
import logging
import datetime
import re
import copy
import shutil
import subprocess
import gzip
from collections import OrderedDict

try:
    import vcfpy
except ImportError:
    sys.exit("Error: vcfpy package is required. Please install it with 'pip install vcfpy'.")

# Configure logging
LOG_FILE = "script_execution.log"
logger = logging.getLogger("vcf_merger")
logger.setLevel(logging.DEBUG)
formatter = logging.Formatter("%(asctime)s : %(message)s", datefmt="%Y-%m-%d %H:%M:%S")
fh = logging.FileHandler(LOG_FILE)
fh.setFormatter(formatter)
logger.addHandler(fh)
ch = logging.StreamHandler()
ch.setFormatter(formatter)
logger.addHandler(ch)


def log_message(message, verbose=False):
    logger.info(message)
    if verbose:
        print(message)


def handle_critical_error(message):
    log_message("CRITICAL ERROR: " + message)
    print("A critical error occurred. Check {} for details.".format(LOG_FILE))
    sys.exit(1)


def handle_non_critical_error(message):
    log_message("WARNING: " + message)
    print("Warning: " + message)


def is_gvcf_header(header_lines):
    """Return True if the provided header metadata indicates a gVCF file."""

    for raw_line in header_lines:
        line_text = None
        if hasattr(raw_line, "to_line"):
            try:
                line_text = raw_line.to_line()
            except Exception:
                line_text = None
        if line_text is None and isinstance(raw_line, str):
            line_text = raw_line

        if line_text:
            stripped = line_text.strip()
            if stripped.startswith("##"):
                normalized = stripped.upper().replace(" ", "")
                if normalized.startswith("##GVCF"):
                    return True
                if normalized.startswith("##ALT=") and (
                    "ID=<NON_REF>" in normalized or "ID=NON_REF" in normalized
                ):
                    return True

        key = getattr(raw_line, "key", None)
        if isinstance(key, str):
            upper_key = key.upper()
            if upper_key == "GVCF":
                return True
            if upper_key == "ALT":
                candidates = [
                    getattr(raw_line, "id", None),
                    getattr(raw_line, "value", None),
                ]
                mapping = getattr(raw_line, "mapping", None)
                if isinstance(mapping, dict):
                    candidates.extend(mapping.values())
                for candidate in candidates:
                    if not isinstance(candidate, str):
                        continue
                    normalized_candidate = candidate.upper().replace(" ", "")
                    if "<NON_REF>" in normalized_candidate or normalized_candidate == "NON_REF":
                        return True
    return False


def parse_arguments():
    parser = argparse.ArgumentParser(
        description="Consolidate multiple VCF files into a single merged VCF file."
    )
    parser.add_argument(
        "--input-dir",
        required=True,
        help="Directory containing the VCF files to merge.",
    )
    parser.add_argument(
        "-o",
        "--output-dir",
        "--output",
        dest="output_dir",
        help="Directory for the merged VCF. Defaults to the input directory when omitted.",
    )
    parser.add_argument(
        "--ref",
        help="Expected reference genome build. When omitted the script attempts to auto-detect it.",
    )
    parser.add_argument(
        "--vcf-version",
        help="Expected VCF version (e.g., 4.2). When omitted the script attempts to auto-detect it.",
    )
    parser.add_argument(
        "--meta",
        action="append",
        default=[],
        metavar="KEY=VALUE",
        help=(
            "Sample metadata in KEY=VALUE form. Repeat for multiple keys. "
            "An ID entry is required when metadata is provided."
        ),
    )
    parser.add_argument(
        "--allow-gvcf",
        action="store_true",
        help="Allow input files that contain gVCF annotations such as <NON_REF> ALT alleles.",
    )
    parser.add_argument(
        "--sample-metadata",
        dest="sample_metadata_entries",
        action="append",
        metavar="KEY=VALUE",
        default=[],
        help="Add a key/value pair to the ##SAMPLE metadata line. Provide at least ID=... to emit the line.",
    )
    parser.add_argument(
        "--header-metadata",
        dest="header_metadata_lines",
        action="append",
        metavar="LINE",
        default=[],
        help="Add an arbitrary metadata header line (##key=value). The '##' prefix is optional.",
    )
    parser.add_argument(
        "-v",
        "--verbose",
        action="store_true",
        help="Enable verbose console logging in addition to the log file.",
    )
    return parser.parse_args()

def _format_sample_metadata_value(value: str) -> str:
    """Return a VCF-safe representation of the provided metadata value."""

    value = str(value)
    needs_quotes = any(char in value for char in [" ", ",", "\t", "\"", "<", ">", "="])
    if not needs_quotes:
        return value

    escaped = value.replace("\\", "\\\\").replace("\"", "\\\"")
    return f'"{escaped}"'


def build_sample_metadata_line(entries: "OrderedDict[str, str]") -> str:
    """Serialize an ordered mapping into a single ##SAMPLE metadata line."""

    id_value = entries.get("ID", "").strip()
    if not id_value:
        raise ValueError("Sample metadata must include a non-empty ID value.")

    parts = []
    for key, raw_value in entries.items():
        if raw_value is None:
            continue
        value = str(raw_value).strip()
        if not value and key != "ID":
            continue
        parts.append(f"{key}={_format_sample_metadata_value(value)}")

    serialized = ",".join(parts)
    return f"##SAMPLE=<{serialized}>"


def _parse_sample_metadata_line(serialized: str) -> "OrderedDict[str, str]":
    """Return an ordered mapping extracted from a serialized ``##SAMPLE`` line."""

    if not isinstance(serialized, str):
        raise TypeError("Serialized sample metadata must be provided as a string.")

    text = serialized.strip()
    prefix = "##SAMPLE=<"
    suffix = ">"
    if not text.startswith(prefix) or not text.endswith(suffix):
        raise ValueError("Serialized sample metadata must be in '##SAMPLE=<...>' format.")

    body = text[len(prefix) : -len(suffix)]
    entries = OrderedDict()

    token = []
    stack = []
    in_quotes = False
    escape = False

    def flush_token():
        raw = "".join(token).strip()
        token.clear()
        if not raw:
            return
        if "=" not in raw:
            raise ValueError(f"Invalid SAMPLE metadata entry: '{raw}'")
        key, value = raw.split("=", 1)
        key = key.strip()
        value = value.strip()
        if not key:
            raise ValueError("SAMPLE metadata keys cannot be empty.")
        if len(value) >= 2 and value[0] == value[-1] == '"':
            inner = value[1:-1]
            unescaped = []
            i = 0
            while i < len(inner):
                ch = inner[i]
                if ch == "\\" and i + 1 < len(inner):
                    next_ch = inner[i + 1]
                    if next_ch in {'\\', '"'}:
                        unescaped.append(next_ch)
                        i += 2
                        continue
                unescaped.append(ch)
                i += 1
            value_to_store = "".join(unescaped)
        else:
            value_to_store = value
        entries[key] = value_to_store

    for ch in body:
        if escape:
            token.append(ch)
            escape = False
            continue

        if ch == "\\":
            token.append(ch)
            escape = True
            continue

        if in_quotes:
            if ch == '"':
                in_quotes = False
            token.append(ch)
            continue

        if ch == '"':
            in_quotes = True
            token.append(ch)
            continue

        if ch in "{[":
            stack.append(ch)
            token.append(ch)
            continue

        if ch in "}]":
            if stack:
                opener = stack[-1]
                if (opener == "{" and ch == "}") or (opener == "[" and ch == "]"):
                    stack.pop()
            token.append(ch)
            continue

        if ch == "," and not stack:
            flush_token()
            continue

        token.append(ch)

    flush_token()

    if "ID" in entries and isinstance(entries["ID"], str):
        entries["ID"] = entries["ID"].strip()
    return entries


def parse_metadata_arguments(args, verbose=False):
    """Return header metadata derived from CLI arguments."""

    sample_entries = getattr(args, "sample_metadata_entries", None) or []
    additional_lines = getattr(args, "header_metadata_lines", None) or []

    sample_mapping = OrderedDict()
    for raw_entry in sample_entries:
        entry = raw_entry.strip()
        if not entry:
            continue
        if "=" not in entry:
            handle_critical_error(
                f"Invalid sample metadata entry '{raw_entry}'. Expected KEY=VALUE format."
            )
        key, value = entry.split("=", 1)
        key = key.strip()
        value = value.strip()
        if not key:
            handle_critical_error("Sample metadata keys cannot be empty.")
        sample_mapping[key] = value

    sample_header_line = None
    if sample_mapping:
        try:
            sample_line = build_sample_metadata_line(sample_mapping)
        except ValueError as exc:
            handle_critical_error(str(exc))
        log_message(f"Using CLI sample metadata: {sample_line}", verbose)
        sample_header_line = vcfpy.SampleHeaderLine.from_mapping(sample_mapping)

    simple_header_lines = []
    for raw_line in additional_lines:
        normalized = raw_line.strip()
        if not normalized:
            continue
        if not normalized.startswith("##"):
            normalized = "##" + normalized
        parsed = _parse_simple_metadata_line(normalized)
        if not parsed:
            handle_critical_error(
                f"Additional metadata '{raw_line}' must be in '##key=value' format."
            )
        key, value = parsed
        simple_header_lines.append(vcfpy.SimpleHeaderLine(key, value))

    if simple_header_lines:
        log_message(
            "Using CLI header metadata lines: "
            + ", ".join(f"##{line.key}={line.value}" for line in simple_header_lines),
            verbose,
        )

    return sample_header_line, simple_header_lines


def apply_metadata_to_header(
    header, sample_header_line=None, simple_header_lines=None, verbose=False
):
    """Return ``header`` with CLI metadata applied."""

    if sample_header_line is None and not simple_header_lines:
        return header

    simple_header_lines = simple_header_lines or []

    if simple_header_lines:
        existing_simple = {
            (line.key, getattr(line, "value", None))
            for line in header.lines
            if isinstance(line, vcfpy.SimpleHeaderLine)
        }
        for simple_line in simple_header_lines:
            identifier = (simple_line.key, simple_line.value)
            if identifier in existing_simple:
                continue
            header.add_line(simple_line)
            existing_simple.add(identifier)

    if sample_header_line is not None:
        header.lines = [
            line for line in header.lines if getattr(line, "key", None) != "SAMPLE"
        ]
        header.add_line(sample_header_line)

    log_message("Applied CLI metadata to merged header.", verbose)
    return header


def append_metadata_to_merged_vcf(merged_vcf, verbose=False):
    """Compatibility shim to preserve CLI workflow expectations."""

    log_message(
        f"No additional metadata updates required for merged VCF: {merged_vcf}", verbose
    )


def normalize_vcf_version(version_value):
    """Extract the numeric portion of the VCF version if present."""
    if not version_value:
        return version_value
    match = re.search(r"(\d+\.\d+)", version_value)
    if match:
        return match.group(1)
    return version_value.strip()


def find_first_vcf_with_header(input_dir, verbose=False):
    """Locate the first readable VCF file and return its header metadata."""
    candidates = sorted(glob.glob(os.path.join(input_dir, "*.vcf")))
    for file_path in candidates:
        try:
            reader = vcfpy.Reader.from_path(file_path)
        except Exception as e:
            handle_non_critical_error(
                f"Unable to open {file_path} for auto-detection: {str(e)}. Trying next file.",
            )
            continue

        header = reader.header
        fileformat = None
        reference = None
        for line in header.lines:
            if line.key == "fileformat" and fileformat is None:
                fileformat = line.value
            elif line.key == "reference" and reference is None:
                reference = line.value
            if fileformat and reference:
                break

        if fileformat and reference:
            log_message(
                f"Auto-detection using {file_path}: fileformat={fileformat}, reference={reference}",
                verbose,
            )
            return file_path, fileformat, reference

        handle_non_critical_error(
            f"Required metadata missing in {file_path} during auto-detection. Trying next file.",
        )

    return None, None, None


def validate_vcf(file_path, ref_genome, vcf_version, verbose=False, allow_gvcf=False):
    log_message(f"Validating file: {file_path}", verbose)
    if not os.path.isfile(file_path):
        handle_non_critical_error(f"File {file_path} does not exist. Skipping.")
        return False

    preprocessed_file = preprocess_vcf(file_path)
    try:
        reader = vcfpy.Reader.from_path(preprocessed_file)
    except Exception as e:
        handle_non_critical_error(f"Could not open {file_path}: {str(e)}. Skipping.")
        return False
    if preprocessed_file != file_path:
        os.remove(preprocessed_file)


    header = reader.header

    if is_gvcf_header(header.lines) and not allow_gvcf:
        handle_non_critical_error(
            f"{file_path} appears to be a gVCF based on header metadata. Use --allow-gvcf to include gVCFs. Skipping."
        )
        return False

    fileformat = None
    for line in header.lines:
        if line.key == "fileformat":
            fileformat = line.value
            break

    expected_version = normalize_vcf_version(vcf_version)
    actual_version = normalize_vcf_version(fileformat)

    if fileformat is None or expected_version != actual_version:
        handle_non_critical_error(
            f"VCF version mismatch in {file_path}. Expected: {vcf_version}, Found: {fileformat}. Skipping.",
        )
        return False

    ref = None
    for line in header.lines:
        if line.key == "reference":
            ref = line.value
            break
    if ref is None or ref != ref_genome:
        handle_non_critical_error(f"Reference genome mismatch in {file_path}. Expected: {ref_genome}, Found: {ref}. Skipping.")
        return False


    try:
        from itertools import islice

        if not allow_gvcf:
            for record in islice(reader, 5):
                if any(
                    (
                        (alt_value := getattr(alt, "value", "")) in {"<NON_REF>", "NON_REF"}
                        or str(alt) in {"<NON_REF>", "SymbolicAllele('NON_REF')"}
                    )
                    for alt in getattr(record, "ALT", [])
                ):
                    handle_non_critical_error(
                        f"{file_path} appears to be a gVCF (found <NON_REF> ALT allele). Use --allow-gvcf to include gVCFs. Skipping."
                    )
                    return False

        _ = next(reader)
    except StopIteration:
        pass
    except Exception as e:
        handle_non_critical_error(f"Structural integrity check failed for {file_path}: {str(e)}. Skipping.")
        return False

    log_message(f"Validation passed for {file_path}", verbose)
    return True


def _extract_header_definitions(header, key):
    """Return an OrderedDict mapping header line IDs to their metadata."""

    try:
        header_lines = list(header.get_lines(key))
    except Exception:  # pragma: no cover - defensive; vcfpy may raise AttributeError
        header_lines = []

    definitions = OrderedDict()
    for line in header_lines:
        line_id = getattr(line, "id", None)
        if line_id is None and hasattr(line, "mapping"):
            line_id = line.mapping.get("ID")
        if line_id is None:
            continue
        metadata = copy.deepcopy(getattr(line, "mapping", {}))
        definitions[line_id] = metadata
    return definitions


def validate_all_vcfs(input_dir, ref_genome, vcf_version, verbose=False, allow_gvcf=False):
    valid_vcfs = []
    log_message(f"Validating all VCF files in {input_dir}", verbose)
    reference_samples = []
    reference_contigs = None
    reference_info_defs = None
    reference_format_defs = None
    for file_path in glob.glob(os.path.join(input_dir, "*.vcf")):
        try:
            with open(file_path, "r", encoding="utf-8") as raw_vcf:
                header_lines = []
                for raw_line in raw_vcf:
                    if not raw_line.startswith("#"):
                        break
                    if raw_line.startswith("##"):
                        header_lines.append(raw_line.rstrip("\n"))
        except OSError as exc:
            handle_non_critical_error(f"Could not read header from {file_path}: {exc}. Skipping.")
            continue

        if is_gvcf_header(header_lines) and not allow_gvcf:
            handle_non_critical_error(
                f"{file_path} appears to be a gVCF based on header metadata. Use --allow-gvcf to include gVCFs. Skipping."
            )
            continue

        if validate_vcf(file_path, ref_genome, vcf_version, verbose=verbose, allow_gvcf=allow_gvcf):
            preprocessed_file = preprocess_vcf(file_path)
            reader = None
            try:
                reader = vcfpy.Reader.from_path(preprocessed_file)
            except Exception as exc:
                handle_critical_error(
                    f"Failed to reopen {file_path} after validation: {exc}."
                )
            try:
                header = reader.header

                current_samples = list(header.samples.names)
                current_contigs = _extract_header_definitions(header, "contig")
                current_info_defs = _extract_header_definitions(header, "INFO")
                current_format_defs = _extract_header_definitions(header, "FORMAT")

                if not reference_samples:
                    reference_samples = list(current_samples)
                    reference_contigs = current_contigs
                    reference_info_defs = current_info_defs
                    reference_format_defs = current_format_defs
                else:
                    new_samples = [
                        sample for sample in current_samples if sample not in reference_samples
                    ]
                    if new_samples:
                        reference_samples.extend(new_samples)
                        handle_non_critical_error(
                            "Sample columns differ between VCF shards. The merged VCF will "
                            "include the union of all sample names. Newly observed samples "
                            f"{new_samples} were appended to the merged header."
                        )

                    missing_samples = [
                        sample for sample in reference_samples if sample not in current_samples
                    ]
                    if missing_samples:
                        handle_non_critical_error(
                            f"File {file_path} is missing sample columns {missing_samples}. "
                            "These entries will be filled with missing ('.') values during merge."
                        )
                    if current_contigs != reference_contigs:
                        handle_critical_error(
                            "Contig definitions differ between VCF shards. MetaGap assumes vertical "
                            "concatenation of shards, so headers must match across shards. "
                            f"Expected contigs: {list(reference_contigs.keys())}; found in {file_path}: "
                            f"{list(current_contigs.keys())}."
                        )
                    if current_info_defs != reference_info_defs:
                        handle_critical_error(
                            "INFO field definitions differ between VCF shards. MetaGap assumes "
                            "vertical concatenation of shards, so headers must match across shards. "
                            f"Expected INFO IDs: {list(reference_info_defs.keys())}; found in {file_path}: "
                            f"{list(current_info_defs.keys())}."
                        )
                    if current_format_defs != reference_format_defs:
                        handle_critical_error(
                            "FORMAT field definitions differ between VCF shards. MetaGap assumes "
                            "vertical concatenation of shards, so headers must match across shards. "
                            f"Expected FORMAT IDs: {list(reference_format_defs.keys())}; found in {file_path}: "
                            f"{list(current_format_defs.keys())}."
                        )

                contig_order = {name: idx for idx, name in enumerate(current_contigs.keys())}
                last_contig_index = None
                last_position = None
                last_contig_name = None
                for record in reader:
                    chrom = record.CHROM
                    pos = record.POS
                    if contig_order:
                        if chrom not in contig_order:
                            handle_critical_error(
                                f"Encountered unknown contig '{chrom}' in {file_path}. MetaGap assumes vertical "
                                "concatenation of shards with consistent headers."
                            )
                        contig_index = contig_order[chrom]
                        if last_contig_index is None:
                            last_contig_index = contig_index
                            last_position = pos
                            last_contig_name = chrom
                            continue

                        if contig_index < last_contig_index or (
                            contig_index == last_contig_index and pos < last_position
                        ):
                            handle_critical_error(
                                f"VCF shard {file_path} is not coordinate-sorted: encountered {chrom}:{pos} after "
                                f"{last_contig_name}:{last_position}. MetaGap assumes vertical concatenation of shards, "
                                "so input shards must already be sorted."
                            )

                        last_contig_index = contig_index
                    else:
                        if last_contig_name is None:
                            last_contig_name = chrom
                            last_position = pos
                            continue

                        if chrom == last_contig_name:
                            if pos < last_position:
                                handle_critical_error(
                                    f"VCF shard {file_path} is not coordinate-sorted: encountered {chrom}:{pos} after "
                                    f"{last_contig_name}:{last_position}. MetaGap assumes vertical concatenation of shards, "
                                    "so input shards must already be sorted."
                                )
                        else:
                            last_contig_name = chrom
                            last_position = pos
                            continue

                    last_contig_name = chrom
                    last_position = pos
                valid_vcfs.append(file_path)
            finally:
                if reader is not None and hasattr(reader, "close"):
                    try:
                        reader.close()
                    except Exception:
                        pass
                if (
                    preprocessed_file != file_path
                    and preprocessed_file is not None
                    and os.path.exists(preprocessed_file)
                ):
                    os.remove(preprocessed_file)
        else:
            log_message(f"File {file_path} failed validation and is skipped.", verbose)
    if not valid_vcfs:
        handle_critical_error("No valid VCF files remain after validation. Aborting.")
    log_message("Validation completed. Valid VCF files: " + ", ".join(valid_vcfs), verbose)
    return valid_vcfs, reference_samples


def union_headers(valid_files, sample_order=None):
    """Return a merged header with combined metadata from *valid_files*."""

    combined_header = None
    info_ids = set()
    filter_ids = set()
    contig_ids = set()
    computed_sample_order = []
    merged_sample_metadata = None

    for file_path in valid_files:
        preprocessed_file = preprocess_vcf(file_path)
        reader = None
        try:
            reader = vcfpy.Reader.from_path(preprocessed_file)
            header = reader.header

            if combined_header is None:
                combined_header = header.copy()
                for line in combined_header.lines:
                    if isinstance(line, vcfpy.header.InfoHeaderLine):
                        info_ids.add(line.id)
                    elif isinstance(line, vcfpy.header.FilterHeaderLine):
                        filter_ids.add(line.id)
                    elif isinstance(line, vcfpy.header.ContigHeaderLine):
                        contig_ids.add(line.id)
                    elif isinstance(line, vcfpy.header.SampleHeaderLine):
                        mapping = OrderedDict(getattr(line, "mapping", {}))
                        if mapping.get("ID"):
                            merged_sample_metadata = OrderedDict(mapping)

                _remove_format_and_sample_definitions(combined_header)
                if hasattr(combined_header, "samples") and hasattr(combined_header.samples, "names"):
                    computed_sample_order = list(combined_header.samples.names)
                else:
                    computed_sample_order = []
                continue

            if hasattr(header, "samples") and hasattr(header.samples, "names"):
                for sample_name in header.samples.names:
                    if sample_name not in computed_sample_order:
                        computed_sample_order.append(sample_name)

            for line in header.lines:
                if isinstance(line, vcfpy.header.InfoHeaderLine):
                    if line.id not in info_ids:
                        combined_header.add_line(copy.deepcopy(line))
                        info_ids.add(line.id)
                elif isinstance(line, vcfpy.header.FilterHeaderLine):
                    if line.id not in filter_ids:
                        combined_header.add_line(copy.deepcopy(line))
                        filter_ids.add(line.id)
                elif isinstance(line, vcfpy.header.ContigHeaderLine):
                    if line.id not in contig_ids:
                        combined_header.add_line(copy.deepcopy(line))
                        contig_ids.add(line.id)
                elif isinstance(line, vcfpy.header.SampleHeaderLine):
                    mapping = OrderedDict(getattr(line, "mapping", {}))
                    sample_id = mapping.get("ID")
                    if not sample_id:
                        continue
                    if merged_sample_metadata is None:
                        merged_sample_metadata = OrderedDict(mapping)
                        continue
                    for key, value in mapping.items():
                        if key not in merged_sample_metadata or not merged_sample_metadata[key]:
                            merged_sample_metadata[key] = value
        except Exception as exc:
            handle_critical_error(f"Failed to read VCF header from {file_path}: {exc}")
        finally:
            if reader is not None:
                try:
                    reader.close()
                except Exception:
                    pass
            if preprocessed_file != file_path and os.path.exists(preprocessed_file):
                os.remove(preprocessed_file)

    if combined_header is None:
        handle_critical_error("Unable to construct a merged VCF header.")

    target_sample_order = sample_order if sample_order is not None else computed_sample_order
    if target_sample_order and hasattr(combined_header, "samples") and hasattr(combined_header.samples, "names"):
        combined_header.samples.names = list(target_sample_order)

    _remove_format_and_sample_definitions(combined_header)

    if merged_sample_metadata:
        serialized = build_sample_metadata_line(merged_sample_metadata)
        parsed_mapping = _parse_sample_metadata_line(serialized)
        sample_line = vcfpy.header.SampleHeaderLine.from_mapping(parsed_mapping)
        combined_header.lines = [
            line for line in combined_header.lines if getattr(line, "key", None) != "SAMPLE"
        ]
        combined_header.add_line(sample_line)

    return combined_header


def _create_missing_call_factory(format_keys, header):
    if not format_keys:
        return lambda: {}

    template = {}
    for key in format_keys:
        if key == "GT":
            template[key] = "./."
            continue

        field_info = None
        try:
            field_info = header.get_format_field_info(key)
        except Exception:
            field_info = None

        number = getattr(field_info, "number", None)
        if isinstance(number, str):
            stripped = number.strip()
            if not stripped:
                number = None
            elif stripped in {".", "A", "G", "R"}:
                template[key] = []
                continue
            else:
                try:
                    number = int(stripped)
                except ValueError:
                    number = None

        if isinstance(number, int):
            if number <= 1:
                default_value = None
            else:
                default_value = [None] * number
        elif number in {".", "A", "G", "R"}:
            default_value = []
        else:
            default_value = None

        template.setdefault(key, default_value)

    def factory():
        data = {}
        for fmt_key, default in template.items():
            if isinstance(default, list):
                data[fmt_key] = [None] * len(default)
            else:
                data[fmt_key] = default
        return data

    return factory


def _remove_format_and_sample_definitions(header):
    """Strip FORMAT definitions and sample columns from a VCF header."""

    if header is None:
        return

    if hasattr(header, "lines"):
        filtered_lines = []
        for line in header.lines:
            if isinstance(line, vcfpy.header.FormatHeaderLine):
                continue
            key = getattr(line, "key", None)
            if isinstance(key, str) and key.upper() == "FORMAT":
                continue
            filtered_lines.append(line)
        header.lines = filtered_lines

    if hasattr(header, "formats"):
        try:
            header.formats.clear()
        except AttributeError:
            header.formats = OrderedDict()

    if hasattr(header, "samples") and hasattr(header.samples, "names"):
        header.samples.names = []


def _pad_record_samples(record, header, sample_order):
    if not sample_order or not hasattr(record, "call_for_sample"):
        return

    format_keys = list(record.FORMAT or [])
    factory = _create_missing_call_factory(format_keys, header)
    updated_calls = []
    for name in sample_order:
        call = record.call_for_sample.get(name)
        if call is None:
            call = vcfpy.Call(name, factory())
        else:
            defaults = factory()
            for key in format_keys:
                if key not in call.data:
                    call.data[key] = defaults[key]
                    continue

                default_value = defaults[key]
                current_value = call.data[key]
                if isinstance(default_value, list) and not isinstance(current_value, list):
                    if current_value is None:
                        call.data[key] = default_value
                    elif isinstance(current_value, tuple):
                        call.data[key] = list(current_value)
                    else:
                        call.data[key] = [current_value]

            if "GT" in defaults:
                genotype_value = call.data.get("GT")
                if genotype_value in {None, "", "."}:
                    call.data["GT"] = defaults["GT"]
        updated_calls.append(call)
    record.update_calls(updated_calls)


import os, shutil, subprocess, datetime
import vcfpy

def merge_vcfs(
    valid_files,
    output_dir,
    verbose=False,
    sample_order=None,
    sample_header_line=None,
    simple_header_lines=None,
):
    timestamp = datetime.datetime.now().strftime("%Y%m%d_%H%M%S")
    base_vcf = os.path.join(output_dir, f"merged_vcf_{timestamp}.vcf")   # plain VCF
    gz_vcf   = base_vcf + ".gz"

    file_count = len(valid_files)
    log_message(f"Found {file_count} VCF files. Merging them into a combined VCF...", verbose)

    temp_files, preprocessed_files = [], []
    for file_path in valid_files:
        try:
            pre = preprocess_vcf(file_path)  # your helper: returns prepared path
        except Exception as exc:
            handle_critical_error(f"Failed to preprocess {file_path}: {exc}")
        preprocessed_files.append(pre)
        if pre != file_path:
            temp_files.append(pre)

    log_message("Merging VCF files with bcftools...", verbose)
    try:
        # Write UNCOMPRESSED VCF so vcfpy can rewrite header/records easily
        result = subprocess.run(
            ["bcftools", "merge", "-m", "all", "-Ov", "-o", base_vcf, *preprocessed_files],
            capture_output=True, text=True,
        )
    finally:
        for tmp in temp_files:
            try:
                if os.path.exists(tmp):
                    os.remove(tmp)
            except OSError:
                pass
    if result.returncode != 0:
        handle_critical_error((result.stderr or "bcftools merge failed").strip())

    # Read merged VCF, apply metadata, rewrite with vcfpy
    try:
        reader = vcfpy.Reader.from_path(base_vcf)
    except Exception as exc:
        handle_critical_error(f"Failed to open merged VCF for post-processing: {exc}")

    try:
        header = apply_metadata_to_header(
            reader.header,
            sample_header_line=sample_header_line,
            simple_header_lines=simple_header_lines,
            verbose=verbose,
        )
    except SystemExit:
        reader.close()
        raise
    except Exception as exc:
        reader.close()
        handle_critical_error(f"Failed to apply metadata to merged VCF: {exc}")

<<<<<<< HEAD
    writer = vcfpy.Writer.from_path(merged_filename, header)
    log_message(
        "Genotype FORMAT columns have been removed from the merged VCF output to match the sample-less contract.",
        verbose,
    )
    for file_path in valid_files:
        log_message(f"Processing file: {file_path}", verbose)
        preprocessed_file = preprocess_vcf(file_path)
        try:
            reader = vcfpy.Reader.from_path(preprocessed_file)
            for record in reader:
                record.FORMAT = None
                try:
                    record.update_calls([])
                except AttributeError:
                    record.calls = []
                    if hasattr(record, "call_for_sample"):
                        try:
                            record.call_for_sample = {}
                        except AttributeError:
                            pass
                writer.write_record(record)
        except Exception as e:
            handle_non_critical_error(f"Error processing {file_path}: {str(e)}. Skipping remaining records.")
        if preprocessed_file != file_path:
            os.remove(preprocessed_file)
=======
    tmp_out = base_vcf + ".tmp"
    try:
        writer = vcfpy.Writer.from_path(tmp_out, header)
    except Exception as exc:
        reader.close()
        handle_critical_error(f"Failed to open temporary writer for merged VCF: {exc}")
>>>>>>> 799db11f

    try:
        for record in reader:
            # optional: _pad_record_samples(record, header, sample_order)
            writer.write_record(record)
    finally:
        reader.close()
        writer.close()

    shutil.move(tmp_out, base_vcf)

    log_message("Compressing and indexing the final VCF...", verbose)
    try:
        subprocess.run(["bgzip", "-f", base_vcf], check=True)
        subprocess.run(["tabix", "-p", "vcf", "-f", gz_vcf], check=True)
    except subprocess.CalledProcessError as exc:
        handle_critical_error(f"Failed to compress or index merged VCF ({base_vcf}): {exc}")

    log_message(f"Merged VCF file created and indexed successfully: {gz_vcf}", verbose)
    return gz_vcf

def _parse_simple_metadata_line(line):
    stripped = line.strip()
    if not stripped.startswith("##") or "=" not in stripped:
        return None
    key, value = stripped[2:].split("=", 1)
    key = key.strip()
    value = value.strip()
    if not key:
        return None
    return key, value


def preprocess_vcf(file_path):
    """
    Check if the VCF file uses spaces instead of tabs for the column header and data lines.
    If so, create a temporary file where the column header (#CHROM) and all subsequent lines 
    are converted to be tab-delimited. Lines starting with "##" (metadata) are left unchanged.
    Returns the path to the file to be used (original or temporary).
    """
    import re
    with open(file_path, 'r') as f:
        lines = f.readlines()
    
    modified = False
    new_lines = []
    header_found = False  # indicates when the column header has been encountered
    for line in lines:
        if line.startswith("##"):
            # Do not change metadata lines (they may contain spaces that are part of the value)
            new_lines.append(line)
        elif line.startswith("#"):
            # This is the column header line (e.g. "#CHROM ...")
            new_line = re.sub(r'\s+', '\t', line.rstrip()) + "\n"
            new_lines.append(new_line)
            header_found = True
            if new_line != line:
                modified = True
        else:
            # Data lines: once header_found is True, convert spaces to tabs.
            if header_found:
                new_line = re.sub(r'\s+', '\t', line.rstrip()) + "\n"
                new_lines.append(new_line)
                if new_line != line:
                    modified = True
            else:
                new_lines.append(line)
    
    if modified:
        temp_file = file_path + ".tmp"
        with open(temp_file, 'w') as f:
            f.writelines(new_lines)
        return temp_file
    else:
        return file_path



def _info_field_requires_value(number):
    """Return True when the INFO definition expects an accompanying value."""

    if number is None:
        return False
    if isinstance(number, str):
        stripped = number.strip()
        if stripped == "":
            return False
        if stripped == "0":
            return False
        # symbolic numbers (., A, G, R) all expect a value when present
        if stripped in {".", "A", "G", "R"}:
            return True
        number = stripped
    try:
        return int(number) > 0
    except (TypeError, ValueError):
        # Unknown token, err on the side of requiring a value
        return True


def _has_null_value(value):
    """Return True if *value* or any nested value is ``None``."""

    if value is None:
        return True
    if isinstance(value, (list, tuple)):
        return any(_has_null_value(v) for v in value)
    return False


def validate_merged_vcf(merged_vcf, verbose=False):
    log_message(f"Starting validation of merged VCF: {merged_vcf}", verbose)
    if not os.path.isfile(merged_vcf):
        handle_critical_error(f"Merged VCF file {merged_vcf} does not exist.")

    reader = None
    gz_stream = None
    try:
        reader = vcfpy.Reader.from_path(merged_vcf)
    except Exception as exc:
        if merged_vcf.endswith(".gz"):
            try:
                gz_stream = gzip.open(merged_vcf, "rt")
                reader = vcfpy.Reader.from_stream(gz_stream, merged_vcf)
            except Exception as gzip_exc:
                if gz_stream is not None:
                    gz_stream.close()
                handle_critical_error(
                    f"Could not open {merged_vcf}: {str(gzip_exc)}."
                )
        else:
            handle_critical_error(f"Could not open {merged_vcf}: {str(exc)}.")

    if reader is None:
        handle_critical_error(f"Could not open {merged_vcf}: Unknown error.")


    header = reader.header
    required_meta = ["fileformat", "reference"]
    for meta in required_meta:
        found = False
        for line in header.lines:
            if line.key == meta:
                found = True
                break
        if not found:
            handle_critical_error(f"Missing required meta-information: ##{meta} in {merged_vcf} header.")


    defined_info_ids = OrderedDict()
    info_ids_iterable = []
    if hasattr(header, "info_ids"):
        candidate = header.info_ids
        if callable(candidate):
            try:
                info_ids_iterable = list(candidate())
            except Exception:
                info_ids_iterable = []
        else:
            info_ids_iterable = list(candidate)

    for info_id in info_ids_iterable:
        try:
            info_def = header.get_info_field_info(info_id)
        except Exception:
            info_def = None
        if isinstance(info_def, vcfpy.header.InfoHeaderLine):
            defined_info_ids[info_id] = info_def

    if not defined_info_ids:
        for line in header.lines:
            if isinstance(line, vcfpy.header.InfoHeaderLine):
                defined_info_ids[line.id] = line

    required_info_ids = {
        info_id
        for info_id, info_def in defined_info_ids.items()
        if _info_field_requires_value(getattr(info_def, "number", None))
    }
    required_info_ids = {"AC", "AN", "AF"}.intersection(defined_info_ids)

    encountered_exception = False
    try:
        for record in reader:
            info_map = getattr(record, "INFO", None)
            record_label = f"{getattr(record, 'CHROM', '?')}:{getattr(record, 'POS', '?')}"

            if info_map is None:
                handle_non_critical_error(
                    f"Record {record_label} in {merged_vcf} is missing INFO data. Continuing without INFO validation for this record."
                )
                continue

            if not isinstance(info_map, dict):
                handle_non_critical_error(
                    f"Record {record_label} in {merged_vcf} has an unexpected INFO type: {type(info_map).__name__}. Continuing without INFO validation for this record."
                )
                continue

            record_info_keys = set(info_map.keys())

            undefined_keys = sorted(record_info_keys.difference(defined_info_ids))
            if undefined_keys:
                logger.warning(
                    "Record %s in %s has INFO fields not present in header definitions: %s.",
                    record_label,
                    merged_vcf,
                    ", ".join(undefined_keys),
                )

            missing_keys = sorted(required_info_ids.difference(record_info_keys))
            if missing_keys:
                handle_non_critical_error(
                    f"Record {record_label} in {merged_vcf} is missing required INFO fields: {', '.join(missing_keys)}."
                )

            null_keys = [key for key, value in info_map.items() if _has_null_value(value)]
            if null_keys:
                handle_non_critical_error(
                    f"Record {record_label} in {merged_vcf} has INFO fields with null values: {', '.join(sorted(null_keys))}."
                )

    except SystemExit:
        raise
    except Exception as exc:
        encountered_exception = True
        logger.warning("Error while parsing records in %s: %s", merged_vcf, exc)

    if not encountered_exception:
        log_message(f"Validation completed successfully for merged VCF: {merged_vcf}", verbose)
        print(f"Validation completed successfully for merged VCF: {merged_vcf}")

    try:
        reader.close()
    except Exception:
        pass
    if gz_stream is not None:
        try:
            gz_stream.close()
        except Exception:
            pass


def main():
    args = parse_arguments()
    verbose = args.verbose
    sample_header_line, simple_header_lines = parse_metadata_arguments(args, verbose)

    log_message(
        "Script Execution Log - " + datetime.datetime.now().strftime("%Y-%m-%d %H:%M:%S"),
        verbose,
    )

    input_dir = os.path.abspath(args.input_dir)
    if not os.path.isdir(input_dir):
        handle_critical_error(f"Input directory does not exist: {input_dir}")
    log_message("Input directory: " + input_dir, verbose)

    output_dir = os.path.abspath(args.output_dir) if args.output_dir else input_dir
    if not os.path.isdir(output_dir):
        os.makedirs(output_dir, exist_ok=True)
    log_message("Output directory: " + output_dir, verbose)

    ref_genome = args.ref.strip() if args.ref else None
    vcf_version = normalize_vcf_version(args.vcf_version) if args.vcf_version else None

    detection_needed = not ref_genome or not vcf_version
    detected_file = None
    detected_fileformat = None
    detected_reference = None

    if detection_needed:
        detected_file, detected_fileformat, detected_reference = find_first_vcf_with_header(input_dir, verbose)
        if not ref_genome and detected_reference:
            ref_genome = detected_reference
        if not vcf_version and detected_fileformat:
            vcf_version = normalize_vcf_version(detected_fileformat)

    if not ref_genome:
        handle_critical_error("Reference genome build must be provided via --ref or auto-detectable from input files.")

    if not vcf_version:
        handle_critical_error("VCF version must be provided via --vcf-version or auto-detectable from input files.")

    if detection_needed and detected_file:
        log_message(
            "Auto-detected metadata from {} -> reference={}, version={}".format(
                detected_file,
                detected_reference or "unknown",
                detected_fileformat or "unknown",
            ),
            verbose,
        )

    log_message(f"Reference genome: {ref_genome}, VCF version: {vcf_version}", verbose)

    valid_files, sample_order = validate_all_vcfs(input_dir, ref_genome, vcf_version, verbose)
    merged_vcf = merge_vcfs(
        valid_files,
        output_dir,
        verbose,
        sample_order=sample_order,
        sample_header_line=sample_header_line,
        simple_header_lines=simple_header_lines,
    )
    append_metadata_to_merged_vcf(merged_vcf, verbose)
    validate_merged_vcf(merged_vcf, verbose)

    print("----------------------------------------")
    print("Script Execution Summary:")
    print("Merged VCF File (compressed): " + merged_vcf)
    print("Log File: " + LOG_FILE)
    print("For detailed logs, refer to " + LOG_FILE)
    print("----------------------------------------")
    log_message("Script execution completed successfully.", verbose)


if __name__ == "__main__":
    main()<|MERGE_RESOLUTION|>--- conflicted
+++ resolved
@@ -932,7 +932,7 @@
     simple_header_lines=None,
 ):
     timestamp = datetime.datetime.now().strftime("%Y%m%d_%H%M%S")
-    base_vcf = os.path.join(output_dir, f"merged_vcf_{timestamp}.vcf")   # plain VCF
+    base_vcf = os.path.join(output_dir, f"merged_vcf_{timestamp}.vcf")
     gz_vcf   = base_vcf + ".gz"
 
     file_count = len(valid_files)
@@ -941,7 +941,7 @@
     temp_files, preprocessed_files = [], []
     for file_path in valid_files:
         try:
-            pre = preprocess_vcf(file_path)  # your helper: returns prepared path
+            pre = preprocess_vcf(file_path)
         except Exception as exc:
             handle_critical_error(f"Failed to preprocess {file_path}: {exc}")
         preprocessed_files.append(pre)
@@ -950,7 +950,6 @@
 
     log_message("Merging VCF files with bcftools...", verbose)
     try:
-        # Write UNCOMPRESSED VCF so vcfpy can rewrite header/records easily
         result = subprocess.run(
             ["bcftools", "merge", "-m", "all", "-Ov", "-o", base_vcf, *preprocessed_files],
             capture_output=True, text=True,
@@ -965,7 +964,6 @@
     if result.returncode != 0:
         handle_critical_error((result.stderr or "bcftools merge failed").strip())
 
-    # Read merged VCF, apply metadata, rewrite with vcfpy
     try:
         reader = vcfpy.Reader.from_path(base_vcf)
     except Exception as exc:
@@ -985,41 +983,12 @@
         reader.close()
         handle_critical_error(f"Failed to apply metadata to merged VCF: {exc}")
 
-<<<<<<< HEAD
-    writer = vcfpy.Writer.from_path(merged_filename, header)
-    log_message(
-        "Genotype FORMAT columns have been removed from the merged VCF output to match the sample-less contract.",
-        verbose,
-    )
-    for file_path in valid_files:
-        log_message(f"Processing file: {file_path}", verbose)
-        preprocessed_file = preprocess_vcf(file_path)
-        try:
-            reader = vcfpy.Reader.from_path(preprocessed_file)
-            for record in reader:
-                record.FORMAT = None
-                try:
-                    record.update_calls([])
-                except AttributeError:
-                    record.calls = []
-                    if hasattr(record, "call_for_sample"):
-                        try:
-                            record.call_for_sample = {}
-                        except AttributeError:
-                            pass
-                writer.write_record(record)
-        except Exception as e:
-            handle_non_critical_error(f"Error processing {file_path}: {str(e)}. Skipping remaining records.")
-        if preprocessed_file != file_path:
-            os.remove(preprocessed_file)
-=======
     tmp_out = base_vcf + ".tmp"
     try:
         writer = vcfpy.Writer.from_path(tmp_out, header)
     except Exception as exc:
         reader.close()
         handle_critical_error(f"Failed to open temporary writer for merged VCF: {exc}")
->>>>>>> 799db11f
 
     try:
         for record in reader:
@@ -1040,7 +1009,6 @@
 
     log_message(f"Merged VCF file created and indexed successfully: {gz_vcf}", verbose)
     return gz_vcf
-
 def _parse_simple_metadata_line(line):
     stripped = line.strip()
     if not stripped.startswith("##") or "=" not in stripped:
