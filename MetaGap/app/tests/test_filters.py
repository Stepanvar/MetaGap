"""Tests for the filter classes defined in :mod:`app.filters`."""

<<<<<<< HEAD
from types import SimpleNamespace

import pytest
from django.contrib.auth.models import User
from django.test import TestCase

from app import filters
from app.models import (
    AlleleFrequency,
    BioinfoAlignment,
    BioinfoVariantCalling,
    Info,
    SampleGroup,
    SampleOrigin,
)


@pytest.fixture
def allele_frequency_data(db):
    """Create allele frequency records shared across tests."""

    user = User.objects.create(username="filter-user")
    sample_origin = SampleOrigin.objects.create(tissue="Liver")
    other_origin = SampleOrigin.objects.create(tissue="Blood")
    alignment_primary = BioinfoAlignment.objects.create(
        tool="AlignerA",
        params="--fast",
        ref_genome_version="GRCh38",
        recalibration_settings="BQSR",
    )
    alignment_secondary = BioinfoAlignment.objects.create(
        tool="AlignerB",
        params="--sensitive",
        ref_genome_version="GRCh37",
        recalibration_settings="None",
    )
    variant_primary = BioinfoVariantCalling.objects.create(
        tool="CallerA",
        version="1.0",
        filtering_thresholds="QD>10",
        duplicate_handling="Remove",
        mq="60",
    )
    variant_secondary = BioinfoVariantCalling.objects.create(
        tool="CallerB",
        version="2.1",
        filtering_thresholds="QD>15",
        duplicate_handling="Mark",
        mq="50",
    )

    sample_group = SampleGroup.objects.create(
        name="Population A",
        created_by=user.organization_profile,
        source_lab="North Lab",
        sample_origin=sample_origin,
        bioinfo_alignment=alignment_primary,
        bioinfo_variant_calling=variant_primary,
    )
    other_group = SampleGroup.objects.create(
        name="Population B",
        created_by=user.organization_profile,
        source_lab="South Lab",
        sample_origin=other_origin,
        bioinfo_alignment=alignment_secondary,
        bioinfo_variant_calling=variant_secondary,
    )

    info_chr1 = Info.objects.create(
        af="0.12",
        dp="25",
        mq="55",
        additional={"QD": "15.0", "FS": "0.4", "SOR": "1.5"},
    )
    info_chr2 = Info.objects.create(
        af=None,
        dp=None,
        mq=None,
        additional=None,
    )
    info_chr3 = Info.objects.create(
        af="0.45",
        dp="100",
        mq="70",
        additional={"QD": "20.5", "FS": "3.1", "SOR": "0.9"},
    )

    record_chr1 = AlleleFrequency.objects.create(
        sample_group=sample_group,
        chrom="chr1",
        pos=12345,
        variant_id="rs123",
        ref="A",
        alt="T",
        qual=75.0,
        filter="PASS",
        info=info_chr1,
    )
    record_chr2 = AlleleFrequency.objects.create(
        sample_group=sample_group,
        chrom="chr2",
        pos=54321,
        variant_id="rs543",
        ref="G",
        alt="C",
        qual=15.0,
        filter="LowQual",
        info=info_chr2,
    )
    record_chr3 = AlleleFrequency.objects.create(
        sample_group=other_group,
        chrom="chr3",
        pos=88888,
        variant_id="rs789",
        ref="C",
        alt="G",
        qual=120.0,
        filter="PASS",
        info=info_chr3,
    )

    return SimpleNamespace(
        user=user,
        sample_origin=sample_origin,
        other_origin=other_origin,
        alignment_primary=alignment_primary,
        alignment_secondary=alignment_secondary,
        variant_primary=variant_primary,
        variant_secondary=variant_secondary,
        sample_group=sample_group,
        other_group=other_group,
        info_chr1=info_chr1,
        info_chr2=info_chr2,
        info_chr3=info_chr3,
        record_chr1=record_chr1,
        record_chr2=record_chr2,
        record_chr3=record_chr3,
    )


@pytest.mark.django_db
class TestAlleleFrequencyFilter:
    """Validate the behaviour of :class:`app.filters.AlleleFrequencyFilter`."""

    def test_search_matches_chrom_field(self, allele_frequency_data):
        data = allele_frequency_data
        qs = filters.AlleleFrequencyFilter(
            {"query": "chr1"}, queryset=AlleleFrequency.objects.all()
        ).qs

        assert list(qs) == [data.record_chr1]

    def test_search_matches_position_field(self, allele_frequency_data):
        data = allele_frequency_data
        qs = filters.AlleleFrequencyFilter(
            {"query": "12345"}, queryset=AlleleFrequency.objects.all()
        ).qs

        assert list(qs) == [data.record_chr1]

    def test_search_matches_variant_id_field(self, allele_frequency_data):
        data = allele_frequency_data
        qs = filters.AlleleFrequencyFilter(
            {"query": "rs543"}, queryset=AlleleFrequency.objects.all()
        ).qs

        assert list(qs) == [data.record_chr2]

    def test_chrom_filter_matches_exact_value(self, allele_frequency_data):
        data = allele_frequency_data
        qs = filters.AlleleFrequencyFilter(
            {"chrom": "chr3"}, queryset=AlleleFrequency.objects.all()
        ).qs

        assert list(qs) == [data.record_chr3]

    def test_chrom_filter_does_not_match_partial_values(self, allele_frequency_data):
        data = allele_frequency_data
        info_chr10 = Info.objects.create(
            af="0.05",
            dp="30",
            mq="45",
            additional={"QD": "12.0", "FS": "1.0", "SOR": "0.8"},
        )
        info_chr1 = Info.objects.create(
            af="0.08",
            dp="40",
            mq="50",
            additional={"QD": "13.0", "FS": "1.2", "SOR": "0.7"},
        )
        record_chr1 = AlleleFrequency.objects.create(
            sample_group=data.sample_group,
            chrom="1",
            pos=11112,
            variant_id="rs1",
            ref="C",
            alt="T",
            qual=55.0,
            filter="PASS",
            info=info_chr1,
        )
        record_chr10 = AlleleFrequency.objects.create(
            sample_group=data.sample_group,
            chrom="10",
            pos=22222,
            variant_id="rs10",
            ref="T",
            alt="C",
            qual=60.0,
            filter="PASS",
            info=info_chr10,
        )

        exact_match_qs = filters.AlleleFrequencyFilter(
            {"chrom": "1"}, queryset=AlleleFrequency.objects.all()
        ).qs

        assert record_chr1 in exact_match_qs
        assert record_chr10 not in exact_match_qs

    def test_chrom_filter_normalizes_input(self, allele_frequency_data):
        data = allele_frequency_data
        qs = filters.AlleleFrequencyFilter(
            {"chrom": "  ChR1  "}, queryset=AlleleFrequency.objects.all()
        ).qs

        assert list(qs) == [data.record_chr1]

    def test_position_exact_filter(self, allele_frequency_data):
        data = allele_frequency_data
        qs = filters.AlleleFrequencyFilter(
            {"pos": data.record_chr2.pos}, queryset=AlleleFrequency.objects.all()
        ).qs

        assert list(qs) == [data.record_chr2]

    def test_reference_and_alternate_filters(self, allele_frequency_data):
        data = allele_frequency_data
        qs = filters.AlleleFrequencyFilter(
            {"ref": "G", "alt": "C"}, queryset=AlleleFrequency.objects.all()
        ).qs

        assert list(qs) == [data.record_chr2]

    def test_filter_pass_true_includes_only_pass_variants(self, allele_frequency_data):
        data = allele_frequency_data
        qs = filters.AlleleFrequencyFilter(
            {"filter_pass": True}, queryset=AlleleFrequency.objects.all()
        ).qs

        assert list(qs) == [data.record_chr1, data.record_chr3]

    def test_filter_pass_false_excludes_pass_variants(self, allele_frequency_data):
        data = allele_frequency_data
        qs = filters.AlleleFrequencyFilter(
            {"filter_pass": False}, queryset=AlleleFrequency.objects.all()
        ).qs

        assert list(qs) == [data.record_chr2]

    def test_af_range_filters_handle_placeholder_values(self, allele_frequency_data):
        data = allele_frequency_data
        placeholder_info = Info.objects.create(
            af=".",
            dp=".",
            mq=".",
            additional={"QD": ".", "FS": ".", "SOR": "."},
        )
        placeholder_record = AlleleFrequency.objects.create(
            sample_group=data.sample_group,
            chrom="chrX",
            pos=11111,
            variant_id="rsPlaceholder",
            ref="A",
            alt="G",
            qual=5.0,
            filter="PASS",
            info=placeholder_info,
        )

        qs = filters.AlleleFrequencyFilter(
            {"af_min": 0.1, "af_max": 0.2}, queryset=AlleleFrequency.objects.all()
        ).qs

        assert list(qs) == [data.record_chr1]
        assert data.record_chr2 not in qs
        assert placeholder_record not in qs

    @pytest.mark.parametrize(
        ("field", "params", "expected_records"),
        [
            pytest.param(
                "position",
                {"pos_min": 20000, "pos_max": 60000},
                ("record_chr2",),
                id="position-range",
            ),
            pytest.param(
                "qual-min",
                {"qual_min": 100},
                ("record_chr3",),
                id="qual-min",
            ),
            pytest.param(
                "qual-max",
                {"qual_max": 50},
                ("record_chr2",),
                id="qual-max",
            ),
            pytest.param(
                "dp-min",
                {"dp_min": 50},
                ("record_chr3",),
                id="dp-min",
            ),
            pytest.param(
                "mq-max",
                {"mq_max": 60},
                ("record_chr1",),
                id="mq-max",
            ),
            pytest.param(
                "mq-min",
                {"mq_min": 60},
                ("record_chr3",),
                id="mq-min",
            ),
            pytest.param(
                "qd-range",
                {"qd_min": 18, "qd_max": 19},
                (),
                id="qd-range-no-match",
            ),
            pytest.param(
                "qd-max",
                {"qd_max": 16},
                ("record_chr1",),
                id="qd-max-only",
            ),
            pytest.param(
                "qd-min",
                {"qd_min": 18},
                ("record_chr3",),
                id="qd-min-only",
            ),
            pytest.param(
                "fs-max",
                {"fs_max": 1.0},
                ("record_chr1",),
                id="fs-max",
            ),
            pytest.param(
                "fs-min",
                {"fs_min": 2.0},
                ("record_chr3",),
                id="fs-min",
            ),
            pytest.param(
                "sor-min",
                {"sor_min": 1.0},
                ("record_chr1",),
                id="sor-min",
            ),
            pytest.param(
                "sor-max",
                {"sor_max": 1.0},
                ("record_chr3",),
                id="sor-max",
            ),
        ],
    )
    def test_numeric_range_filters(
        self, allele_frequency_data, field, params, expected_records
    ):
        data = allele_frequency_data
        qs = filters.AlleleFrequencyFilter(
            params, queryset=AlleleFrequency.objects.all()
        ).qs

        expected_objects = [getattr(data, name) for name in expected_records]
        assert [obj.pk for obj in qs] == [obj.pk for obj in expected_objects], (
            f"Unexpected records for filter '{field}'"
        )

    def test_combined_numeric_and_string_filters(self, allele_frequency_data):
        data = allele_frequency_data
        qs = filters.AlleleFrequencyFilter(
            {"chrom": "chr1", "af_min": 0.1, "qd_max": 16},
            queryset=AlleleFrequency.objects.all(),
        ).qs

        assert list(qs) == [data.record_chr1]

    def test_metadata_filters_for_source_lab(self, allele_frequency_data):
        data = allele_frequency_data
        qs = filters.AlleleFrequencyFilter(
            {"sample_group_source_lab": "South"},
            queryset=AlleleFrequency.objects.all(),
        ).qs

        assert list(qs) == [data.record_chr3]

    def test_metadata_filters_for_sample_origin(self, allele_frequency_data):
        data = allele_frequency_data
        qs = filters.AlleleFrequencyFilter(
            {"sample_group_sample_origin_tissue": "Liver"},
            queryset=AlleleFrequency.objects.all(),
        ).qs

        assert list(qs) == [data.record_chr1, data.record_chr2]

    def test_metadata_filters_for_variant_calling(self, allele_frequency_data):
        data = allele_frequency_data
        qs_tool = filters.AlleleFrequencyFilter(
            {"sample_group_bioinfo_variant_calling_tool": "CallerB"},
            queryset=AlleleFrequency.objects.all(),
        ).qs
        qs_version = filters.AlleleFrequencyFilter(
            {"sample_group_bioinfo_variant_calling_version": "2.1"},
            queryset=AlleleFrequency.objects.all(),
        ).qs

        assert list(qs_tool) == [data.record_chr3]
        assert list(qs_version) == [data.record_chr3]

    def test_metadata_filters_for_alignment(self, allele_frequency_data):
        data = allele_frequency_data
        qs_tool = filters.AlleleFrequencyFilter(
            {"sample_group_bioinfo_alignment_tool": "AlignerA"},
            queryset=AlleleFrequency.objects.all(),
        ).qs
        qs_ref = filters.AlleleFrequencyFilter(
            {"sample_group_bioinfo_alignment_ref_genome": "GRCh37"},
            queryset=AlleleFrequency.objects.all(),
        ).qs
        qs_recal = filters.AlleleFrequencyFilter(
            {"sample_group_bioinfo_alignment_recalibration": "BQSR"},
            queryset=AlleleFrequency.objects.all(),
        ).qs

        assert list(qs_tool) == [data.record_chr1, data.record_chr2]
        assert list(qs_ref) == [data.record_chr3]
        assert list(qs_recal) == [data.record_chr1, data.record_chr2]

    def test_metadata_and_numeric_filters_combined(self, allele_frequency_data):
        data = allele_frequency_data
        qs = filters.AlleleFrequencyFilter(
            {"sample_group_source_lab": "South", "af_min": 0.4},
            queryset=AlleleFrequency.objects.all(),
        ).qs

        assert list(qs) == [data.record_chr3]


class SampleGroupFilterTests(TestCase):
    """Validate :class:`app.filters.SampleGroupFilter` lookups."""

    def setUp(self):
        self.user = User.objects.create(username="sample-user")
        self.sample_origin = SampleOrigin.objects.create(
            tissue="Kidney",
            collection_method="Biopsy",
            storage_conditions="Frozen",
            time_stored="2 years",
        )
        self.other_origin = SampleOrigin.objects.create(
            tissue="Blood",
            collection_method="Draw",
            storage_conditions="Refrigerated",
        )
        self.group = SampleGroup.objects.create(
            name="Kidney Cohort",
            created_by=self.user.organization_profile,
            sample_origin=self.sample_origin,
        )
        self.other_group = SampleGroup.objects.create(
            name="Control Cohort",
            created_by=self.user.organization_profile,
            sample_origin=self.other_origin,
        )

    def test_search_matches_sample_origin_tissue(self):
        qs = filters.SampleGroupFilter(
            {"query": "Kidney"}, queryset=SampleGroup.objects.all()
        ).qs

        self.assertEqual(list(qs), [self.group])

    def test_search_matches_sample_origin_collection_method(self):
        qs = filters.SampleGroupFilter(
            {"query": "Biopsy"}, queryset=SampleGroup.objects.all()
        ).qs

        self.assertEqual(list(qs), [self.group])

    def test_search_matches_nested_sample_origin_time_stored(self):
        qs = filters.SampleGroupFilter(
            {"query": "2 years"}, queryset=SampleGroup.objects.all()
        ).qs

        self.assertEqual(list(qs), [self.group])
=======
from __future__ import annotations

import pytest

from app import filters
from app.models import AlleleFrequency, Info, SampleGroup


pytestmark = pytest.mark.django_db


def test_search_matches_chrom_field(allele_frequency_filter_data) -> None:
    data = allele_frequency_filter_data
    qs = filters.AlleleFrequencyFilter(
        {"query": "chr1"}, queryset=AlleleFrequency.objects.all()
    ).qs

    assert list(qs) == [data.record_chr1]


def test_search_matches_position_field(allele_frequency_filter_data) -> None:
    data = allele_frequency_filter_data
    qs = filters.AlleleFrequencyFilter(
        {"query": "12345"}, queryset=AlleleFrequency.objects.all()
    ).qs

    assert list(qs) == [data.record_chr1]


def test_search_matches_variant_id_field(allele_frequency_filter_data) -> None:
    data = allele_frequency_filter_data
    qs = filters.AlleleFrequencyFilter(
        {"query": "rs543"}, queryset=AlleleFrequency.objects.all()
    ).qs

    assert list(qs) == [data.record_chr2]


def test_chrom_filter_matches_exact_value(allele_frequency_filter_data) -> None:
    data = allele_frequency_filter_data
    qs = filters.AlleleFrequencyFilter(
        {"chrom": "chr3"}, queryset=AlleleFrequency.objects.all()
    ).qs

    assert list(qs) == [data.record_chr3]


def test_chrom_filter_does_not_match_partial_values(
    allele_frequency_filter_data,
) -> None:
    data = allele_frequency_filter_data
    info_chr10 = Info.objects.create(
        af="0.05",
        dp="30",
        mq="45",
        additional={"QD": "12.0", "FS": "1.0", "SOR": "0.8"},
    )
    info_chr1 = Info.objects.create(
        af="0.08",
        dp="40",
        mq="50",
        additional={"QD": "13.0", "FS": "1.2", "SOR": "0.7"},
    )
    record_chr1 = AlleleFrequency.objects.create(
        sample_group=data.sample_group,
        chrom="1",
        pos=11112,
        variant_id="rs1",
        ref="C",
        alt="T",
        qual=55.0,
        filter="PASS",
        info=info_chr1,
    )
    record_chr10 = AlleleFrequency.objects.create(
        sample_group=data.sample_group,
        chrom="10",
        pos=22222,
        variant_id="rs10",
        ref="T",
        alt="C",
        qual=60.0,
        filter="PASS",
        info=info_chr10,
    )

    exact_match_qs = filters.AlleleFrequencyFilter(
        {"chrom": "1"}, queryset=AlleleFrequency.objects.all()
    ).qs

    assert record_chr1 in exact_match_qs
    assert record_chr10 not in exact_match_qs


def test_chrom_filter_normalizes_input(allele_frequency_filter_data) -> None:
    data = allele_frequency_filter_data
    qs = filters.AlleleFrequencyFilter(
        {"chrom": "  ChR1  "}, queryset=AlleleFrequency.objects.all()
    ).qs

    assert list(qs) == [data.record_chr1]


def test_position_exact_filter(allele_frequency_filter_data) -> None:
    data = allele_frequency_filter_data
    qs = filters.AlleleFrequencyFilter(
        {"pos": data.record_chr2.pos}, queryset=AlleleFrequency.objects.all()
    ).qs

    assert list(qs) == [data.record_chr2]


def test_position_min_and_max_filters(allele_frequency_filter_data) -> None:
    data = allele_frequency_filter_data
    qs = filters.AlleleFrequencyFilter(
        {"pos_min": 20000, "pos_max": 60000},
        queryset=AlleleFrequency.objects.all(),
    ).qs

    assert list(qs) == [data.record_chr2]


def test_reference_and_alternate_filters(allele_frequency_filter_data) -> None:
    data = allele_frequency_filter_data
    qs = filters.AlleleFrequencyFilter(
        {"ref": "G", "alt": "C"}, queryset=AlleleFrequency.objects.all()
    ).qs

    assert list(qs) == [data.record_chr2]


def test_filter_pass_true_includes_only_pass_variants(
    allele_frequency_filter_data,
) -> None:
    data = allele_frequency_filter_data
    qs = filters.AlleleFrequencyFilter(
        {"filter_pass": True}, queryset=AlleleFrequency.objects.all()
    ).qs

    assert list(qs) == [data.record_chr1, data.record_chr3]


def test_filter_pass_false_excludes_pass_variants(
    allele_frequency_filter_data,
) -> None:
    data = allele_frequency_filter_data
    qs = filters.AlleleFrequencyFilter(
        {"filter_pass": False}, queryset=AlleleFrequency.objects.all()
    ).qs

    assert list(qs) == [data.record_chr2]


def test_qual_range_filters(allele_frequency_filter_data) -> None:
    data = allele_frequency_filter_data
    qs_min = filters.AlleleFrequencyFilter(
        {"qual_min": 100}, queryset=AlleleFrequency.objects.all()
    ).qs
    qs_max = filters.AlleleFrequencyFilter(
        {"qual_max": 50}, queryset=AlleleFrequency.objects.all()
    ).qs

    assert list(qs_min) == [data.record_chr3]
    assert list(qs_max) == [data.record_chr2]


def test_af_range_filters_handle_placeholder_values(
    allele_frequency_filter_data,
) -> None:
    data = allele_frequency_filter_data
    placeholder_info = Info.objects.create(
        af=".",
        dp=".",
        mq=".",
        additional={"QD": ".", "FS": ".", "SOR": "."},
    )
    placeholder_record = AlleleFrequency.objects.create(
        sample_group=data.sample_group,
        chrom="chrX",
        pos=11111,
        variant_id="rsPlaceholder",
        ref="A",
        alt="G",
        qual=5.0,
        filter="PASS",
        info=placeholder_info,
    )

    qs = filters.AlleleFrequencyFilter(
        {"af_min": 0.1, "af_max": 0.2}, queryset=AlleleFrequency.objects.all()
    ).qs

    assert list(qs) == [data.record_chr1]
    assert data.record_chr2 not in qs
    assert placeholder_record not in qs


def test_dp_range_filters(allele_frequency_filter_data) -> None:
    data = allele_frequency_filter_data
    qs = filters.AlleleFrequencyFilter(
        {"dp_min": 50}, queryset=AlleleFrequency.objects.all()
    ).qs

    assert list(qs) == [data.record_chr3]


def test_mq_range_filters(allele_frequency_filter_data) -> None:
    data = allele_frequency_filter_data
    qs_max = filters.AlleleFrequencyFilter(
        {"mq_max": 60}, queryset=AlleleFrequency.objects.all()
    ).qs
    qs_min = filters.AlleleFrequencyFilter(
        {"mq_min": 60}, queryset=AlleleFrequency.objects.all()
    ).qs

    assert list(qs_max) == [data.record_chr1]
    assert list(qs_min) == [data.record_chr3]


def test_qd_range_filters(allele_frequency_filter_data) -> None:
    data = allele_frequency_filter_data
    qs = filters.AlleleFrequencyFilter(
        {"qd_min": 18, "qd_max": 19}, queryset=AlleleFrequency.objects.all()
    ).qs

    assert list(qs) == []

    qs_max_only = filters.AlleleFrequencyFilter(
        {"qd_max": 16}, queryset=AlleleFrequency.objects.all()
    ).qs
    qs_min_only = filters.AlleleFrequencyFilter(
        {"qd_min": 18}, queryset=AlleleFrequency.objects.all()
    ).qs

    assert list(qs_max_only) == [data.record_chr1]
    assert list(qs_min_only) == [data.record_chr3]


def test_fs_range_filters(allele_frequency_filter_data) -> None:
    data = allele_frequency_filter_data
    qs = filters.AlleleFrequencyFilter(
        {"fs_max": 1.0}, queryset=AlleleFrequency.objects.all()
    ).qs
    qs_min = filters.AlleleFrequencyFilter(
        {"fs_min": 2.0}, queryset=AlleleFrequency.objects.all()
    ).qs

    assert list(qs) == [data.record_chr1]
    assert list(qs_min) == [data.record_chr3]


def test_sor_range_filters(allele_frequency_filter_data) -> None:
    data = allele_frequency_filter_data
    qs = filters.AlleleFrequencyFilter(
        {"sor_min": 1.0}, queryset=AlleleFrequency.objects.all()
    ).qs
    qs_max = filters.AlleleFrequencyFilter(
        {"sor_max": 1.0}, queryset=AlleleFrequency.objects.all()
    ).qs

    assert list(qs) == [data.record_chr1]
    assert list(qs_max) == [data.record_chr3]


def test_combined_numeric_and_string_filters(allele_frequency_filter_data) -> None:
    data = allele_frequency_filter_data
    qs = filters.AlleleFrequencyFilter(
        {"chrom": "chr1", "af_min": 0.1, "qd_max": 16},
        queryset=AlleleFrequency.objects.all(),
    ).qs

    assert list(qs) == [data.record_chr1]


def test_metadata_filters_for_source_lab(allele_frequency_filter_data) -> None:
    data = allele_frequency_filter_data
    qs = filters.AlleleFrequencyFilter(
        {"sample_group_source_lab": "South"},
        queryset=AlleleFrequency.objects.all(),
    ).qs

    assert list(qs) == [data.record_chr3]


def test_metadata_filters_for_sample_origin(allele_frequency_filter_data) -> None:
    data = allele_frequency_filter_data
    qs = filters.AlleleFrequencyFilter(
        {"sample_group_sample_origin_tissue": "Liver"},
        queryset=AlleleFrequency.objects.all(),
    ).qs

    assert list(qs) == [data.record_chr1, data.record_chr2]


def test_metadata_filters_for_variant_calling(allele_frequency_filter_data) -> None:
    data = allele_frequency_filter_data
    qs_tool = filters.AlleleFrequencyFilter(
        {"sample_group_bioinfo_variant_calling_tool": "CallerB"},
        queryset=AlleleFrequency.objects.all(),
    ).qs
    qs_version = filters.AlleleFrequencyFilter(
        {"sample_group_bioinfo_variant_calling_version": "2.1"},
        queryset=AlleleFrequency.objects.all(),
    ).qs

    assert list(qs_tool) == [data.record_chr3]
    assert list(qs_version) == [data.record_chr3]


def test_metadata_filters_for_alignment(allele_frequency_filter_data) -> None:
    data = allele_frequency_filter_data
    qs_tool = filters.AlleleFrequencyFilter(
        {"sample_group_bioinfo_alignment_tool": "AlignerA"},
        queryset=AlleleFrequency.objects.all(),
    ).qs
    qs_ref = filters.AlleleFrequencyFilter(
        {"sample_group_bioinfo_alignment_ref_genome": "GRCh37"},
        queryset=AlleleFrequency.objects.all(),
    ).qs
    qs_recal = filters.AlleleFrequencyFilter(
        {"sample_group_bioinfo_alignment_recalibration": "BQSR"},
        queryset=AlleleFrequency.objects.all(),
    ).qs

    assert list(qs_tool) == [data.record_chr1, data.record_chr2]
    assert list(qs_ref) == [data.record_chr3]
    assert list(qs_recal) == [data.record_chr1, data.record_chr2]


def test_metadata_and_numeric_filters_combined(allele_frequency_filter_data) -> None:
    data = allele_frequency_filter_data
    qs = filters.AlleleFrequencyFilter(
        {"sample_group_source_lab": "South", "af_min": 0.4},
        queryset=AlleleFrequency.objects.all(),
    ).qs

    assert list(qs) == [data.record_chr3]


def test_search_matches_sample_origin_tissue(sample_group_filter_data) -> None:
    data = sample_group_filter_data
    qs = filters.SampleGroupFilter(
        {"query": "Kidney"}, queryset=SampleGroup.objects.all()
    ).qs

    assert list(qs) == [data.group]


def test_search_matches_sample_origin_collection_method(sample_group_filter_data) -> None:
    data = sample_group_filter_data
    qs = filters.SampleGroupFilter(
        {"query": "Biopsy"}, queryset=SampleGroup.objects.all()
    ).qs

    assert list(qs) == [data.group]


def test_search_matches_nested_sample_origin_time_stored(sample_group_filter_data) -> None:
    data = sample_group_filter_data
    qs = filters.SampleGroupFilter(
        {"query": "2 years"}, queryset=SampleGroup.objects.all()
    ).qs

    assert list(qs) == [data.group]
>>>>>>> 7db78c4e
<|MERGE_RESOLUTION|>--- conflicted
+++ resolved
@@ -1,11 +1,11 @@
 """Tests for the filter classes defined in :mod:`app.filters`."""
 
-<<<<<<< HEAD
+from __future__ import annotations
+
 from types import SimpleNamespace
 
 import pytest
 from django.contrib.auth.models import User
-from django.test import TestCase
 
 from app import filters
 from app.models import (
@@ -17,14 +17,20 @@
     SampleOrigin,
 )
 
-
+pytestmark = pytest.mark.django_db
+
+
+# ----------------------------- Fixtures --------------------------------- #
 @pytest.fixture
-def allele_frequency_data(db):
-    """Create allele frequency records shared across tests."""
-
-    user = User.objects.create(username="filter-user")
+def allele_frequency_filter_data(db):
+    """Create allele frequency records and related metadata for filter tests."""
+    user = User.objects.create_user(username="filter-user", password="x")
+
+    # Sample origins
     sample_origin = SampleOrigin.objects.create(tissue="Liver")
     other_origin = SampleOrigin.objects.create(tissue="Blood")
+
+    # Alignment & variant-calling metadata for groups
     alignment_primary = BioinfoAlignment.objects.create(
         tool="AlignerA",
         params="--fast",
@@ -52,6 +58,7 @@
         mq="50",
     )
 
+    # Sample groups
     sample_group = SampleGroup.objects.create(
         name="Population A",
         created_by=user.organization_profile,
@@ -69,18 +76,14 @@
         bioinfo_variant_calling=variant_secondary,
     )
 
+    # INFO payloads
     info_chr1 = Info.objects.create(
         af="0.12",
         dp="25",
         mq="55",
         additional={"QD": "15.0", "FS": "0.4", "SOR": "1.5"},
     )
-    info_chr2 = Info.objects.create(
-        af=None,
-        dp=None,
-        mq=None,
-        additional=None,
-    )
+    info_chr2 = Info.objects.create(af=None, dp=None, mq=None, additional=None)
     info_chr3 = Info.objects.create(
         af="0.45",
         dp="100",
@@ -88,6 +91,7 @@
         additional={"QD": "20.5", "FS": "3.1", "SOR": "0.9"},
     )
 
+    # Variant records
     record_chr1 = AlleleFrequency.objects.create(
         sample_group=sample_group,
         chrom="chr1",
@@ -141,385 +145,43 @@
     )
 
 
-@pytest.mark.django_db
-class TestAlleleFrequencyFilter:
-    """Validate the behaviour of :class:`app.filters.AlleleFrequencyFilter`."""
-
-    def test_search_matches_chrom_field(self, allele_frequency_data):
-        data = allele_frequency_data
-        qs = filters.AlleleFrequencyFilter(
-            {"query": "chr1"}, queryset=AlleleFrequency.objects.all()
-        ).qs
-
-        assert list(qs) == [data.record_chr1]
-
-    def test_search_matches_position_field(self, allele_frequency_data):
-        data = allele_frequency_data
-        qs = filters.AlleleFrequencyFilter(
-            {"query": "12345"}, queryset=AlleleFrequency.objects.all()
-        ).qs
-
-        assert list(qs) == [data.record_chr1]
-
-    def test_search_matches_variant_id_field(self, allele_frequency_data):
-        data = allele_frequency_data
-        qs = filters.AlleleFrequencyFilter(
-            {"query": "rs543"}, queryset=AlleleFrequency.objects.all()
-        ).qs
-
-        assert list(qs) == [data.record_chr2]
-
-    def test_chrom_filter_matches_exact_value(self, allele_frequency_data):
-        data = allele_frequency_data
-        qs = filters.AlleleFrequencyFilter(
-            {"chrom": "chr3"}, queryset=AlleleFrequency.objects.all()
-        ).qs
-
-        assert list(qs) == [data.record_chr3]
-
-    def test_chrom_filter_does_not_match_partial_values(self, allele_frequency_data):
-        data = allele_frequency_data
-        info_chr10 = Info.objects.create(
-            af="0.05",
-            dp="30",
-            mq="45",
-            additional={"QD": "12.0", "FS": "1.0", "SOR": "0.8"},
-        )
-        info_chr1 = Info.objects.create(
-            af="0.08",
-            dp="40",
-            mq="50",
-            additional={"QD": "13.0", "FS": "1.2", "SOR": "0.7"},
-        )
-        record_chr1 = AlleleFrequency.objects.create(
-            sample_group=data.sample_group,
-            chrom="1",
-            pos=11112,
-            variant_id="rs1",
-            ref="C",
-            alt="T",
-            qual=55.0,
-            filter="PASS",
-            info=info_chr1,
-        )
-        record_chr10 = AlleleFrequency.objects.create(
-            sample_group=data.sample_group,
-            chrom="10",
-            pos=22222,
-            variant_id="rs10",
-            ref="T",
-            alt="C",
-            qual=60.0,
-            filter="PASS",
-            info=info_chr10,
-        )
-
-        exact_match_qs = filters.AlleleFrequencyFilter(
-            {"chrom": "1"}, queryset=AlleleFrequency.objects.all()
-        ).qs
-
-        assert record_chr1 in exact_match_qs
-        assert record_chr10 not in exact_match_qs
-
-    def test_chrom_filter_normalizes_input(self, allele_frequency_data):
-        data = allele_frequency_data
-        qs = filters.AlleleFrequencyFilter(
-            {"chrom": "  ChR1  "}, queryset=AlleleFrequency.objects.all()
-        ).qs
-
-        assert list(qs) == [data.record_chr1]
-
-    def test_position_exact_filter(self, allele_frequency_data):
-        data = allele_frequency_data
-        qs = filters.AlleleFrequencyFilter(
-            {"pos": data.record_chr2.pos}, queryset=AlleleFrequency.objects.all()
-        ).qs
-
-        assert list(qs) == [data.record_chr2]
-
-    def test_reference_and_alternate_filters(self, allele_frequency_data):
-        data = allele_frequency_data
-        qs = filters.AlleleFrequencyFilter(
-            {"ref": "G", "alt": "C"}, queryset=AlleleFrequency.objects.all()
-        ).qs
-
-        assert list(qs) == [data.record_chr2]
-
-    def test_filter_pass_true_includes_only_pass_variants(self, allele_frequency_data):
-        data = allele_frequency_data
-        qs = filters.AlleleFrequencyFilter(
-            {"filter_pass": True}, queryset=AlleleFrequency.objects.all()
-        ).qs
-
-        assert list(qs) == [data.record_chr1, data.record_chr3]
-
-    def test_filter_pass_false_excludes_pass_variants(self, allele_frequency_data):
-        data = allele_frequency_data
-        qs = filters.AlleleFrequencyFilter(
-            {"filter_pass": False}, queryset=AlleleFrequency.objects.all()
-        ).qs
-
-        assert list(qs) == [data.record_chr2]
-
-    def test_af_range_filters_handle_placeholder_values(self, allele_frequency_data):
-        data = allele_frequency_data
-        placeholder_info = Info.objects.create(
-            af=".",
-            dp=".",
-            mq=".",
-            additional={"QD": ".", "FS": ".", "SOR": "."},
-        )
-        placeholder_record = AlleleFrequency.objects.create(
-            sample_group=data.sample_group,
-            chrom="chrX",
-            pos=11111,
-            variant_id="rsPlaceholder",
-            ref="A",
-            alt="G",
-            qual=5.0,
-            filter="PASS",
-            info=placeholder_info,
-        )
-
-        qs = filters.AlleleFrequencyFilter(
-            {"af_min": 0.1, "af_max": 0.2}, queryset=AlleleFrequency.objects.all()
-        ).qs
-
-        assert list(qs) == [data.record_chr1]
-        assert data.record_chr2 not in qs
-        assert placeholder_record not in qs
-
-    @pytest.mark.parametrize(
-        ("field", "params", "expected_records"),
-        [
-            pytest.param(
-                "position",
-                {"pos_min": 20000, "pos_max": 60000},
-                ("record_chr2",),
-                id="position-range",
-            ),
-            pytest.param(
-                "qual-min",
-                {"qual_min": 100},
-                ("record_chr3",),
-                id="qual-min",
-            ),
-            pytest.param(
-                "qual-max",
-                {"qual_max": 50},
-                ("record_chr2",),
-                id="qual-max",
-            ),
-            pytest.param(
-                "dp-min",
-                {"dp_min": 50},
-                ("record_chr3",),
-                id="dp-min",
-            ),
-            pytest.param(
-                "mq-max",
-                {"mq_max": 60},
-                ("record_chr1",),
-                id="mq-max",
-            ),
-            pytest.param(
-                "mq-min",
-                {"mq_min": 60},
-                ("record_chr3",),
-                id="mq-min",
-            ),
-            pytest.param(
-                "qd-range",
-                {"qd_min": 18, "qd_max": 19},
-                (),
-                id="qd-range-no-match",
-            ),
-            pytest.param(
-                "qd-max",
-                {"qd_max": 16},
-                ("record_chr1",),
-                id="qd-max-only",
-            ),
-            pytest.param(
-                "qd-min",
-                {"qd_min": 18},
-                ("record_chr3",),
-                id="qd-min-only",
-            ),
-            pytest.param(
-                "fs-max",
-                {"fs_max": 1.0},
-                ("record_chr1",),
-                id="fs-max",
-            ),
-            pytest.param(
-                "fs-min",
-                {"fs_min": 2.0},
-                ("record_chr3",),
-                id="fs-min",
-            ),
-            pytest.param(
-                "sor-min",
-                {"sor_min": 1.0},
-                ("record_chr1",),
-                id="sor-min",
-            ),
-            pytest.param(
-                "sor-max",
-                {"sor_max": 1.0},
-                ("record_chr3",),
-                id="sor-max",
-            ),
-        ],
-    )
-    def test_numeric_range_filters(
-        self, allele_frequency_data, field, params, expected_records
-    ):
-        data = allele_frequency_data
-        qs = filters.AlleleFrequencyFilter(
-            params, queryset=AlleleFrequency.objects.all()
-        ).qs
-
-        expected_objects = [getattr(data, name) for name in expected_records]
-        assert [obj.pk for obj in qs] == [obj.pk for obj in expected_objects], (
-            f"Unexpected records for filter '{field}'"
-        )
-
-    def test_combined_numeric_and_string_filters(self, allele_frequency_data):
-        data = allele_frequency_data
-        qs = filters.AlleleFrequencyFilter(
-            {"chrom": "chr1", "af_min": 0.1, "qd_max": 16},
-            queryset=AlleleFrequency.objects.all(),
-        ).qs
-
-        assert list(qs) == [data.record_chr1]
-
-    def test_metadata_filters_for_source_lab(self, allele_frequency_data):
-        data = allele_frequency_data
-        qs = filters.AlleleFrequencyFilter(
-            {"sample_group_source_lab": "South"},
-            queryset=AlleleFrequency.objects.all(),
-        ).qs
-
-        assert list(qs) == [data.record_chr3]
-
-    def test_metadata_filters_for_sample_origin(self, allele_frequency_data):
-        data = allele_frequency_data
-        qs = filters.AlleleFrequencyFilter(
-            {"sample_group_sample_origin_tissue": "Liver"},
-            queryset=AlleleFrequency.objects.all(),
-        ).qs
-
-        assert list(qs) == [data.record_chr1, data.record_chr2]
-
-    def test_metadata_filters_for_variant_calling(self, allele_frequency_data):
-        data = allele_frequency_data
-        qs_tool = filters.AlleleFrequencyFilter(
-            {"sample_group_bioinfo_variant_calling_tool": "CallerB"},
-            queryset=AlleleFrequency.objects.all(),
-        ).qs
-        qs_version = filters.AlleleFrequencyFilter(
-            {"sample_group_bioinfo_variant_calling_version": "2.1"},
-            queryset=AlleleFrequency.objects.all(),
-        ).qs
-
-        assert list(qs_tool) == [data.record_chr3]
-        assert list(qs_version) == [data.record_chr3]
-
-    def test_metadata_filters_for_alignment(self, allele_frequency_data):
-        data = allele_frequency_data
-        qs_tool = filters.AlleleFrequencyFilter(
-            {"sample_group_bioinfo_alignment_tool": "AlignerA"},
-            queryset=AlleleFrequency.objects.all(),
-        ).qs
-        qs_ref = filters.AlleleFrequencyFilter(
-            {"sample_group_bioinfo_alignment_ref_genome": "GRCh37"},
-            queryset=AlleleFrequency.objects.all(),
-        ).qs
-        qs_recal = filters.AlleleFrequencyFilter(
-            {"sample_group_bioinfo_alignment_recalibration": "BQSR"},
-            queryset=AlleleFrequency.objects.all(),
-        ).qs
-
-        assert list(qs_tool) == [data.record_chr1, data.record_chr2]
-        assert list(qs_ref) == [data.record_chr3]
-        assert list(qs_recal) == [data.record_chr1, data.record_chr2]
-
-    def test_metadata_and_numeric_filters_combined(self, allele_frequency_data):
-        data = allele_frequency_data
-        qs = filters.AlleleFrequencyFilter(
-            {"sample_group_source_lab": "South", "af_min": 0.4},
-            queryset=AlleleFrequency.objects.all(),
-        ).qs
-
-        assert list(qs) == [data.record_chr3]
-
-
-class SampleGroupFilterTests(TestCase):
-    """Validate :class:`app.filters.SampleGroupFilter` lookups."""
-
-    def setUp(self):
-        self.user = User.objects.create(username="sample-user")
-        self.sample_origin = SampleOrigin.objects.create(
-            tissue="Kidney",
-            collection_method="Biopsy",
-            storage_conditions="Frozen",
-            time_stored="2 years",
-        )
-        self.other_origin = SampleOrigin.objects.create(
-            tissue="Blood",
-            collection_method="Draw",
-            storage_conditions="Refrigerated",
-        )
-        self.group = SampleGroup.objects.create(
-            name="Kidney Cohort",
-            created_by=self.user.organization_profile,
-            sample_origin=self.sample_origin,
-        )
-        self.other_group = SampleGroup.objects.create(
-            name="Control Cohort",
-            created_by=self.user.organization_profile,
-            sample_origin=self.other_origin,
-        )
-
-    def test_search_matches_sample_origin_tissue(self):
-        qs = filters.SampleGroupFilter(
-            {"query": "Kidney"}, queryset=SampleGroup.objects.all()
-        ).qs
-
-        self.assertEqual(list(qs), [self.group])
-
-    def test_search_matches_sample_origin_collection_method(self):
-        qs = filters.SampleGroupFilter(
-            {"query": "Biopsy"}, queryset=SampleGroup.objects.all()
-        ).qs
-
-        self.assertEqual(list(qs), [self.group])
-
-    def test_search_matches_nested_sample_origin_time_stored(self):
-        qs = filters.SampleGroupFilter(
-            {"query": "2 years"}, queryset=SampleGroup.objects.all()
-        ).qs
-
-        self.assertEqual(list(qs), [self.group])
-=======
-from __future__ import annotations
-
-import pytest
-
-from app import filters
-from app.models import AlleleFrequency, Info, SampleGroup
-
-
-pytestmark = pytest.mark.django_db
-
-
+@pytest.fixture
+def sample_group_filter_data(db):
+    """Create sample groups for SampleGroupFilter tests."""
+    user = User.objects.create_user(username="sample-user", password="x")
+
+    sample_origin = SampleOrigin.objects.create(
+        tissue="Kidney",
+        collection_method="Biopsy",
+        storage_conditions="Frozen",
+        time_stored="2 years",
+    )
+    other_origin = SampleOrigin.objects.create(
+        tissue="Blood",
+        collection_method="Draw",
+        storage_conditions="Refrigerated",
+    )
+
+    group = SampleGroup.objects.create(
+        name="Kidney Cohort",
+        created_by=user.organization_profile,
+        sample_origin=sample_origin,
+    )
+    other_group = SampleGroup.objects.create(
+        name="Control Cohort",
+        created_by=user.organization_profile,
+        sample_origin=other_origin,
+    )
+
+    return SimpleNamespace(group=group, other_group=other_group, user=user)
+
+
+# ----------------------------- Tests: AlleleFrequencyFilter ---------------- #
 def test_search_matches_chrom_field(allele_frequency_filter_data) -> None:
     data = allele_frequency_filter_data
     qs = filters.AlleleFrequencyFilter(
         {"query": "chr1"}, queryset=AlleleFrequency.objects.all()
     ).qs
-
     assert list(qs) == [data.record_chr1]
 
 
@@ -528,7 +190,6 @@
     qs = filters.AlleleFrequencyFilter(
         {"query": "12345"}, queryset=AlleleFrequency.objects.all()
     ).qs
-
     assert list(qs) == [data.record_chr1]
 
 
@@ -537,7 +198,6 @@
     qs = filters.AlleleFrequencyFilter(
         {"query": "rs543"}, queryset=AlleleFrequency.objects.all()
     ).qs
-
     assert list(qs) == [data.record_chr2]
 
 
@@ -546,7 +206,6 @@
     qs = filters.AlleleFrequencyFilter(
         {"chrom": "chr3"}, queryset=AlleleFrequency.objects.all()
     ).qs
-
     assert list(qs) == [data.record_chr3]
 
 
@@ -602,7 +261,6 @@
     qs = filters.AlleleFrequencyFilter(
         {"chrom": "  ChR1  "}, queryset=AlleleFrequency.objects.all()
     ).qs
-
     assert list(qs) == [data.record_chr1]
 
 
@@ -611,7 +269,6 @@
     qs = filters.AlleleFrequencyFilter(
         {"pos": data.record_chr2.pos}, queryset=AlleleFrequency.objects.all()
     ).qs
-
     assert list(qs) == [data.record_chr2]
 
 
@@ -621,7 +278,6 @@
         {"pos_min": 20000, "pos_max": 60000},
         queryset=AlleleFrequency.objects.all(),
     ).qs
-
     assert list(qs) == [data.record_chr2]
 
 
@@ -630,7 +286,6 @@
     qs = filters.AlleleFrequencyFilter(
         {"ref": "G", "alt": "C"}, queryset=AlleleFrequency.objects.all()
     ).qs
-
     assert list(qs) == [data.record_chr2]
 
 
@@ -641,7 +296,6 @@
     qs = filters.AlleleFrequencyFilter(
         {"filter_pass": True}, queryset=AlleleFrequency.objects.all()
     ).qs
-
     assert list(qs) == [data.record_chr1, data.record_chr3]
 
 
@@ -652,7 +306,6 @@
     qs = filters.AlleleFrequencyFilter(
         {"filter_pass": False}, queryset=AlleleFrequency.objects.all()
     ).qs
-
     assert list(qs) == [data.record_chr2]
 
 
@@ -705,7 +358,6 @@
     qs = filters.AlleleFrequencyFilter(
         {"dp_min": 50}, queryset=AlleleFrequency.objects.all()
     ).qs
-
     assert list(qs) == [data.record_chr3]
 
 
@@ -727,7 +379,6 @@
     qs = filters.AlleleFrequencyFilter(
         {"qd_min": 18, "qd_max": 19}, queryset=AlleleFrequency.objects.all()
     ).qs
-
     assert list(qs) == []
 
     qs_max_only = filters.AlleleFrequencyFilter(
@@ -773,7 +424,6 @@
         {"chrom": "chr1", "af_min": 0.1, "qd_max": 16},
         queryset=AlleleFrequency.objects.all(),
     ).qs
-
     assert list(qs) == [data.record_chr1]
 
 
@@ -783,7 +433,6 @@
         {"sample_group_source_lab": "South"},
         queryset=AlleleFrequency.objects.all(),
     ).qs
-
     assert list(qs) == [data.record_chr3]
 
 
@@ -793,7 +442,6 @@
         {"sample_group_sample_origin_tissue": "Liver"},
         queryset=AlleleFrequency.objects.all(),
     ).qs
-
     assert list(qs) == [data.record_chr1, data.record_chr2]
 
 
@@ -838,16 +486,15 @@
         {"sample_group_source_lab": "South", "af_min": 0.4},
         queryset=AlleleFrequency.objects.all(),
     ).qs
-
     assert list(qs) == [data.record_chr3]
 
 
+# ----------------------------- Tests: SampleGroupFilter ------------------- #
 def test_search_matches_sample_origin_tissue(sample_group_filter_data) -> None:
     data = sample_group_filter_data
     qs = filters.SampleGroupFilter(
         {"query": "Kidney"}, queryset=SampleGroup.objects.all()
     ).qs
-
     assert list(qs) == [data.group]
 
 
@@ -856,7 +503,6 @@
     qs = filters.SampleGroupFilter(
         {"query": "Biopsy"}, queryset=SampleGroup.objects.all()
     ).qs
-
     assert list(qs) == [data.group]
 
 
@@ -865,6 +511,4 @@
     qs = filters.SampleGroupFilter(
         {"query": "2 years"}, queryset=SampleGroup.objects.all()
     ).qs
-
-    assert list(qs) == [data.group]
->>>>>>> 7db78c4e
+    assert list(qs) == [data.group]