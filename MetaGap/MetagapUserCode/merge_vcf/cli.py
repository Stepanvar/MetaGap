<<<<<<< HEAD
"""Command-line entry point for the VCF merging workflow.

This module owns argument parsing for the CLI, including collecting the input
VCF files, selecting the output directory, wiring up optional metadata
templates, and configuring numerical thresholds used during filtering. It also
re-exports helper utilities such as :func:`merge_vcfs`,
:func:`append_metadata_to_merged_vcf`, :func:`validate_all_vcfs`, and
:func:`validate_merged_vcf` so callers can access them without reaching into
the package internals.
=======
"""Command-line entrypoint for the VCF merging workflow.

This module parses the command-line arguments that describe input VCF paths,
metadata annotations, and threshold parameters before orchestrating the
end-to-end merge workflow. It also re-exports the helper functions that our
tests patch or invoke directly.

The CLI can be executed via ``python -m merge_vcf.cli`` or
``python merge_vcf/cli.py``.
>>>>>>> 97d3a1f1
"""
from __future__ import annotations

import argparse
import datetime
import logging
import os
import sys
from pathlib import Path

if __package__ in {None, ""} and __name__ == "__main__":
    # Ensure relative imports succeed when executed as a script.
    parent_dir = Path(__file__).resolve().parent.parent
    if str(parent_dir) not in sys.path:
        sys.path.insert(0, str(parent_dir))
    __package__ = "merge_vcf"

from . import merging, metadata as metadata_module, validation
from .filtering import DEFAULT_ALLOWED_FILTER_VALUES
from .logging_utils import (
    LOG_FILE,
    MergeConflictError,
    MergeVCFError,
    ValidationError,
    configure_logging,
    handle_critical_error,
    log_message,
)

# Re-export helpers for tests/patching.
merge_vcfs = merging.merge_vcfs
append_metadata_to_merged_vcf = metadata_module.append_metadata_to_merged_vcf
validate_all_vcfs = validation.validate_all_vcfs
validate_merged_vcf = validation.validate_merged_vcf


def _validate_metadata_entry(arg: str) -> str:
    """Validate KEY=VALUE and return sanitized string."""
    if arg is None:
        raise argparse.ArgumentTypeError("Metadata entry cannot be empty")
    s = arg.strip()
    if s == "":
        return s
    if "=" not in s:
        raise argparse.ArgumentTypeError("Use KEY=VALUE (e.g., ID=VALUE)")
    key, value = s.split("=", 1)
    key, value = key.strip(), value.strip()
    if key == "" or (key.lower() == "id" and value == ""):
        raise argparse.ArgumentTypeError("Metadata must include a non-empty ID")
    if key.startswith("-"):
        raise argparse.ArgumentTypeError("Metadata key cannot start with '-'")
    return f"{key}={value}"


def parse_arguments():
    """Parse CLI args for the VCF merging tool."""

    def _metadata_list(values: list[str] | None) -> list[str]:
        """Return sanitized metadata entries, discarding blanks."""
        sanitized: list[str] = []
        for entry in values or []:
            cleaned = entry.strip() if entry is not None else ""
            if cleaned:
                sanitized.append(cleaned)
        return sanitized

    parser = argparse.ArgumentParser(
        prog="merge_vcf",
        description="Consolidate multiple VCF files into a single merged VCF.",
    )
    parser.add_argument("input_vcfs", nargs="*", help="Input VCF files.")

    input_group = parser.add_mutually_exclusive_group()
    input_group.add_argument(
        "-i",
        "--input-dir",
        dest="input_dir",
        help="Directory containing input VCF files. All *.vcf and *.vcf.gz files will be merged.",
    )
    input_group.add_argument(
        "--inputs",
        nargs="+",
        dest="input_list",
        help="Alternate way to pass input VCFs.",
    )
    parser.add_argument(
        "-o",
        "--output",
        "--output-dir",
        dest="output_dir",
        help="Directory where merged VCF artifacts will be written.",
    )
    parser.add_argument(
        "-m",
        "--metadata-template",
        dest="metadata_template_path",
        help="Optional file with extra header lines. One entry per line. Lines without '##' will be prefixed.",
    )
    parser.add_argument(
        "--allow-gvcf",
        action="store_true",
        help="Allow gVCF inputs during validation.",
    )
    parser.add_argument(
        "--qual-threshold",
        type=float,
        default=30.0,
        help="Minimum QUAL to keep a variant. <0 disables.",
    )
    parser.add_argument(
        "--an-threshold",
        type=float,
        default=50.0,
        help="Minimum INFO/AN to keep a variant. <0 disables.",
    )
    parser.add_argument("-v", "--verbose", action="store_true", help="Verbose console logging.")

    args = parser.parse_args()

    # Collect inputs
    explicit_inputs: list[str] = []
    if args.input_list:
        explicit_inputs.extend(args.input_list)
    if args.input_vcfs:
        explicit_inputs.extend(args.input_vcfs)

    if args.input_dir and explicit_inputs:
        parser.error("Provide either --input-dir or explicit VCF paths, not both.")
    if not args.input_dir and not explicit_inputs:
        parser.error("No input VCF files specified. Provide paths or --input-dir.")

    # Resolve input files
    input_files: list[str] = []
    if args.input_dir:
        try:
            input_dir_path = Path(args.input_dir).expanduser().resolve()
        except OSError as exc:  # defensive
            parser.error(f"Unable to normalize input directory: {exc}")
            raise
        if not input_dir_path.is_dir():
            parser.error(f"Input directory does not exist: {args.input_dir}")
        globbed_files = list(input_dir_path.glob("*.vcf")) + list(input_dir_path.glob("*.vcf.gz"))
        input_files = [str(p) for p in sorted(globbed_files)]
        args.input_dir = str(input_dir_path)
    else:
        input_files = [str(Path(p).expanduser().resolve()) for p in explicit_inputs]
        # Derive a common directory for logging if possible
        base_dirs = [os.path.dirname(p) or "." for p in input_files]
        if base_dirs:
            try:
                args.input_dir = os.path.commonpath(base_dirs)
            except ValueError:
                args.input_dir = os.path.dirname(input_files[0]) if input_files else "."

    if not input_files:
        parser.error("No input VCF files specified.")

    # Output directory
    output_dir_value = args.output_dir or args.input_dir
    try:
        output_dir_path = Path(output_dir_value).expanduser().resolve()
    except OSError as exc:  # defensive
        parser.error(f"Unable to normalize output directory: {exc}")
        raise
    args.output_dir = str(output_dir_path)

    # Metadata template path
    if args.metadata_template_path:
        try:
            template_path = Path(args.metadata_template_path).expanduser().resolve()
        except OSError as exc:  # defensive
            parser.error(f"Unable to normalize metadata template path: {exc}")
            raise
        args.metadata_template_path = str(template_path)

    # Sanitize lists
    args.header_metadata_lines = _metadata_list(getattr(args, "header_metadata_lines", None))
    args.sample_metadata_entries = _metadata_list(getattr(args, "sample_metadata_entries", None))

    # Finalize input list
    args.input_files = [str(Path(p)) for p in input_files]
    return args


def _normalize_argument_namespace(args):
    """Ensure the parsed args namespace exposes a consistent attribute surface."""

    # Sample metadata: convert list of KEY=VALUE to dict
    sample_mapping: dict[str, str] = {}
    for entry in getattr(args, "sample_metadata_entries", []) or []:
        if "=" not in entry:
            continue
        key, value = entry.split("=", 1)
        key = key.strip()
        value = value.strip()
        if key:
            sample_mapping[key] = value
    args.sample_metadata_entries = sample_mapping

    # Normalize header metadata lines, ensure '##' prefix, drop empties and fileformat
    normalized_headers: list[str] = []
    for line in getattr(args, "header_metadata_lines", []) or []:
        s = line.strip()
        if not s:
            continue
        if not s.startswith("##"):
            s = f"##{s}"
        if s.lower().startswith("##fileformat"):
            continue
        normalized_headers.append(s)
    # de-duplicate preserving order
    seen = set()
    args.header_metadata_lines = [x for x in normalized_headers if not (x in seen or seen.add(x))]

    # Unify metadata file arg name
    metadata_file = getattr(args, "metadata_file", None)
    if metadata_file is None:
        metadata_file = getattr(args, "metadata_template_path", None)
    args.metadata_file = metadata_file

    # Ensure defaults
    if not hasattr(args, "allow_gvcf"):
        args.allow_gvcf = False
    if not hasattr(args, "verbose"):
        args.verbose = False
    if not hasattr(args, "qual_threshold"):
        args.qual_threshold = 30.0
    if not hasattr(args, "an_threshold"):
        args.an_threshold = 50.0

    return args


def summarize_produced_vcfs(output_dir: str, fallback_vcf: str):
    """Return (dir, representative_filename, count) for SAMPLE_*.vcf[.gz] in output_dir, else fallback file."""
    directory = Path(output_dir).resolve()
    if directory.is_dir():
        vcf_candidates = sorted(directory.glob("SAMPLE_*.vcf.gz")) + sorted(directory.glob("SAMPLE_*.vcf"))
        if vcf_candidates:
            representative_path = vcf_candidates[0].resolve()
            return str(representative_path.parent), representative_path.name, len(vcf_candidates)
    fallback_path = Path(fallback_vcf).resolve()
    return str(fallback_path.parent), fallback_path.name, 1


def main():
    args = _normalize_argument_namespace(parse_arguments())
    verbose = args.verbose
    ref_genome = None
    vcf_version = None

    # Phase 1: environment + autodetect metadata
    try:
        input_files = list(getattr(args, "input_files", []) or [])
        explicit_input_dir = getattr(args, "input_dir", None)

        if input_files:
            base_dirs = [os.path.dirname(os.path.abspath(p)) or "." for p in input_files]
            input_dir = os.path.commonpath(base_dirs) if base_dirs else "."
        elif explicit_input_dir:
            input_dir = os.path.abspath(explicit_input_dir)
            if not os.path.isdir(input_dir):
                raise ValidationError(f"Input directory does not exist: {input_dir}")
            input_files = [
                str(path)
                for path in sorted(Path(input_dir).glob("*.vcf"))
                + sorted(Path(input_dir).glob("*.vcf.gz"))
            ]
        else:
            raise ValidationError("No input VCF files or input directory specified.")

        if not os.path.isdir(input_dir):
            raise ValidationError(f"Input directory does not exist: {input_dir}")

        # Output directory
        output_dir_arg = getattr(args, "output_dir", None)
        output_dir = os.path.abspath(output_dir_arg) if output_dir_arg else input_dir
        if not output_dir:
            raise ValueError("output_dir is not set and input_dir is empty")
        os.makedirs(output_dir, exist_ok=True)

        # Logging
        log_path = os.path.join(output_dir, LOG_FILE)
        configure_logging(
            log_level=logging.DEBUG if verbose else logging.INFO,
            log_file=log_path,
            enable_file_logging=True,
            enable_console=True,
        )
        if not verbose:
            for handler in logging.getLogger("vcf_merger").handlers:
                if isinstance(handler, logging.StreamHandler):
                    handler.setLevel(logging.WARNING)

        # Load extra header lines from template file
        metadata_file = getattr(args, "metadata_file", None)
        extra_file_lines = (
            metadata_module.load_metadata_lines(metadata_file, verbose) if metadata_file else []
        )

        log_message("Script Execution Log - " + datetime.datetime.now().strftime("%Y-%m-%d %H:%M:%S"))
        log_message(f"Input directory: {input_dir}")
        log_message(f"Output directory: {output_dir}")

        # Detect reference and VCF version from first readable VCF
        detected_file = None
        detected_fileformat = None
        detected_reference = None

        (
            detected_file,
            detected_fileformat,
            detected_reference,
        ) = validation.find_first_vcf_with_header(input_dir, verbose)

        ref_genome = detected_reference
        vcf_version = validation.normalize_vcf_version(detected_fileformat)

        if not ref_genome:
            raise ValidationError("Reference genome build must be auto-detectable from input files.")
        if not vcf_version:
            raise ValidationError("VCF version must be auto-detectable from input files.")

        if detected_file:
            log_message(
                f"Auto-detected metadata from {detected_file} -> "
                f"reference={detected_reference or 'unknown'}, version={detected_fileformat or 'unknown'}"
            )
        log_message(f"Reference genome: {ref_genome}, VCF version: {vcf_version}")

    except ValidationError as e:
        handle_critical_error(str(e), exc_cls=ValidationError)
    except FileNotFoundError as e:
        handle_critical_error(f"File not found: {e}", exc_cls=ValidationError)
    except PermissionError as e:
        handle_critical_error(f"Permission error: {e}", exc_cls=MergeVCFError)
    except OSError as e:
        handle_critical_error(f"Filesystem error: {e}", exc_cls=MergeVCFError)
    except Exception as e:
        handle_critical_error(f"Unexpected error: {e}", exc_cls=MergeVCFError)

    # Phase 2: validate, merge, annotate, finalize
    try:
        out_dir = Path(output_dir or (input_dir or "."))
        out_dir.mkdir(parents=True, exist_ok=True)
        log_message(f"Output directory: {out_dir}", verbose)

        # Validate inputs
        args_input_dir = getattr(args, "input_dir", None) or input_dir
        setattr(args, "input_dir", args_input_dir)

        try:
            valid_files, sample_order = validate_all_vcfs(
                args_input_dir,
                ref_genome,
                vcf_version,
                verbose=verbose,
                allow_gvcf=getattr(args, "allow_gvcf", False),
            )
        except ValidationError as exc:
            msg = str(exc)
            if (
                not getattr(args, "allow_gvcf", False)
                and "No valid VCF files remain after validation" in msg
            ):
                msg = msg.rstrip(".") + ". Use --allow-gvcf to include gVCF inputs."
            raise ValidationError(msg) from exc

        def _coerce_threshold(val):
            if isinstance(val, (int, float)) and val >= 0:
                return float(val)
            return None

        qual_threshold = _coerce_threshold(getattr(args, "qual_threshold", None))
        an_threshold = _coerce_threshold(getattr(args, "an_threshold", None))
        allowed_filter_values = DEFAULT_ALLOWED_FILTER_VALUES

        # Merge
        merged_vcf_path = merge_vcfs(
            valid_files,
            str(out_dir),
            verbose=verbose,
            sample_order=sample_order,
            qual_threshold=qual_threshold,
            an_threshold=an_threshold,
            allowed_filter_values=allowed_filter_values,
        )

        # Build header metadata (combine CLI + file), sanitize, de-dup
        def _norm(s: str) -> str: return s.strip()
        def _ensure_hashes(s: str) -> str: return s if s.startswith("##") else f"##{s}"

        raw_header_sources = [
            getattr(args, "header_metadata_lines", None),
            extra_file_lines,
        ]
        header_metadata_lines: list[str] = []
        for src in raw_header_sources:
            if not src:
                continue
            for s in src:
                s = _norm(s)
                if not s or s.lower().startswith("##fileformat"):
                    continue
                header_metadata_lines.append(_ensure_hashes(s))
        seen = set()
        header_metadata_lines = [x for x in header_metadata_lines if not (x in seen or seen.add(x))]

        # Sample metadata: build SAMPLE=<...> if provided as dict
        sample_metadata_entries = getattr(args, "sample_metadata_entries", None)
        serialized_sample_line = None
        if isinstance(sample_metadata_entries, dict) and sample_metadata_entries:
            try:
                serialized_sample_line = metadata_module.build_sample_metadata_line(
                    sample_metadata_entries
                )
            except ValueError as exc:
                raise ValidationError(str(exc)) from exc

        # Append metadata
        final_vcf_path = append_metadata_to_merged_vcf(
            merged_vcf_path,
            sample_metadata_entries=sample_metadata_entries,
            header_metadata_lines=header_metadata_lines,
            serialized_sample_line=serialized_sample_line,
            qual_threshold=qual_threshold,
            an_threshold=an_threshold,
            allowed_filter_values=allowed_filter_values,
            verbose=verbose,
        )

        # Validate and place final artifact at standard path
        validate_merged_vcf(final_vcf_path, verbose=verbose)

        final_target = out_dir / "cohort_final.vcf.gz"
        final_vcf_path = Path(final_vcf_path)

        if final_vcf_path.resolve() != final_target.resolve():
            if final_target.exists():
                final_target.unlink()

            if final_vcf_path.suffix != ".gz":
                try:
                    validation.pysam.tabix_compress(
                        str(final_vcf_path), str(final_vcf_path) + ".gz", force=True
                    )
                except Exception as e:
                    raise MergeVCFError(f"Failed to compress final VCF: {e}")
                try:
                    final_vcf_path.unlink()
                except Exception:
                    pass
                final_vcf_path = Path(str(final_vcf_path) + ".gz")

            try:
                final_vcf_path.replace(final_target)
            except Exception as e:
                raise MergeVCFError(f"Failed to rename final VCF: {e}")

            try:
                validation.pysam.tabix_index(str(final_target), preset="vcf", force=True)
            except Exception as e:
                raise MergeVCFError(f"Failed to index final VCF: {e}")

            final_vcf_path = final_target

        log_message(
            f"Script execution completed successfully. Final cohort VCF: {final_vcf_path}",
            verbose,
        )
        print(f"Wrote: {final_vcf_path} x 1.")
    except (ValidationError, MergeConflictError, MergeVCFError) as exc:
        print(f"ERROR: {exc}")
        sys.exit(1)


if __name__ == "__main__":
    if __package__ in {None, ""}:
        parent_dir = Path(__file__).resolve().parent.parent
        if str(parent_dir) not in sys.path:
            sys.path.insert(0, str(parent_dir))
        __package__ = "merge_vcf"
    main()<|MERGE_RESOLUTION|>--- conflicted
+++ resolved
@@ -1,25 +1,16 @@
-<<<<<<< HEAD
 """Command-line entry point for the VCF merging workflow.
 
-This module owns argument parsing for the CLI, including collecting the input
-VCF files, selecting the output directory, wiring up optional metadata
-templates, and configuring numerical thresholds used during filtering. It also
-re-exports helper utilities such as :func:`merge_vcfs`,
-:func:`append_metadata_to_merged_vcf`, :func:`validate_all_vcfs`, and
-:func:`validate_merged_vcf` so callers can access them without reaching into
-the package internals.
-=======
-"""Command-line entrypoint for the VCF merging workflow.
-
-This module parses the command-line arguments that describe input VCF paths,
-metadata annotations, and threshold parameters before orchestrating the
-end-to-end merge workflow. It also re-exports the helper functions that our
-tests patch or invoke directly.
+This module owns argument parsing for the CLI, including collecting input VCF
+files, selecting the output directory, wiring optional metadata templates, and
+configuring numerical thresholds used during filtering. It also re-exports
+helper utilities such as :func:`merge_vcfs`, :func:`append_metadata_to_merged_vcf`,
+:func:`validate_all_vcfs`, and :func:`validate_merged_vcf` so callers and tests
+can access them without reaching into package internals.
 
 The CLI can be executed via ``python -m merge_vcf.cli`` or
 ``python merge_vcf/cli.py``.
->>>>>>> 97d3a1f1
 """
+
 from __future__ import annotations
 
 import argparse
