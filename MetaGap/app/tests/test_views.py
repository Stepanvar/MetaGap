"""Focused regression tests for the primary application views."""

from __future__ import annotations

from django.contrib.auth import get_user_model
from django.core.files.uploadedfile import SimpleUploadedFile
from django.test import TestCase
from django.urls import reverse

from ..forms import ImportDataForm, SearchForm
from ..models import AlleleFrequency, SampleGroup


class HomePageViewTests(TestCase):
    """Ensure the landing page renders the expected search form."""

    def test_search_form_present_in_context(self) -> None:
        response = self.client.get(reverse("home"))

        self.assertEqual(response.status_code, 200)
        self.assertIn("form", response.context)
        self.assertIsInstance(response.context["form"], SearchForm)


class ProfileViewTests(TestCase):
    """Exercise the profile dashboard and its supporting context."""

    def setUp(self) -> None:
        super().setUp()
<<<<<<< HEAD
        User = get_user_model()
        self.user = User.objects.create_user(
=======
        user_model = get_user_model()
        self.user = user_model.objects.create_user(
>>>>>>> c80a136e
            username="profile_user",
            password="password123",
            email="user@example.com",
        )
<<<<<<< HEAD
        self.other_user = User.objects.create_user(
=======
        self.other_user = user_model.objects.create_user(
>>>>>>> c80a136e
            username="other_user",
            password="password123",
            email="other@example.com",
        )

    def test_profile_lists_user_groups_and_import_form(self) -> None:
        SampleGroup.objects.create(
            name="VCF Cohort",
            created_by=self.user.organization_profile,
        )

        self.client.login(username="profile_user", password="password123")
        response = self.client.get(reverse("profile"))

        self.assertEqual(response.status_code, 200)
        self.assertEqual(response.context["organization_profile"], self.user.organization_profile)
        self.assertIsInstance(response.context["import_form"], ImportDataForm)
        self.assertEqual(response.context["import_form_action"], reverse("import_data"))
        self.assertEqual(response.context["import_form_enctype"], "multipart/form-data")

<<<<<<< HEAD
    def test_profile_context_includes_only_owned_sample_groups(self) -> None:
=======
    def test_profile_context_includes_owned_sample_groups(self) -> None:
>>>>>>> c80a136e
        SampleGroup.objects.create(
            name="Alpha",
            created_by=self.user.organization_profile,
        )
        SampleGroup.objects.create(
            name="Beta",
            created_by=self.user.organization_profile,
        )
        SampleGroup.objects.create(
            name="Gamma",
            created_by=self.other_user.organization_profile,
        )

        self.client.force_login(self.user)
        response = self.client.get(reverse("profile"))

        self.assertEqual(response.status_code, 200)

        expected_queryset = SampleGroup.objects.filter(
            created_by=self.user.organization_profile
        ).order_by("name")
        self.assertQuerySetEqual(
            response.context["sample_groups"],
<<<<<<< HEAD
            SampleGroup.objects.filter(
                created_by=self.user.organization_profile
            ).order_by("name"),
            transform=lambda group: group,
        )
        self.assertIsInstance(response.context["import_form"], ImportDataForm)
        self.assertEqual(response.context["import_form_action"], reverse("import_data"))
        self.assertEqual(
            response.context["import_form_enctype"],
            "multipart/form-data",
=======
            expected_queryset,
            transform=lambda group: group,
        )
        self.assertEqual(
            [group.name for group in response.context["sample_groups"]],
            ["Alpha", "Beta"],
>>>>>>> c80a136e
        )


class ImportDataViewTests(TestCase):
    """Validate the VCF import workflow end to end."""

    VCF_CONTENT = """##fileformat=VCFv4.2
##SAMPLE=<ID=GroupA,Description=Imported group>
#CHROM\tPOS\tID\tREF\tALT\tQUAL\tFILTER\tINFO\tFORMAT\tSample001
1\t1234\trsTest\tA\tT\t99\tPASS\tAF=0.5;CLNSIG=Pathogenic\tGT:GQ\t0/1:99
"""

    def setUp(self) -> None:
        super().setUp()
        self.user = get_user_model().objects.create_user(
            username="vcf_user",
            email="vcf@example.com",
            password="import-pass",
        )

    def test_import_creates_sample_group_and_variant(self) -> None:
        self.client.login(username="vcf_user", password="import-pass")

        upload = SimpleUploadedFile(
            "import.vcf",
            self.VCF_CONTENT.encode("utf-8"),
            content_type="text/vcf",
        )

        response = self.client.post(reverse("import_data"), {"data_file": upload})

        self.assertRedirects(response, reverse("profile"))
        sample_group = SampleGroup.objects.get(name="GroupA")
        self.assertEqual(sample_group.allele_frequencies.count(), 1)
        allele = sample_group.allele_frequencies.get()
        self.assertEqual(allele.chrom, "1")
        self.assertEqual(allele.pos, 1234)
        self.assertEqual(allele.variant_id, "rsTest")
        self.assertEqual(allele.info.af, "0.5")
        self.assertEqual(allele.info.additional["clnsig"], "Pathogenic")
        self.assertEqual(allele.format.gt, "0/1")
        self.assertEqual(allele.format.gq, "99")
        self.assertEqual(allele.format.additional["sample_id"], "Sample001")

        self.assertGreaterEqual(AlleleFrequency.objects.count(), 1)<|MERGE_RESOLUTION|>--- conflicted
+++ resolved
@@ -27,22 +27,13 @@
 
     def setUp(self) -> None:
         super().setUp()
-<<<<<<< HEAD
         User = get_user_model()
         self.user = User.objects.create_user(
-=======
-        user_model = get_user_model()
-        self.user = user_model.objects.create_user(
->>>>>>> c80a136e
             username="profile_user",
             password="password123",
             email="user@example.com",
         )
-<<<<<<< HEAD
         self.other_user = User.objects.create_user(
-=======
-        self.other_user = user_model.objects.create_user(
->>>>>>> c80a136e
             username="other_user",
             password="password123",
             email="other@example.com",
@@ -63,11 +54,7 @@
         self.assertEqual(response.context["import_form_action"], reverse("import_data"))
         self.assertEqual(response.context["import_form_enctype"], "multipart/form-data")
 
-<<<<<<< HEAD
     def test_profile_context_includes_only_owned_sample_groups(self) -> None:
-=======
-    def test_profile_context_includes_owned_sample_groups(self) -> None:
->>>>>>> c80a136e
         SampleGroup.objects.create(
             name="Alpha",
             created_by=self.user.organization_profile,
@@ -91,7 +78,6 @@
         ).order_by("name")
         self.assertQuerySetEqual(
             response.context["sample_groups"],
-<<<<<<< HEAD
             SampleGroup.objects.filter(
                 created_by=self.user.organization_profile
             ).order_by("name"),
@@ -102,14 +88,6 @@
         self.assertEqual(
             response.context["import_form_enctype"],
             "multipart/form-data",
-=======
-            expected_queryset,
-            transform=lambda group: group,
-        )
-        self.assertEqual(
-            [group.name for group in response.context["sample_groups"]],
-            ["Alpha", "Beta"],
->>>>>>> c80a136e
         )
 
 
