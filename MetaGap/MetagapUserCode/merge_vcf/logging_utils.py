"""Shared logging helpers for the VCF merging workflow.

The :func:`configure_logging` helper exposes a small, well-documented surface for
customising how the merger reports progress. Downstream tools can reuse the
default configuration or redirect logs to a specific location::

    from MetaGap.MetagapUserCode.merge_vcf.logging_utils import configure_logging
    configure_logging(log_level="WARNING", log_file="/tmp/merge.log")

The helper is idempotent and clears previously registered handlers so repeated
configuration does not accumulate duplicate outputs.
"""
from __future__ import annotations

import logging
import os
from typing import Iterable

LOG_FILE = "script_execution.log"
LOG_FORMAT = "%(asctime)s : %(message)s"
LOG_DATE_FORMAT = "%Y-%m-%d %H:%M:%S"

logger = logging.getLogger("vcf_merger")
<<<<<<< HEAD
logger.setLevel(logging.DEBUG)
formatter = logging.Formatter(
    "%(asctime)s | %(levelname)s | %(name)s | %(module)s | %(message)s",
    datefmt="%Y-%m-%d %H:%M:%S",
)
fh = logging.FileHandler(LOG_FILE)
fh.setFormatter(formatter)
logger.addHandler(fh)
ch = logging.StreamHandler()
ch.setFormatter(formatter)
logger.addHandler(ch)
=======
logger.propagate = False


def _normalize_level(level: int | str) -> int:
    """Return a numeric logging level for *level*."""
    if isinstance(level, str):
        name = level.upper()
        try:
            return logging._nameToLevel[name]  # type: ignore[attr-defined]
        except KeyError:
            raise ValueError(f"Unknown log level: {level}") from None
    return int(level)


def _clear_handlers(existing: Iterable[logging.Handler]) -> None:
    for h in list(existing):
        try:
            h.close()
        finally:
            logger.removeHandler(h)


def configure_logging(
    *,
    log_level: int | str = logging.INFO,
    log_file: str | os.PathLike[str] | None = LOG_FILE,
    enable_file_logging: bool = True,
    enable_console: bool = True,
    create_dirs: bool = True,
    **legacy: object,  # accepts legacy 'verbose='
) -> None:
    """Idempotent logger setup for the VCF merger.

    Parameters
    ----------
    log_level : int | str
        e.g. logging.INFO or "WARNING".
    log_file : str | PathLike | None
        File path for logs; ignored if enable_file_logging=False or None.
    enable_file_logging : bool
        Attach FileHandler when True.
    enable_console : bool
        Attach StreamHandler when True.
    create_dirs : bool
        Create parent dirs for log_file when needed.

    Notes
    -----
    Supports legacy ``verbose=bool`` (maps to enable_console).
    """
    if "verbose" in legacy:
        enable_console = bool(legacy["verbose"])

    level = _normalize_level(log_level)
    _clear_handlers(logger.handlers)
    logger.setLevel(level)

    fmt = logging.Formatter(LOG_FORMAT, datefmt=LOG_DATE_FORMAT)

    if enable_file_logging and log_file:
        path = os.fspath(log_file)
        if create_dirs:
            d = os.path.dirname(path)
            if d:
                os.makedirs(d, exist_ok=True)
        fh = logging.FileHandler(path)
        fh.setFormatter(fmt)
        logger.addHandler(fh)

    if enable_console:
        sh = logging.StreamHandler()
        sh.setFormatter(fmt)
        logger.addHandler(sh)
>>>>>>> a0594f90


class MergeVCFError(RuntimeError):
    """Base exception for unrecoverable errors in the merge workflow."""


class ValidationError(MergeVCFError):
    """Raised when validation detects an unrecoverable problem."""


class MergeConflictError(MergeVCFError):
    """Raised when merging fails due to conflicting inputs or tooling errors."""


<<<<<<< HEAD
def log_message(
    message: str, verbose: bool = False, level: int = logging.INFO
) -> None:
    """Log *message* with *level* and optionally echo it to stdout."""

    logger.log(level, message, stacklevel=2)
    if verbose:
        print(message)
=======
def log_message(message: str, verbose: bool = False) -> None:
    """Log *message* using the configured handlers."""
    logger.info(message)
>>>>>>> a0594f90


def handle_critical_error(message: str, exc_cls: type[BaseException] | None = None) -> None:
    """Log and raise a fatal error before exiting."""
<<<<<<< HEAD

    log_message(message, level=logging.CRITICAL)
    exception_class = exc_cls or MergeVCFError
    raise exception_class(message)


def handle_non_critical_error(message: str) -> None:
    """Log and print a recoverable error."""

    log_message(message, level=logging.WARNING)
    print("Warning: " + message)
=======
    logger.error("CRITICAL ERROR: %s", message)
    raise (exc_cls or MergeVCFError)(message)


def handle_non_critical_error(message: str) -> None:
    """Log a recoverable error."""
    logger.warning("WARNING: %s", message)
>>>>>>> a0594f90


__all__ = [
    "LOG_FILE",
    "configure_logging",
    "logger",
    "log_message",
    "handle_critical_error",
    "MergeVCFError",
    "ValidationError",
    "MergeConflictError",
    "handle_non_critical_error",
]

# Default configuration: file + console at INFO level.
configure_logging()<|MERGE_RESOLUTION|>--- conflicted
+++ resolved
@@ -21,19 +21,6 @@
 LOG_DATE_FORMAT = "%Y-%m-%d %H:%M:%S"
 
 logger = logging.getLogger("vcf_merger")
-<<<<<<< HEAD
-logger.setLevel(logging.DEBUG)
-formatter = logging.Formatter(
-    "%(asctime)s | %(levelname)s | %(name)s | %(module)s | %(message)s",
-    datefmt="%Y-%m-%d %H:%M:%S",
-)
-fh = logging.FileHandler(LOG_FILE)
-fh.setFormatter(formatter)
-logger.addHandler(fh)
-ch = logging.StreamHandler()
-ch.setFormatter(formatter)
-logger.addHandler(ch)
-=======
 logger.propagate = False
 
 
@@ -107,7 +94,6 @@
         sh = logging.StreamHandler()
         sh.setFormatter(fmt)
         logger.addHandler(sh)
->>>>>>> a0594f90
 
 
 class MergeVCFError(RuntimeError):
@@ -122,45 +108,20 @@
     """Raised when merging fails due to conflicting inputs or tooling errors."""
 
 
-<<<<<<< HEAD
-def log_message(
-    message: str, verbose: bool = False, level: int = logging.INFO
-) -> None:
-    """Log *message* with *level* and optionally echo it to stdout."""
-
+def log_message(message: str, verbose: bool = False, level: int = logging.INFO) -> None:
+    """Log *message* using the configured handlers."""
     logger.log(level, message, stacklevel=2)
-    if verbose:
-        print(message)
-=======
-def log_message(message: str, verbose: bool = False) -> None:
-    """Log *message* using the configured handlers."""
-    logger.info(message)
->>>>>>> a0594f90
 
 
 def handle_critical_error(message: str, exc_cls: type[BaseException] | None = None) -> None:
     """Log and raise a fatal error before exiting."""
-<<<<<<< HEAD
-
-    log_message(message, level=logging.CRITICAL)
-    exception_class = exc_cls or MergeVCFError
-    raise exception_class(message)
-
-
-def handle_non_critical_error(message: str) -> None:
-    """Log and print a recoverable error."""
-
-    log_message(message, level=logging.WARNING)
-    print("Warning: " + message)
-=======
-    logger.error("CRITICAL ERROR: %s", message)
+    logger.critical("CRITICAL ERROR: %s", message)
     raise (exc_cls or MergeVCFError)(message)
 
 
 def handle_non_critical_error(message: str) -> None:
     """Log a recoverable error."""
     logger.warning("WARNING: %s", message)
->>>>>>> a0594f90
 
 
 __all__ = [
